--- conflicted
+++ resolved
@@ -17,26 +17,14 @@
 from flax import linen as nn
 
 from utils import assert_allclose
-<<<<<<< HEAD
-from transformer_engine.jax.cpp_extensions import dgelu, dgelu_dbias_cast_transpose
-from transformer_engine.jax.cpp_extensions import gelu, gelu_fp8
-from transformer_engine.jax.cpp_extensions import dgated_gelu, gated_gelu
-from transformer_engine.jax.cpp_extensions import dgated_gelu_cast_transpose, gated_gelu_fp8
-from transformer_engine.jax.dot import type_safe_dot_general, dequantize, quantize
-from transformer_engine.jax.fp8 import FP8MetaPackage, FP8Helper
-from transformer_engine.jax.fp8 import is_fp8_available
-from transformer_engine.jax.layernorm import layernorm
-from transformer_engine.jax.mlp import layernorm_geglu_fp8_mlp
-from transformer_engine.jax.mlp import layernorm_gelu_fp8_mlp
-from transformer_engine.jax import is_hip_extension
-from transformer_engine.jax import jnp_float8_e4m3_type, jnp_float8_e5m2_type
-=======
 from transformer_engine.jax.dot import (
     type_safe_dot_general,
     dequantize,
     quantize
 )
 from transformer_engine.jax.fp8 import (
+    jnp_float8_e4m3_type,
+    jnp_float8_e5m2_type,
     FP8MetaPackage,
     FP8Helper,
     is_fp8_available
@@ -50,7 +38,7 @@
     fused_layernorm_fp8_mlp
 )
 from transformer_engine.jax import cpp_extensions as tex
->>>>>>> 905d94f4
+from transformer_engine.jax import is_hip_extension
 
 GEMM_CASES = [
     (256, 256, 512),
@@ -190,18 +178,6 @@
         a = jax.random.normal(subkeys[0], (m, k)).astype(jnp.bfloat16)
         b = jax.random.normal(subkeys[1], (k, n)).astype(jnp.bfloat16)
 
-<<<<<<< HEAD
-
-        fp8_max = FP8Helper.generate_fp8_max_array(FP8Helper.NUM_META_PER_GEMM)
-        fp8_metas_amax = jnp.zeros((FP8Helper.NUM_META_PER_GEMM, FP8Helper.AMAX_HISTORY_LEN),
-                                   jnp.float32)
-        fp8_metas_scale = jnp.ones((FP8Helper.NUM_META_PER_GEMM, 1), jnp.float32)
-        fp8_metas_scale_inv = jnp.ones((FP8Helper.NUM_META_PER_GEMM, 1), jnp.float32)
-
-        def primitive_func(x, y, fp8_max, fp8_metas_amax, fp8_metas_scale, fp8_metas_scale_inv):
-            fp8_meta_pkg = FP8MetaPackage(1, fp8_max, fp8_metas_amax, fp8_metas_scale,
-                                          fp8_metas_scale_inv)
-=======
         _, amax_list, scale_list = TestFP8Dot._generate_fp8_meta()
 
         def primitive_func(x, y, amax_list, scale_list):
@@ -213,7 +189,6 @@
                 amax_list[2],
                 scale_list[2],
             )
->>>>>>> 905d94f4
             primitive_out = type_safe_dot_general(x, y, fp8_meta_pkg)
             return jnp.mean(primitive_out)
 
@@ -226,15 +201,9 @@
         ref_out, (ref_a_grad, ref_b_grad) = value_n_grad_ref_func(a, b)
 
         for _ in range(3):
-<<<<<<< HEAD
-            primitive_out, (primitive_a_grad, primitive_b_grad, fp8_max, fp8_metas_amax,
-                            fp8_metas_scale, fp8_metas_scale_inv) = value_n_grad_primitive_func(
-                                a, b, fp8_max, fp8_metas_amax, fp8_metas_scale, fp8_metas_scale_inv)
-=======
             primitive_out, (primitive_a_grad, primitive_b_grad, amax_list,
                             scale_list) = value_n_grad_primitive_func(a, b, amax_list, scale_list)
 
->>>>>>> 905d94f4
         assert_allclose(primitive_out, ref_out, dtype=FP8Helper.FWD_DTYPE)
         assert_allclose(primitive_a_grad, ref_a_grad, dtype=FP8Helper.BWD_DTYPE)
         assert_allclose(primitive_b_grad, ref_b_grad, dtype=FP8Helper.BWD_DTYPE)
@@ -419,7 +388,10 @@
 def random_inputs_fixture(shape):
     key = jax.random.PRNGKey(0)
     subkeys = jax.random.split(key, 4)
-    out = jax.random.uniform(subkeys[0], shape, jnp.bfloat16, 5, 8)
+    #FP8 SRELU+Linear activation tests cause ROCm FP8 value range overflow
+    #Decrease input values to fit  
+    rng = (4, 7) if is_hip_extension() else (5, 8)
+    out = jax.random.uniform(subkeys[0], shape, jnp.bfloat16, rng[0], rng[1])
     return out
 
 
@@ -427,100 +399,12 @@
 
     def ref_func(self, x, activation_type):
 
-<<<<<<< HEAD
-        def primitive_fwd(x):
-            out = gelu(x)
-            ctx = x
-            return out, ctx
-
-        def primitive_bwd(ctx, g):
-            x = ctx
-            out = dgelu(g, x)
-            return (out,)
-
-        primitive.defvjp(primitive_fwd, primitive_bwd)
-        func = value_and_grad(lambda x: jnp.mean(primitive(x)))
-        return func(inputs)
-
-    @pytest.mark.parametrize('shape', [(32, 2, 64), (64, 2, 256)])
-    def test_gelu(self, random_inputs):
-        x = random_inputs
-        prim_out, prim_grad = self.prim_func(x)
-        ref_out, ref_grad = self.ref_func(x)
-
-        assert_allclose(prim_out, ref_out, dtype=x.dtype)
-        assert_allclose(prim_grad, ref_grad, dtype=x.dtype)
-
-
-class TestGeLuFP8(TestGeLu):
-
-    def prim_func(self, inputs):
-        amax = self.amax
-        scale = self.scale
-        scale_inv = self.scale_inv
-        no_use = jnp.zeros(1, jnp.float32)
-
-        @jax.custom_vjp
-        def primitive(x, y, z, w):
-            out = primitive_fwd(x)
-            return out
-
-        def primitive_fwd(x, y, z, w):
-            out, _ = gelu_fp8(x, amax, scale, scale_inv, jnp_float8_e4m3_type)
-
-            out = dequantize(out, x.dtype, scale_inv)
-            ctx = x
-            return out, ctx
-
-        def primitive_bwd(ctx, g):
-            x = ctx
-            dgelu, dgelu_trans, dbias, amax_out = dgelu_dbias_cast_transpose(
-                g, x, amax, scale, scale_inv, jnp_float8_e5m2_type, -1)
-            dgelu = dequantize(dgelu, x.dtype, scale_inv)
-            dgelu_trans = dequantize(dgelu_trans, x.dtype, scale_inv)
-            return dgelu, dgelu_trans, dbias, amax_out
-
-        primitive.defvjp(primitive_fwd, primitive_bwd)
-        func = value_and_grad(lambda x, y, z, w: jnp.mean(primitive(x, y, z, w)), (0, 1, 2, 3))
-
-        return func(inputs, jnp.transpose(inputs, (2, 0, 1)),
-                    jnp.zeros(inputs.shape[-1], dtype=inputs.dtype), no_use)
-
-    @pytest.mark.skipif(not is_fp8_supported, reason=reason)
-    @pytest.mark.parametrize('shape', [(32, 2, 64), (64, 2, 256)])
-    def test_gelu(self, random_inputs):
-        self.amax = jnp.zeros(1, jnp.float32)
-        self.scale = jnp.ones(1, jnp.float32)
-        self.scale_inv = jnp.ones(1, jnp.float32)
-
-        x = random_inputs
-        prim_out, (prim_grad, prim_grad_trans, dbias, amax) = self.prim_func(x)
-        ref_out, ref_grad = self.ref_func(x)
-
-        assert_allclose(prim_out, ref_out, dtype=FP8Helper.FWD_DTYPE)
-        assert_allclose(amax, jnp.amax(jnp.abs(ref_grad)), rtol=1e-2)
-        assert_allclose(dbias, jnp.sum(ref_grad, axis=(i for i in range(x.ndim - 1))))
-        assert_allclose(prim_grad, ref_grad, dtype=FP8Helper.BWD_DTYPE)
-        assert_allclose(prim_grad_trans,
-                        jnp.transpose(ref_grad, (2, 0, 1)),
-                        dtype=FP8Helper.BWD_DTYPE)
-
-
-class TestGatedGeLu:
-
-    def ref_func(self, inputs):
-
-        def jax_gated_gelu(x):
-            x = jnp.split(x, 2, axis=-2)
-            acts = [jax.nn.gelu(x[0]), x[1]]
-=======
         def ref_act_lu(inputs):
             x = jnp.split(inputs, len(activation_type), axis=-2)
             acts = []
             for idx, act_fn in enumerate(activation_type):
                 x_i = _convert_to_activation_function(act_fn)(x[idx])
                 acts.append(x_i)
->>>>>>> 905d94f4
             x = functools.reduce(operator.mul, acts)
             return jnp.mean(x)
 
@@ -568,36 +452,15 @@
             output = _prim_func_fwd(x, _x_t, _dbias, _amax)
             return output
 
-<<<<<<< HEAD
-        def primitive_fwd(x, y, z):
-            out, _ = gated_gelu_fp8(x, amax, scale, scale_inv, jnp_float8_e4m3_type)
-                
-            out = dequantize(out, x.dtype, scale_inv)
-            ctx = x
-            return out, ctx
-=======
         def _prim_func_fwd(x, _x_t, _dbias, _amax):
             activation_lu_out, _ = tex.act_lu_fp8(x, amax, scale, scale_inv,
                                               FP8Helper.FWD_DTYPE, activation_type)
             activation_lu_out = dequantize(activation_lu_out, x.dtype, scale_inv)
             ctx = (x)
             return activation_lu_out, ctx
->>>>>>> 905d94f4
 
         def _prim_func_bwd(ctx, g):
             x = ctx
-<<<<<<< HEAD
-            dgelu, dgelu_trans, amax_out = dgated_gelu_cast_transpose(g, x, amax, scale, scale_inv,
-                                                                      jnp_float8_e5m2_type, -1)
-            dgelu = dequantize(dgelu, x.dtype, scale_inv)
-            dgelu_trans = dequantize(dgelu_trans, x.dtype, scale_inv)
-            return dgelu, dgelu_trans, amax_out
-
-        primitive.defvjp(primitive_fwd, primitive_bwd)
-        func = value_and_grad(lambda x, y, z: jnp.mean(primitive(x, y, z)), (0, 1, 2))
-
-        return func(inputs, jnp.transpose(inputs, (1, 2, 0)), no_use)
-=======
             if len(self.activation_type) > 1: #gated, no bias
                 dactivation_lu, dactivation_lu_trans, amax_out = \
                 tex.dgated_act_lu_cast_transpose(g, x, amax, scale, scale_inv,
@@ -621,7 +484,6 @@
             jnp.mean(_prim_func(a, b, c, d)), (0, 1, 2, 3))
         return value_n_grad_primitive_func(x, dx_trans_no_use, dbias_no_use, amax_no_use)
 
->>>>>>> 905d94f4
 
     @pytest.mark.skipif(not is_fp8_supported, reason=reason)
     @pytest.mark.parametrize('shape', [(32, 1, 64), (64, 1, 256)])
