<<<<<<< HEAD
# Copyright (c) 2022-2024, NVIDIA CORPORATION & AFFILIATES. All rights reserved.
=======
# This file was modified for portability to AMDGPU
# Copyright (c) 2024, Advanced Micro Devices, Inc. All rights reserved.
# Copyright (c) 2022-2023, NVIDIA CORPORATION & AFFILIATES. All rights reserved.
>>>>>>> 3ef10328
#
# See LICENSE for license information.

import functools
import operator

import jax
import jax.numpy as jnp
import numpy as np
import pytest
from jax import lax
from jax import jit, value_and_grad
from flax import linen as nn

from utils import assert_allclose
from transformer_engine.jax.cpp_extensions import dgelu, dgelu_dbias_cast_transpose
from transformer_engine.jax.cpp_extensions import gelu, gelu_fp8
from transformer_engine.jax.cpp_extensions import dgated_gelu, gated_gelu
from transformer_engine.jax.cpp_extensions import dgated_gelu_cast_transpose, gated_gelu_fp8
from transformer_engine.jax.dot import type_safe_dot_general, dequantize, quantize
from transformer_engine.jax.fp8 import FP8MetaPackage, FP8Helper
from transformer_engine.jax.fp8 import is_fp8_available
from transformer_engine.jax.layernorm import layernorm
<<<<<<< HEAD
from transformer_engine.jax.mlp import layernorm_geglu_fp8_mlp
from transformer_engine.jax.mlp import layernorm_gelu_fp8_mlp

GEMM_CASES = [
    (256, 256, 512),
    (32, 32, 32),
    (2048, 1024, 2048),
    (2048, 2048, 1024),
    (2048, 1024, 1024),
]
FP8_COMPUTE_TYPE = [jnp.float8_e4m3fn, jnp.float8_e5m2]
=======
from transformer_engine.jax.mlp import fp8_ln_mlp
from transformer_engine.jax import is_hip_extension

GEMM_CASES = [(256, 256, 512), (32, 32, 32), (16384, 1024, 2816), (16384, 2816, 1024),
              (16384, 1024, 1024)]
FP8_COMPUTE_TYPE = [_format2dtypes(Format.E4M3), _format2dtypes(Format.HYBRID)]
>>>>>>> 3ef10328
LN_CASES = [(512, 1024)]
DTYPES = [jnp.bfloat16, jnp.float32]
is_fp8_supported, reason = is_fp8_available()


@pytest.fixture(autouse=True, scope='function')
def clear_live_arrays():
    """
    Clear all live arrays to keep the resource clean
    """
    yield
    for arr in jax.live_arrays():
        arr.delete()


class TestFP8Dot:

    @pytest.mark.skipif(not is_fp8_supported, reason=reason)
    def test_qdq(self):
<<<<<<< HEAD
        FP8_E4M3_MAX = (jnp.finfo(jnp.float8_e4m3fn).max).astype(jnp.float32)
=======
        FP8_E4M3_MAX = 448
        if is_hip_extension():
          FP8_E4M3_MAX = 240
>>>>>>> 3ef10328
        x = jnp.asarray([[-1, 0.1], [2, 3]], jnp.float32)
        amax = jnp.max(jnp.abs(x)).reshape(1)
        scale = jnp.asarray(FP8_E4M3_MAX / amax, jnp.float32).reshape(1)
        scale_inv = (1 / scale).reshape(1)

        y, _ = quantize(x, q_dtype=jnp.float8_e4m3fn, scale=scale)
        z = dequantize(y, dq_dtype=jnp.float32, scale_inv=scale_inv)

        assert_allclose(z, x, dtype=jnp.float8_e4m3fn)

    @pytest.mark.parametrize('m,n,k', GEMM_CASES)
    def test_forward_bf16(self, m, n, k):
        key = jax.random.PRNGKey(0)
        subkeys = jax.random.split(key, 2)
        a = jax.random.normal(subkeys[0], (m, k), jnp.bfloat16)
        b = jax.random.normal(subkeys[1], (k, n), jnp.bfloat16)

        primitive_out = type_safe_dot_general(a, b)
        ref_out = jnp.dot(a, b)
<<<<<<< HEAD

        assert_allclose(primitive_out, ref_out, dtype=jnp.bfloat16)
=======
        if is_hip_extension():
          # rocblas path is using fp32 as compute type
          assert_allclose(primitive_out, ref_out, rtol=2e-2, atol=5e-5)
        else:
          assert_allclose(primitive_out, ref_out)
>>>>>>> 3ef10328

    @pytest.mark.skipif(not is_fp8_supported, reason=reason)
    @pytest.mark.parametrize('m,n,k', GEMM_CASES)
    def test_forward_fp8_randint(self, m, n, k):
        key = jax.random.PRNGKey(0)
        subkeys = jax.random.split(key, 2)

        # TODO(rewang): add float random test
        min_val, max_val = -8, 8
        a = jax.random.randint(subkeys[0], (m, k), min_val, max_val).astype(jnp.bfloat16)
        b = jax.random.randint(subkeys[1], (k, n), min_val, max_val).astype(jnp.bfloat16)

        fp8_max = FP8Helper.generate_fp8_max_array(FP8Helper.NUM_META_PER_GEMM)
        fp8_metas_amax = jnp.zeros((FP8Helper.NUM_META_PER_GEMM, FP8Helper.AMAX_HISTORY_LEN),
                                   jnp.float32)
        fp8_metas_scale = jnp.ones((FP8Helper.NUM_META_PER_GEMM, 1), jnp.float32)
        fp8_metas_scale_inv = jnp.ones((FP8Helper.NUM_META_PER_GEMM, 1), jnp.float32)
        fp8_meta_pkg = FP8MetaPackage(1, fp8_max, fp8_metas_amax, fp8_metas_scale,
                                      fp8_metas_scale_inv)

        primitive_out = type_safe_dot_general(a, b, fp8_meta_pkg)

        # calculate scale by amax
        fp8_metas_scale, fp8_metas_scale_inv = FP8Helper.update_fp8_scale(
            fp8_max, fp8_metas_amax, fp8_metas_scale)
        fp8_meta_pkg = FP8MetaPackage(1, fp8_max, fp8_metas_amax, fp8_metas_scale,
                                      fp8_metas_scale_inv)

        primitive_out = type_safe_dot_general(a, b, fp8_meta_pkg)
        ref_out = jnp.dot(a, b)

        ref_out = ref_out.astype(jnp.float32)
        primitive_out = primitive_out.astype(jnp.float32)

        assert_allclose(primitive_out, ref_out, dtype=FP8Helper.FWD_DTYPE)

    @pytest.mark.parametrize('m,n,k', GEMM_CASES)
    def test_grad_bf16(self, m, n, k):
        key = jax.random.PRNGKey(0)
        subkeys = jax.random.split(key, 2)
        a = jax.random.normal(subkeys[0], (m, k), jnp.bfloat16)
        b = jax.random.normal(subkeys[1], (k, n), jnp.bfloat16)

        def primitive_func(x, y):
            primitive_out = type_safe_dot_general(x, y)
            return jnp.mean(primitive_out)

        def ref_func(x, y):
            return jnp.mean(jnp.dot(x, y))

        value_n_grad_primitive_func = value_and_grad(primitive_func, (0, 1))

        value_n_grad_ref_func = value_and_grad(ref_func, (0, 1))

        primitive_out, (primitive_a_grad, primitive_b_grad) = value_n_grad_primitive_func(a, b)
        ref_out, (ref_a_grad, ref_b_grad) = value_n_grad_ref_func(a, b)

        assert_allclose(primitive_out, ref_out, dtype=jnp.bfloat16)
        assert_allclose(primitive_a_grad, ref_a_grad, dtype=jnp.bfloat16)
        assert_allclose(primitive_b_grad, ref_b_grad, dtype=jnp.bfloat16)

    @pytest.mark.skipif(not is_fp8_supported, reason=reason)
    @pytest.mark.parametrize('m,n,k', GEMM_CASES)
    def test_grad_fp8_dot(self, m, n, k):
        key = jax.random.PRNGKey(0)
        subkeys = jax.random.split(key, 2)

        a = jax.random.normal(subkeys[0], (m, k)).astype(jnp.bfloat16)
        b = jax.random.normal(subkeys[1], (k, n)).astype(jnp.bfloat16)

        fp8_max = FP8Helper.generate_fp8_max_array(FP8Helper.NUM_META_PER_GEMM)
        fp8_metas_amax = jnp.zeros((FP8Helper.NUM_META_PER_GEMM, FP8Helper.AMAX_HISTORY_LEN),
                                   jnp.float32)
        fp8_metas_scale = jnp.ones((FP8Helper.NUM_META_PER_GEMM, 1), jnp.float32)
        fp8_metas_scale_inv = jnp.ones((FP8Helper.NUM_META_PER_GEMM, 1), jnp.float32)

        def primitive_func(x, y, fp8_max, fp8_metas_amax, fp8_metas_scale, fp8_metas_scale_inv):
            fp8_meta_pkg = FP8MetaPackage(1, fp8_max, fp8_metas_amax, fp8_metas_scale,
                                          fp8_metas_scale_inv)
            primitive_out = type_safe_dot_general(x, y, fp8_meta_pkg)
            return jnp.mean(primitive_out)

        def ref_func(x, y):
            return jnp.mean(jnp.dot(x, y))

        value_n_grad_primitive_func = value_and_grad(primitive_func, (0, 1, 2, 3, 4, 5))
        value_n_grad_ref_func = value_and_grad(ref_func, (0, 1))

        ref_out, (ref_a_grad, ref_b_grad) = value_n_grad_ref_func(a, b)

        for _ in range(3):
            primitive_out, (primitive_a_grad, primitive_b_grad, fp8_max, fp8_metas_amax,
                            fp8_metas_scale, fp8_metas_scale_inv) = value_n_grad_primitive_func(
                                a, b, fp8_max, fp8_metas_amax, fp8_metas_scale, fp8_metas_scale_inv)

        assert_allclose(primitive_out, ref_out, dtype=FP8Helper.FWD_DTYPE)
        assert_allclose(primitive_a_grad, ref_a_grad, dtype=FP8Helper.BWD_DTYPE)
        assert_allclose(primitive_b_grad, ref_b_grad, dtype=FP8Helper.BWD_DTYPE)

    @pytest.mark.skipif(not is_fp8_supported, reason=reason)
    @pytest.mark.parametrize('m,n,k', [(256, 256, 512), (16384, 1024, 2816), (16384, 2816, 1024),
                                       (16384, 1024, 1024)])
    def test_grad_ln_geglu_fp8_mlp(self, m, n, k):
        key = jax.random.PRNGKey(0)
        subkeys = jax.random.split(key, 4)
        activations = ('gelu', 'linear')

        a = jax.random.normal(subkeys[0], (m, k), jnp.bfloat16)
        k1 = jax.random.normal(subkeys[1], (k, len(activations), n), jnp.bfloat16)
        k2 = jax.random.normal(subkeys[2], (n, k), jnp.bfloat16)
        s = jax.random.normal(subkeys[3], (k,), jnp.bfloat16)

        init_fp8_max = FP8Helper.generate_fp8_max_array(FP8Helper.NUM_META_PER_GEMM * 2)
        init_fp8_metas_amax = jnp.zeros(
            (FP8Helper.NUM_META_PER_GEMM * 2, FP8Helper.AMAX_HISTORY_LEN), jnp.float32)
        init_fp8_metas_scale = jnp.ones((FP8Helper.NUM_META_PER_GEMM * 2, 1), jnp.float32)
        init_fp8_metas_scale_inv = jnp.ones((FP8Helper.NUM_META_PER_GEMM * 2, 1), jnp.float32)

        def primitive_func(x, ln_s, y, z, fp8_max, fp8_metas_amax, fp8_metas_scale,
                           fp8_metas_scale_inv):
            # x is input tensor, matrix 2d
            # y, z are weights, matrix 2d
            # out = (x * y) * z
            fp8_meta_pkg = FP8MetaPackage(2, fp8_max, fp8_metas_amax, fp8_metas_scale,
                                          fp8_metas_scale_inv)
            return jnp.mean(layernorm_geglu_fp8_mlp(x, ln_s, None, [y, z], fp8_meta_pkg, "rmsnorm"))

        def _convert_to_activation_function(fn_or_string):
            """Convert a string to an activation function."""
            if fn_or_string == 'linear':
                return lambda x: x
            if isinstance(fn_or_string, str):
                return getattr(nn, fn_or_string)
            if callable(fn_or_string):
                return fn_or_string
            raise ValueError(f"don't know how to convert {fn_or_string} to an activation function")

        def ln_geglu_fp8_mlp_ref(x: jnp.ndarray, ln_scale: jnp.ndarray, kernel_1: jnp.ndarray,
                                 kernel_2: jnp.ndarray, fp8_maxs: jnp.ndarray, amax: jnp.ndarray,
                                 scale: jnp.ndarray, scale_inv: jnp.ndarray) -> jnp.ndarray:

            x = jnp.asarray(x, jnp.float32)
            mean2 = jnp.mean(jax.lax.square(x), axis=-1, keepdims=True)
            y = jnp.asarray(x * jax.lax.rsqrt(mean2 + 1e-6), jnp.bfloat16)
            ln_out = y * ln_scale
            ln_out = jnp.asarray(ln_out, jnp.bfloat16)

            fp8_gemm_1_pkg = FP8MetaPackage(1, fp8_maxs[:FP8Helper.NUM_META_PER_GEMM],
                                            amax[:FP8Helper.NUM_META_PER_GEMM],
                                            scale[:FP8Helper.NUM_META_PER_GEMM],
                                            scale_inv[:FP8Helper.NUM_META_PER_GEMM])
            linear_1_out = type_safe_dot_general(ln_out, kernel_1, fp8_gemm_1_pkg, ((1,), (0,)))

            x = jnp.split(linear_1_out, len(activations), axis=-2)
            acts = []
            for idx, act_fn in enumerate(activations):
                x_i = _convert_to_activation_function(act_fn)(x[idx])
                acts.append(x_i)
            x = functools.reduce(operator.mul, acts)
            x = jnp.asarray(jnp.squeeze(x, axis=-2), jnp.bfloat16)

            fp8_gemm_2_pkg = FP8MetaPackage(1, fp8_maxs[FP8Helper.NUM_META_PER_GEMM:],
                                            amax[FP8Helper.NUM_META_PER_GEMM:],
                                            scale[FP8Helper.NUM_META_PER_GEMM:],
                                            scale_inv[FP8Helper.NUM_META_PER_GEMM:])
            output = type_safe_dot_general(x, kernel_2, fp8_gemm_2_pkg, ((1,), (0,)))
            return output

        def ref_func(x, ln_s, y, z, fp8_max, fp8_metas_amax, fp8_metas_scale, fp8_metas_scale_inv):
            return jnp.mean(
                ln_geglu_fp8_mlp_ref(x, ln_s, y, z, fp8_max, fp8_metas_amax, fp8_metas_scale,
                                     fp8_metas_scale_inv))

        value_n_grad_primitive_func = jit(value_and_grad(primitive_func, (0, 1, 2, 3, 4, 5, 6, 7)))
        value_n_grad_ref_func = jit(value_and_grad(ref_func, (0, 1, 2, 3, 4, 5, 6, 7)))

        ref_fp8_max = init_fp8_max
        ref_fp8_metas_amax = init_fp8_metas_amax
        ref_fp8_metas_scale = init_fp8_metas_scale
        ref_fp8_metas_scale_inv = init_fp8_metas_scale_inv

        pri_fp8_max = init_fp8_max
        pri_fp8_metas_amax = init_fp8_metas_amax
        pri_fp8_metas_scale = init_fp8_metas_scale
        pri_fp8_metas_scale_inv = init_fp8_metas_scale_inv

        for _ in range(3):
            ref_out, (ref_a_grad, ref_s_grad, ref_k1_grad, ref_k2_grad, ref_fp8_max,
                      ref_fp8_metas_amax, ref_fp8_metas_scale,
                      ref_fp8_metas_scale_inv) = value_n_grad_ref_func(
                          a, s, k1, k2, ref_fp8_max, ref_fp8_metas_amax, ref_fp8_metas_scale,
                          ref_fp8_metas_scale_inv)

        for _ in range(3):
            primitive_out, (primitive_a_grad, primitive_s_grad, primitive_k1_grad,
                            primitive_k2_grad, pri_fp8_max, pri_fp8_metas_amax, pri_fp8_metas_scale,
                            pri_fp8_metas_scale_inv) = value_n_grad_primitive_func(
                                a, s, k1, k2, pri_fp8_max, pri_fp8_metas_amax, pri_fp8_metas_scale,
                                pri_fp8_metas_scale_inv)

        assert_allclose(primitive_out, ref_out, dtype=FP8Helper.FWD_DTYPE)
        assert_allclose(jnp.asarray(primitive_a_grad, np.float32),
                        jnp.asarray(ref_a_grad, np.float32),
                        dtype=FP8Helper.BWD_DTYPE)
        assert_allclose(jnp.asarray(primitive_k1_grad, np.float32),
                        jnp.asarray(ref_k1_grad, np.float32),
                        dtype=FP8Helper.BWD_DTYPE)
        assert_allclose(jnp.asarray(primitive_k2_grad, np.float32),
                        jnp.asarray(ref_k2_grad, np.float32),
                        dtype=FP8Helper.BWD_DTYPE)
        assert_allclose(jnp.asarray(primitive_s_grad, np.float32),
                        jnp.asarray(ref_s_grad, np.float32),
                        dtype=FP8Helper.BWD_DTYPE)

    @pytest.mark.skipif(not is_fp8_supported, reason=reason)
    @pytest.mark.parametrize('m,n,k', [(256, 256, 512), (16384, 1024, 2816), (16384, 2816, 1024),
                                       (16384, 1024, 1024)])
    def test_grad_ln_gelu_fp8_mlp(self, m, n, k):
        key = jax.random.PRNGKey(0)
        subkeys = jax.random.split(key, 6)
        activations = ('gelu',)

        a = jax.random.normal(subkeys[0], (m, k), jnp.bfloat16)
        k1 = jax.random.normal(subkeys[1], (k, len(activations), n), jnp.bfloat16)
        k2 = jax.random.normal(subkeys[2], (n, k), jnp.bfloat16)
        b1 = jax.random.normal(subkeys[3], (len(activations), n), jnp.bfloat16)
        b2 = jax.random.normal(subkeys[4], (k,), jnp.bfloat16)
        s = jax.random.normal(subkeys[5], (k,), jnp.bfloat16)

        init_fp8_max = FP8Helper.generate_fp8_max_array(FP8Helper.NUM_META_PER_GEMM * 2)
        init_fp8_metas_amax = jnp.zeros(
            (FP8Helper.NUM_META_PER_GEMM * 2, FP8Helper.AMAX_HISTORY_LEN), jnp.float32)
        init_fp8_metas_scale = jnp.ones((FP8Helper.NUM_META_PER_GEMM * 2, 1), jnp.float32)
        init_fp8_metas_scale_inv = jnp.ones((FP8Helper.NUM_META_PER_GEMM * 2, 1), jnp.float32)

        def primitive_func(x, ln_s, y, z, w, v, fp8_max, fp8_metas_amax, fp8_metas_scale,
                           fp8_metas_scale_inv):
            # x is input tensor, matrix 2d
            # y, z are weights, matrix 2d
            # out = ((x * y) + w) * z + v
            fp8_meta_pkg = FP8MetaPackage(2, fp8_max, fp8_metas_amax, fp8_metas_scale,
                                          fp8_metas_scale_inv)
            return jnp.mean(
                layernorm_gelu_fp8_mlp(x, ln_s, None, [y, z], [w, v], fp8_meta_pkg, "rmsnorm"))

        def ln_gelu_fp8_mlp_ref(x: jnp.ndarray, ln_scale: jnp.ndarray, kernel_1: jnp.ndarray,
                                kernel_2: jnp.ndarray, bias_1: jnp.ndarray, bias_2: jnp.ndarray,
                                fp8_maxs: jnp.ndarray, amax: jnp.ndarray, scale: jnp.ndarray,
                                scale_inv: jnp.ndarray) -> jnp.ndarray:

            x = jnp.asarray(x, jnp.float32)
            mean2 = jnp.mean(jax.lax.square(x), axis=-1, keepdims=True)
            y = jnp.asarray(x * jax.lax.rsqrt(mean2 + 1e-6), jnp.bfloat16)
            ln_out = y * ln_scale
            ln_out = jnp.asarray(ln_out, jnp.bfloat16)

            fp8_gemm_1_pkg = FP8MetaPackage(1, fp8_maxs[:FP8Helper.NUM_META_PER_GEMM],
                                            amax[:FP8Helper.NUM_META_PER_GEMM],
                                            scale[:FP8Helper.NUM_META_PER_GEMM],
                                            scale_inv[:FP8Helper.NUM_META_PER_GEMM])
            linear_1_out = type_safe_dot_general(ln_out, kernel_1, fp8_gemm_1_pkg, ((1,), (0,)))

            bias_1_shape = (1,) * (linear_1_out.ndim - bias_1.ndim) + bias_1.shape
            linear_1_out += jnp.reshape(bias_1, bias_1_shape)

<<<<<<< HEAD
            x = jax.nn.gelu(linear_1_out)
            x = jnp.asarray(jnp.squeeze(x, axis=-2), jnp.bfloat16)

            fp8_gemm_2_pkg = FP8MetaPackage(1, fp8_maxs[FP8Helper.NUM_META_PER_GEMM:],
                                            amax[FP8Helper.NUM_META_PER_GEMM:],
                                            scale[FP8Helper.NUM_META_PER_GEMM:],
                                            scale_inv[FP8Helper.NUM_META_PER_GEMM:])
            output = type_safe_dot_general(x, kernel_2, fp8_gemm_2_pkg, ((1,), (0,)))

            bias_2_shape = (1,) * (output.ndim - bias_2.ndim) + bias_2.shape
            output += jnp.reshape(bias_2, bias_2_shape)

            return output

        def ref_func(x, ln_s, y, z, w, v, fp8_max, fp8_metas_amax, fp8_metas_scale,
                     fp8_metas_scale_inv):
            return jnp.mean(
                ln_gelu_fp8_mlp_ref(x, ln_s, y, z, w, v, fp8_max, fp8_metas_amax, fp8_metas_scale,
                                    fp8_metas_scale_inv))

        value_n_grad_primitive_func = jit(
            value_and_grad(primitive_func, (0, 1, 2, 3, 4, 5, 6, 7, 8, 9)))
        value_n_grad_ref_func = jit(value_and_grad(ref_func, (0, 1, 2, 3, 4, 5, 6, 7, 8, 9)))

        ref_fp8_max = init_fp8_max
        ref_fp8_metas_amax = init_fp8_metas_amax
        ref_fp8_metas_scale = init_fp8_metas_scale
        ref_fp8_metas_scale_inv = init_fp8_metas_scale_inv

        pri_fp8_max = init_fp8_max
        pri_fp8_metas_amax = init_fp8_metas_amax
        pri_fp8_metas_scale = init_fp8_metas_scale
        pri_fp8_metas_scale_inv = init_fp8_metas_scale_inv

        for _ in range(3):
            ref_out, (ref_a_grad, ref_s_grad, ref_k1_grad, ref_k2_grad, ref_b1_grad, ref_b2_grad,
                      ref_fp8_max, ref_fp8_metas_amax, ref_fp8_metas_scale,
                      ref_fp8_metas_scale_inv) = value_n_grad_ref_func(
                          a, s, k1, k2, b1, b2, ref_fp8_max, ref_fp8_metas_amax,
                          ref_fp8_metas_scale, ref_fp8_metas_scale_inv)

        for _ in range(3):
            primitive_out, (primitive_a_grad, primitive_s_grad, primitive_k1_grad,
                            primitive_k2_grad, primitive_b1_grad, primitive_b2_grad, pri_fp8_max,
                            pri_fp8_metas_amax, pri_fp8_metas_scale,
                            pri_fp8_metas_scale_inv) = value_n_grad_primitive_func(
                                a, s, k1, k2, b1, b2, pri_fp8_max, pri_fp8_metas_amax,
                                pri_fp8_metas_scale, pri_fp8_metas_scale_inv)

        assert_allclose(primitive_out, ref_out, dtype=FP8Helper.FWD_DTYPE)
        assert_allclose(jnp.asarray(primitive_a_grad, np.float32),
                        jnp.asarray(ref_a_grad, np.float32),
                        dtype=FP8Helper.BWD_DTYPE)
=======
        assert_allclose(primitive_out, ref_out, rtol=1e-2)
        if is_hip_extension():
          # rocblas path has compute type as fp32
          assert_allclose(jnp.asarray(primitive_a_grad, np.float32),
                          jnp.asarray(ref_a_grad, np.float32),
                          rtol=5e-2, atol=5e-2)
        else:
          assert_allclose(jnp.asarray(primitive_a_grad, np.float32),
                          jnp.asarray(ref_a_grad, np.float32),
                          rtol=1e-2)
>>>>>>> 3ef10328
        assert_allclose(jnp.asarray(primitive_k1_grad, np.float32),
                        jnp.asarray(ref_k1_grad, np.float32),
                        dtype=FP8Helper.BWD_DTYPE)
        assert_allclose(jnp.asarray(primitive_k2_grad, np.float32),
                        jnp.asarray(ref_k2_grad, np.float32),
                        dtype=FP8Helper.BWD_DTYPE)
        assert_allclose(jnp.asarray(primitive_s_grad, np.float32),
                        jnp.asarray(ref_s_grad, np.float32),
                        dtype=FP8Helper.BWD_DTYPE)
        assert_allclose(jnp.asarray(primitive_b1_grad, np.float32),
                        jnp.asarray(ref_b1_grad, np.float32),
                        dtype=jnp.bfloat16)
        assert_allclose(jnp.asarray(primitive_b2_grad, np.float32),
                        jnp.asarray(ref_b2_grad, np.float32),
                        dtype=jnp.bfloat16)


@pytest.fixture(name="random_inputs")
def random_inputs_fixture(shape):
    key = jax.random.PRNGKey(0)
    subkeys = jax.random.split(key, 4)
    out = jax.random.uniform(subkeys[0], shape, jnp.bfloat16, 5, 8)
    return out


class TestGeLu:

    def ref_func(self, inputs):

        func = jit(value_and_grad(lambda x: jnp.mean(jax.nn.gelu(x))))
        return func(inputs)

    def prim_func(self, inputs):

        @jax.custom_vjp
        def primitive(x):
            out, _ = primitive_fwd(x)
            return out

        def primitive_fwd(x):
            out = gelu(x)
            ctx = x
            return out, ctx

        def primitive_bwd(ctx, g):
            x = ctx
            out = dgelu(g, x)
            return (out,)

        primitive.defvjp(primitive_fwd, primitive_bwd)
        func = value_and_grad(lambda x: jnp.mean(primitive(x)))
        return func(inputs)

    @pytest.mark.parametrize('shape', [(32, 2, 64), (64, 2, 256)])
    def test_gelu(self, random_inputs):
        x = random_inputs
        prim_out, prim_grad = self.prim_func(x)
        ref_out, ref_grad = self.ref_func(x)

        assert_allclose(prim_out, ref_out, dtype=x.dtype)
        assert_allclose(prim_grad, ref_grad, dtype=x.dtype)


class TestGeLuFP8(TestGeLu):

    def prim_func(self, inputs):
        amax = self.amax
        scale = self.scale
        scale_inv = self.scale_inv
        no_use = jnp.zeros(1, jnp.float32)

        @jax.custom_vjp
        def primitive(x, y, z, w):
            out = primitive_fwd(x)
            return out

        def primitive_fwd(x, y, z, w):
            out, _ = gelu_fp8(x, amax, scale, scale_inv, jnp.float8_e4m3fn)
            out = dequantize(out, x.dtype, scale_inv)
            ctx = x
            return out, ctx

        def primitive_bwd(ctx, g):
            x = ctx
            dgelu, dgelu_trans, dbias, amax_out = dgelu_dbias_cast_transpose(
                g, x, amax, scale, scale_inv, jnp.float8_e5m2, -1)
            dgelu = dequantize(dgelu, x.dtype, scale_inv)
            dgelu_trans = dequantize(dgelu_trans, x.dtype, scale_inv)
            return dgelu, dgelu_trans, dbias, amax_out

        primitive.defvjp(primitive_fwd, primitive_bwd)
        func = value_and_grad(lambda x, y, z, w: jnp.mean(primitive(x, y, z, w)), (0, 1, 2, 3))

        return func(inputs, no_use, no_use, no_use)

    @pytest.mark.skipif(not is_fp8_supported, reason=reason)
    @pytest.mark.parametrize('shape', [(32, 2, 64), (64, 2, 256)])
    def test_gelu(self, random_inputs):
        self.amax = jnp.zeros(1, jnp.float32)
        self.scale = jnp.ones(1, jnp.float32)
        self.scale_inv = jnp.ones(1, jnp.float32)

        x = random_inputs
        prim_out, (prim_grad, prim_grad_trans, dbias, amax) = self.prim_func(x)
        ref_out, ref_grad = self.ref_func(x)

        assert_allclose(prim_out, ref_out, dtype=FP8Helper.FWD_DTYPE)
        assert_allclose(amax, jnp.amax(jnp.abs(ref_grad)), rtol=1e-2)
        assert_allclose(dbias, jnp.sum(ref_grad, axis=(i for i in range(x.ndim - 1))))
        assert_allclose(prim_grad, ref_grad, dtype=FP8Helper.BWD_DTYPE)
        assert_allclose(prim_grad_trans,
                        jnp.transpose(ref_grad, (2, 0, 1)),
                        dtype=FP8Helper.BWD_DTYPE)


class TestGatedGeLu:

    def ref_func(self, inputs):

        def jax_gated_gelu(x):
            x = jnp.split(x, 2, axis=-2)
            acts = [jax.nn.gelu(x[0]), x[1]]
            x = functools.reduce(operator.mul, acts)
            x = jnp.asarray(jnp.squeeze(x, -2), jnp.bfloat16)
            return x

        func = jit(value_and_grad(lambda x: jnp.mean(jax_gated_gelu(x))))
        return func(inputs)

    def prim_func(self, inputs):

        @jax.custom_vjp
        def primitive(x):
            out, _ = primitive_fwd(x)
            return out

        def primitive_fwd(x):
            out = gated_gelu(x)
            ctx = x
            return out, ctx

        def primitive_bwd(ctx, g):
            x = ctx
            out = dgated_gelu(g, x)
            return (out,)

        primitive.defvjp(primitive_fwd, primitive_bwd)
        func = value_and_grad(lambda x: jnp.mean(primitive(x)))
        return func(inputs)

    @pytest.mark.parametrize('shape', [(32, 2, 64), (64, 2, 256)])
    def test_gated_gelu(self, random_inputs):
        x = random_inputs
        prim_out, prim_grad = self.prim_func(x)
        ref_out, ref_grad = self.ref_func(x)

        assert_allclose(prim_out, ref_out, dtype=x.dtype)
        assert_allclose(prim_grad, ref_grad, dtype=x.dtype)


class TestGatedGeLuFP8(TestGatedGeLu):

    def prim_func(self, inputs):
        amax = self.amax
        scale = self.scale
        scale_inv = self.scale_inv
        no_use = jnp.zeros(1, jnp.float32)

        @jax.custom_vjp
        def primitive(x, y, z):
            out = primitive_fwd(x)
            return out

        def primitive_fwd(x, y, z):
            out, _ = gated_gelu_fp8(x, amax, scale, scale_inv, jnp.float8_e4m3fn)
            out = dequantize(out, x.dtype, scale_inv)
            ctx = x
            return out, ctx

        def primitive_bwd(ctx, g):
            x = ctx
            dgelu, dgelu_trans, amax_out = dgated_gelu_cast_transpose(g, x, amax, scale, scale_inv,
                                                                      jnp.float8_e5m2, -1)
            dgelu = dequantize(dgelu, x.dtype, scale_inv)
            dgelu_trans = dequantize(dgelu_trans, x.dtype, scale_inv)
            return dgelu, dgelu_trans, amax_out

        primitive.defvjp(primitive_fwd, primitive_bwd)
        func = value_and_grad(lambda x, y, z: jnp.mean(primitive(x, y, z)), (0, 1, 2))

        return func(inputs, no_use, no_use)

    @pytest.mark.skipif(not is_fp8_supported, reason=reason)
    @pytest.mark.parametrize('shape', [(32, 2, 64), (64, 2, 256)])
    def test_gated_gelu(self, random_inputs):
        self.amax = jnp.zeros(1, jnp.float32)
        self.scale = jnp.ones(1, jnp.float32)
        self.scale_inv = jnp.ones(1, jnp.float32)

        x = random_inputs
        prim_out, (prim_grad, prim_grad_trans, amax) = self.prim_func(x)
        ref_out, ref_grad = self.ref_func(x)

        assert_allclose(prim_out, ref_out, dtype=FP8Helper.FWD_DTYPE)
        assert_allclose(amax, jnp.amax(jnp.abs(ref_grad)), rtol=1e-2)
        assert_allclose(prim_grad, ref_grad, dtype=FP8Helper.BWD_DTYPE)
        assert_allclose(prim_grad_trans,
                        jnp.transpose(ref_grad, (1, 2, 0)),
                        dtype=FP8Helper.BWD_DTYPE)


class TestRMSNorm:

    @pytest.mark.parametrize('n, hidden', LN_CASES)
    @pytest.mark.parametrize('dtype', DTYPES)
    def test_forward_backward(self, n, hidden, dtype):
        key = jax.random.PRNGKey(0)
        subkeys = jax.random.split(key, 2)

        x = jax.random.uniform(subkeys[0], (n, hidden), dtype, -2, 1)
        scale = jax.random.uniform(subkeys[1], (hidden,), jnp.float32, -2, 1)
        scale = jnp.asarray(scale, dtype)
        epsilon = 1e-6

        def reference_rmsnorm(x, scale):
            x = jnp.asarray(x, jnp.float32)
            mean2 = jnp.mean(lax.square(x), axis=-1, keepdims=True)
            y = jnp.asarray(x * lax.rsqrt(mean2 + epsilon), dtype)
            return y * scale

        jitted_primitive = jit(
            value_and_grad(lambda x, scale: jnp.mean(layernorm(x, scale, None, "rmsnorm")), (0, 1)))

        jitted_reference = jit(
            value_and_grad(lambda x, scale: jnp.mean(reference_rmsnorm(x, scale)), (0, 1)))

        primitive_out, (primitive_dx, primitive_dgamma) = jitted_primitive(x, scale)
        reference_out, (reference_dx, reference_dgamma) = jitted_reference(x, scale)

        assert_allclose(primitive_out, reference_out, dtype=dtype)
        assert_allclose(primitive_dx, reference_dx, dtype=dtype)
        assert_allclose(primitive_dgamma, reference_dgamma, dtype=dtype)


class TestLayerNorm:

    @pytest.mark.parametrize('n, hidden', LN_CASES)
    @pytest.mark.parametrize('dtype', DTYPES)
    @pytest.mark.parametrize('zero_centered_gamma', [False, True])
    def test_forward_backward(self, n, hidden, zero_centered_gamma, dtype):
        key = jax.random.PRNGKey(0)
        subkeys = jax.random.split(key, 3)

        x = jax.random.uniform(subkeys[0], (n, hidden), dtype, -1, 1)
        scale_range = (-1, 1) if zero_centered_gamma else (0, 2)
        scale = jax.random.uniform(subkeys[1], (hidden,), jnp.float32, *scale_range)
        scale = jnp.asarray(scale, dtype)
        bias = jax.random.uniform(subkeys[2], (hidden,), jnp.float32, -1, 1)
        bias = jnp.asarray(bias, dtype)
        epsilon = 1e-6

        def reference_layernorm(x, scale, bias, zero_centered_gamma, eps):
            x_ = jnp.asarray(x, jnp.float32)
            mean = jnp.mean(x_, axis=-1, keepdims=True)
            var = jnp.mean(jnp.square(x_ - mean), axis=-1, keepdims=True)
            normed_input = (x_ - mean) * jax.lax.rsqrt(var + eps)
            # Align TE implementation
            if zero_centered_gamma:
                return jnp.asarray(normed_input * (scale + 1) + bias).astype(x.dtype)
            return jnp.asarray(normed_input * scale + bias).astype(x.dtype)

        def compute_loss(x):
            # Higher precision to compute the loss
            x_ = x.astype(jnp.float32)
            return jnp.mean(jnp.square(x_)).astype(x.dtype)

        jitted_primitive = jit(
            value_and_grad(
                lambda x, scale, bias: compute_loss(
                    layernorm(x, scale, bias, "layernorm", zero_centered_gamma, epsilon)),
                (0, 1, 2)))

        jitted_reference = jit(
            value_and_grad(
                lambda x, scale, bias: compute_loss(
                    reference_layernorm(x, scale, bias, zero_centered_gamma, epsilon)), (0, 1, 2)))

        primitive_out, (primitive_dx, primitive_dgamma,
                        primitive_dbeta) = jitted_primitive(x, scale, bias)
        reference_out, (reference_dx, reference_dgamma,
                        reference_dbeta) = jitted_reference(x, scale, bias)

        assert_allclose(primitive_out, reference_out, dtype=dtype)
        assert_allclose(primitive_dx, reference_dx, dtype=dtype)
        assert_allclose(primitive_dgamma, reference_dgamma, dtype=dtype)
        assert_allclose(primitive_dbeta, reference_dbeta, dtype=dtype)<|MERGE_RESOLUTION|>--- conflicted
+++ resolved
@@ -1,10 +1,6 @@
-<<<<<<< HEAD
-# Copyright (c) 2022-2024, NVIDIA CORPORATION & AFFILIATES. All rights reserved.
-=======
 # This file was modified for portability to AMDGPU
 # Copyright (c) 2024, Advanced Micro Devices, Inc. All rights reserved.
-# Copyright (c) 2022-2023, NVIDIA CORPORATION & AFFILIATES. All rights reserved.
->>>>>>> 3ef10328
+# Copyright (c) 2022-2024, NVIDIA CORPORATION & AFFILIATES. All rights reserved.
 #
 # See LICENSE for license information.
 
@@ -28,9 +24,10 @@
 from transformer_engine.jax.fp8 import FP8MetaPackage, FP8Helper
 from transformer_engine.jax.fp8 import is_fp8_available
 from transformer_engine.jax.layernorm import layernorm
-<<<<<<< HEAD
 from transformer_engine.jax.mlp import layernorm_geglu_fp8_mlp
 from transformer_engine.jax.mlp import layernorm_gelu_fp8_mlp
+from transformer_engine.jax import is_hip_extension
+from transformer_engine.jax import jnp_float8_e4m3_type, jnp_float8_e5m2_type
 
 GEMM_CASES = [
     (256, 256, 512),
@@ -39,15 +36,9 @@
     (2048, 2048, 1024),
     (2048, 1024, 1024),
 ]
-FP8_COMPUTE_TYPE = [jnp.float8_e4m3fn, jnp.float8_e5m2]
-=======
-from transformer_engine.jax.mlp import fp8_ln_mlp
-from transformer_engine.jax import is_hip_extension
-
-GEMM_CASES = [(256, 256, 512), (32, 32, 32), (16384, 1024, 2816), (16384, 2816, 1024),
-              (16384, 1024, 1024)]
-FP8_COMPUTE_TYPE = [_format2dtypes(Format.E4M3), _format2dtypes(Format.HYBRID)]
->>>>>>> 3ef10328
+
+FP8_COMPUTE_TYPE = [jnp_float8_e4m3_type, jnp_float8_e5m2_type]
+    
 LN_CASES = [(512, 1024)]
 DTYPES = [jnp.bfloat16, jnp.float32]
 is_fp8_supported, reason = is_fp8_available()
@@ -67,22 +58,18 @@
 
     @pytest.mark.skipif(not is_fp8_supported, reason=reason)
     def test_qdq(self):
-<<<<<<< HEAD
-        FP8_E4M3_MAX = (jnp.finfo(jnp.float8_e4m3fn).max).astype(jnp.float32)
-=======
-        FP8_E4M3_MAX = 448
-        if is_hip_extension():
-          FP8_E4M3_MAX = 240
->>>>>>> 3ef10328
+        FP8_E4M3_MAX = (jnp.finfo(jnp_float8_e4m3_type).max).astype(jnp.float32)
+
         x = jnp.asarray([[-1, 0.1], [2, 3]], jnp.float32)
         amax = jnp.max(jnp.abs(x)).reshape(1)
         scale = jnp.asarray(FP8_E4M3_MAX / amax, jnp.float32).reshape(1)
         scale_inv = (1 / scale).reshape(1)
 
-        y, _ = quantize(x, q_dtype=jnp.float8_e4m3fn, scale=scale)
+        y, _ = quantize(x, q_dtype=jnp_float8_e4m3_type, scale=scale)
+
         z = dequantize(y, dq_dtype=jnp.float32, scale_inv=scale_inv)
 
-        assert_allclose(z, x, dtype=jnp.float8_e4m3fn)
+        assert_allclose(z, x, dtype=jnp_float8_e4m3_type)
 
     @pytest.mark.parametrize('m,n,k', GEMM_CASES)
     def test_forward_bf16(self, m, n, k):
@@ -93,16 +80,14 @@
 
         primitive_out = type_safe_dot_general(a, b)
         ref_out = jnp.dot(a, b)
-<<<<<<< HEAD
-
+        
+        #TODO: try whether assert_allclose is okay for rocm TE
         assert_allclose(primitive_out, ref_out, dtype=jnp.bfloat16)
-=======
-        if is_hip_extension():
-          # rocblas path is using fp32 as compute type
-          assert_allclose(primitive_out, ref_out, rtol=2e-2, atol=5e-5)
-        else:
-          assert_allclose(primitive_out, ref_out)
->>>>>>> 3ef10328
+        #if is_hip_extension():
+        #    # rocblas path is using fp32 as compute type
+        #    assert_allclose(primitive_out, ref_out, rtol=2e-2, atol=5e-5)
+        #else:
+        #    assert_allclose(primitive_out, ref_out, dtype=jnp.bfloat16)
 
     @pytest.mark.skipif(not is_fp8_supported, reason=reason)
     @pytest.mark.parametrize('m,n,k', GEMM_CASES)
@@ -173,6 +158,7 @@
         a = jax.random.normal(subkeys[0], (m, k)).astype(jnp.bfloat16)
         b = jax.random.normal(subkeys[1], (k, n)).astype(jnp.bfloat16)
 
+
         fp8_max = FP8Helper.generate_fp8_max_array(FP8Helper.NUM_META_PER_GEMM)
         fp8_metas_amax = jnp.zeros((FP8Helper.NUM_META_PER_GEMM, FP8Helper.AMAX_HISTORY_LEN),
                                    jnp.float32)
@@ -197,7 +183,6 @@
             primitive_out, (primitive_a_grad, primitive_b_grad, fp8_max, fp8_metas_amax,
                             fp8_metas_scale, fp8_metas_scale_inv) = value_n_grad_primitive_func(
                                 a, b, fp8_max, fp8_metas_amax, fp8_metas_scale, fp8_metas_scale_inv)
-
         assert_allclose(primitive_out, ref_out, dtype=FP8Helper.FWD_DTYPE)
         assert_allclose(primitive_a_grad, ref_a_grad, dtype=FP8Helper.BWD_DTYPE)
         assert_allclose(primitive_b_grad, ref_b_grad, dtype=FP8Helper.BWD_DTYPE)
@@ -307,6 +292,17 @@
         assert_allclose(jnp.asarray(primitive_a_grad, np.float32),
                         jnp.asarray(ref_a_grad, np.float32),
                         dtype=FP8Helper.BWD_DTYPE)
+        #TODO: just try whether the updated NV tol can work
+        #assert_allclose(primitive_out, ref_out, rtol=1e-2)
+        #if is_hip_extension():
+        #  # rocblas path has compute type as fp32
+        #  assert_allclose(jnp.asarray(primitive_a_grad, np.float32),
+        #                  jnp.asarray(ref_a_grad, np.float32),
+        #                  rtol=5e-2, atol=5e-2)
+        #else:
+        #  assert_allclose(jnp.asarray(primitive_a_grad, np.float32),
+        #                  jnp.asarray(ref_a_grad, np.float32),
+        #                  rtol=1e-2)
         assert_allclose(jnp.asarray(primitive_k1_grad, np.float32),
                         jnp.asarray(ref_k1_grad, np.float32),
                         dtype=FP8Helper.BWD_DTYPE)
@@ -368,7 +364,6 @@
             bias_1_shape = (1,) * (linear_1_out.ndim - bias_1.ndim) + bias_1.shape
             linear_1_out += jnp.reshape(bias_1, bias_1_shape)
 
-<<<<<<< HEAD
             x = jax.nn.gelu(linear_1_out)
             x = jnp.asarray(jnp.squeeze(x, axis=-2), jnp.bfloat16)
 
@@ -422,18 +417,6 @@
         assert_allclose(jnp.asarray(primitive_a_grad, np.float32),
                         jnp.asarray(ref_a_grad, np.float32),
                         dtype=FP8Helper.BWD_DTYPE)
-=======
-        assert_allclose(primitive_out, ref_out, rtol=1e-2)
-        if is_hip_extension():
-          # rocblas path has compute type as fp32
-          assert_allclose(jnp.asarray(primitive_a_grad, np.float32),
-                          jnp.asarray(ref_a_grad, np.float32),
-                          rtol=5e-2, atol=5e-2)
-        else:
-          assert_allclose(jnp.asarray(primitive_a_grad, np.float32),
-                          jnp.asarray(ref_a_grad, np.float32),
-                          rtol=1e-2)
->>>>>>> 3ef10328
         assert_allclose(jnp.asarray(primitive_k1_grad, np.float32),
                         jnp.asarray(ref_k1_grad, np.float32),
                         dtype=FP8Helper.BWD_DTYPE)
@@ -511,7 +494,8 @@
             return out
 
         def primitive_fwd(x, y, z, w):
-            out, _ = gelu_fp8(x, amax, scale, scale_inv, jnp.float8_e4m3fn)
+            out, _ = gelu_fp8(x, amax, scale, scale_inv, jnp_float8_e4m3_type)
+
             out = dequantize(out, x.dtype, scale_inv)
             ctx = x
             return out, ctx
@@ -519,7 +503,7 @@
         def primitive_bwd(ctx, g):
             x = ctx
             dgelu, dgelu_trans, dbias, amax_out = dgelu_dbias_cast_transpose(
-                g, x, amax, scale, scale_inv, jnp.float8_e5m2, -1)
+                g, x, amax, scale, scale_inv, jnp_float8_e5m2_type, -1)
             dgelu = dequantize(dgelu, x.dtype, scale_inv)
             dgelu_trans = dequantize(dgelu_trans, x.dtype, scale_inv)
             return dgelu, dgelu_trans, dbias, amax_out
@@ -608,7 +592,8 @@
             return out
 
         def primitive_fwd(x, y, z):
-            out, _ = gated_gelu_fp8(x, amax, scale, scale_inv, jnp.float8_e4m3fn)
+            out, _ = gated_gelu_fp8(x, amax, scale, scale_inv, jnp_float8_e4m3_type)
+                
             out = dequantize(out, x.dtype, scale_inv)
             ctx = x
             return out, ctx
@@ -616,7 +601,7 @@
         def primitive_bwd(ctx, g):
             x = ctx
             dgelu, dgelu_trans, amax_out = dgated_gelu_cast_transpose(g, x, amax, scale, scale_inv,
-                                                                      jnp.float8_e5m2, -1)
+                                                                      jnp_float8_e5m2_type, -1)
             dgelu = dequantize(dgelu, x.dtype, scale_inv)
             dgelu_trans = dequantize(dgelu_trans, x.dtype, scale_inv)
             return dgelu, dgelu_trans, amax_out
