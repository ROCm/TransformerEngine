# This file was modified for portability to AMDGPU
# Copyright (c) 2022-2024, Advanced Micro Devices, Inc. All rights reserved.
# Copyright (c) 2022-2024, NVIDIA CORPORATION & AFFILIATES. All rights reserved.
#
# See LICENSE for license information.

<<<<<<< HEAD
list(APPEND test_cuda_sources
            test_qdq.cu
            test_cast_transpose.cu
            test_transpose.cu
            test_cast_transpose_dbias.cu
            test_cast_transpose_dbias_dgelu.cu
            test_cast_transpose_dgeglu.cu
            test_gelu.cu
            test_geglu.cu
            test_dgeglu.cu
            test_layernorm.cu
            test_rmsnorm.cu
            test_multi_cast_transpose.cu
            test_causal_softmax.cu
            ../test_common.cu)
=======
if(USE_CUDA)
  list(APPEND test_cuda_sources
              test_qdq.cu
              test_cast_transpose.cu
              test_transpose.cu
              test_cast_transpose_dbias.cu
              test_cast_transpose_dbias_dgelu.cu
              test_cast_transpose_dgeglu.cu
              test_gelu.cu
              test_dgeglu.cu
              test_layernorm.cu
              test_rmsnorm.cu
              test_multi_cast_transpose.cu
              ../test_common.cu)
else()
  list(APPEND test_cuda_sources
              test_qdq.cu
              test_cast_transpose.cu
              test_transpose.cu
              test_cast_transpose_dbias.cu
              test_cast_transpose_dbias_dgelu.cu
              test_cast_transpose_dgeglu.cu
              test_gelu.cu
              test_dgeglu.cu
              test_layernorm.cu
              test_rmsnorm.cu
              test_multi_cast_transpose.cu
              test_cublaslt_gemm.cu
              ../test_common.cu)
endif()

>>>>>>> 3ef10328
if(USE_CUDA)
  add_executable(test_operator ${test_cuda_sources})
else()
  message("${message_line}")
  message(STATUS "CMAKE_CURRENT_SOURCE_DIR: ${CMAKE_CURRENT_SOURCE_DIR}")
  message(STATUS "PROJECT_SOURCE_DIR: ${PROJECT_SOURCE_DIR}")

  set(TE ${CMAKE_CURRENT_SOURCE_DIR}/../../..)
  set(THIRDPARTY ${TE}/3rdparty)
  list(APPEND CMAKE_MODULE_PATH "${THIRDPARTY}/hipify_torch/cmake")
  include(Hipify)
  message(STATUS "CMAKE_MODULE_PATH: ${CMAKE_MODULE_PATH}")

  file(REAL_PATH ../../../transformer_engine/common/include header_include_dir1)
  file(REAL_PATH ../../../transformer_engine/common header_include_dir2)
  set(header_include_dir ${header_include_dir1} ${header_include_dir2})

  message(STATUS "CUDA_SOURCE_DIR: ${PROJECT_SOURCE_DIR}")
  message(STATUS "HEADER_INCLUDE_DIR: ${header_include_dir}")
  set(cuda_source_dir ${PROJECT_SOURCE_DIR} )
  hipify(CUDA_SOURCE_DIR ${cuda_source_dir} 
    HEADER_INCLUDE_DIR ${header_include_dir}
    CUSTOM_MAP_FILE "${TE}/hipify_custom_map.json"
  )
  get_hipified_list("${test_cuda_sources}" test_hip_sources)
  message("${message_line}")
  message(STATUS "nvte tests hipified sources: ${test_hip_sources}")

  add_executable(test_operator ${test_hip_sources})
endif()

if(USE_CUDA)
  list(APPEND test_operator_LINKER_LIBS CUDA::cudart GTest::gtest_main ${TE_LIB})
  target_link_libraries(test_operator PUBLIC ${test_operator_LINKER_LIBS})
  target_compile_options(test_operator PRIVATE -O2)
else()
  target_link_libraries(test_operator PUBLIC hip::host hip::device GTest::gtest_main ${TE_LIB})
  target_compile_options(test_operator PRIVATE -O2)
endif()

include(GoogleTest)
gtest_discover_tests(test_operator)<|MERGE_RESOLUTION|>--- conflicted
+++ resolved
@@ -4,7 +4,6 @@
 #
 # See LICENSE for license information.
 
-<<<<<<< HEAD
 list(APPEND test_cuda_sources
             test_qdq.cu
             test_cast_transpose.cu
@@ -20,39 +19,11 @@
             test_multi_cast_transpose.cu
             test_causal_softmax.cu
             ../test_common.cu)
-=======
-if(USE_CUDA)
+if(USE_ROCM)
   list(APPEND test_cuda_sources
-              test_qdq.cu
-              test_cast_transpose.cu
-              test_transpose.cu
-              test_cast_transpose_dbias.cu
-              test_cast_transpose_dbias_dgelu.cu
-              test_cast_transpose_dgeglu.cu
-              test_gelu.cu
-              test_dgeglu.cu
-              test_layernorm.cu
-              test_rmsnorm.cu
-              test_multi_cast_transpose.cu
-              ../test_common.cu)
-else()
-  list(APPEND test_cuda_sources
-              test_qdq.cu
-              test_cast_transpose.cu
-              test_transpose.cu
-              test_cast_transpose_dbias.cu
-              test_cast_transpose_dbias_dgelu.cu
-              test_cast_transpose_dgeglu.cu
-              test_gelu.cu
-              test_dgeglu.cu
-              test_layernorm.cu
-              test_rmsnorm.cu
-              test_multi_cast_transpose.cu
-              test_cublaslt_gemm.cu
-              ../test_common.cu)
+              test_cublaslt_gemm.cu)
 endif()
 
->>>>>>> 3ef10328
 if(USE_CUDA)
   add_executable(test_operator ${test_cuda_sources})
 else()
