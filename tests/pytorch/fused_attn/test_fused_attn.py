--- conflicted
+++ resolved
@@ -69,26 +69,17 @@
     fp8.FP8GlobalStateManager.reset()
 
 
-<<<<<<< HEAD
-# ROCm fused attn from aotrition integrated does not use cudnn
-if not IS_HIP_EXTENSION:
-    @functools.cache
-    def _cudnn_version() -> Tuple[int, int, int]:
-        """Runtime cuDNN version (major, minor, patch)"""
-        encoded_version = ext.get_cudnn_version()
-        major, encoded_version = divmod(encoded_version, 1000)
-        minor, patch = divmod(encoded_version, 100)
-        return (major, minor, patch)
-=======
 @functools.cache
 def _cudnn_version() -> Tuple[int, int, int]:
+    # ROCm fused attn does not use cudnn, return high numbers to avoid tests filtering out
+    if IS_HIP_EXTENSION:
+        return (99, 0, 0)
     """Runtime cuDNN version (major, minor, patch)"""
     encoded_version = ext.get_cudnn_version()
     major_version_magnitude = 1000 if encoded_version < 90000 else 10000
     major, encoded_version = divmod(encoded_version, major_version_magnitude)
     minor, patch = divmod(encoded_version, 100)
     return (major, minor, patch)
->>>>>>> 905d94f4
 
 
 class ModelConfig:
@@ -287,12 +278,8 @@
     ml = ~ ml
     return w, ml
 
-<<<<<<< HEAD
-@pytest.mark.skipif(False if IS_HIP_EXTENSION else _cudnn_version() < (8,9,1), reason="cuDNN 8.9.1+ is required in NVTE.")
-=======
 
 @pytest.mark.skipif(_cudnn_version() < (8,9,1), reason="cuDNN 8.9.1+ is required.")
->>>>>>> 905d94f4
 @pytest.mark.parametrize("dtype", param_types)
 @pytest.mark.parametrize("model_configs", [model_configs_base])
 @pytest.mark.parametrize("model", model_configs_base.keys())
@@ -320,17 +307,11 @@
             "No need to test this layout for cross attention"
         )
     # Skip if only unfused backend is supported
-<<<<<<< HEAD
-    unfused_attn_supported = _is_unfused_attention_supported(config)
+    qkv_format = ''.join([i for i in qkv_layout.split('_')[0] if i.isalpha()])
+    unfused_attn_supported = _is_unfused_attention_supported(config, qkv_format)
     if not IS_HIP_EXTENSION:
         if config.max_seqlen_q <= 512 and config.max_seqlen_kv <= 512:
             os.environ["NVTE_FUSED_ATTN_BACKEND"] = "0"
-=======
-    qkv_format = ''.join([i for i in qkv_layout.split('_')[0] if i.isalpha()])
-    unfused_attn_supported = _is_unfused_attention_supported(config, qkv_format)
-    if config.max_seqlen_q <= 512 and config.max_seqlen_kv <= 512:
-        os.environ["NVTE_FUSED_ATTN_BACKEND"] = "0"
->>>>>>> 905d94f4
     fused_attn_supported, fused_attn_backend = _is_fused_attention_supported(
         config, dtype, qkv_layout=qkv_layout,
     )
@@ -407,12 +388,8 @@
         for i,_ in enumerate(fused_attn_bwd):
             torch.testing.assert_close(fused_attn_bwd[i], fused_attn_bwd_1[i], **tols)
 
-<<<<<<< HEAD
-@pytest.mark.skipif(False if IS_HIP_EXTENSION else _cudnn_version() < (8,9,1), reason="cuDNN 8.9.1+ is required in NVTE.")
-=======
 
 @pytest.mark.skipif(_cudnn_version() < (8,9,1), reason="cuDNN 8.9.1+ is required.")
->>>>>>> 905d94f4
 @pytest.mark.parametrize("dtype", param_types)
 @pytest.mark.parametrize("model_configs", [model_configs_base])
 @pytest.mark.parametrize("model", ["base_1_1", "base_2_1"])
@@ -437,12 +414,8 @@
     "mask_6_1": ModelConfig(1, 24, 24, 128, 2048, 4096, 0.0, "padding_causal", "no_bias"),
 }
 
-<<<<<<< HEAD
-@pytest.mark.skipif(False if IS_HIP_EXTENSION else _cudnn_version() < (8,9,1), reason="cuDNN 8.9.1+ is required in NVTE.")
-=======
 
 @pytest.mark.skipif(_cudnn_version() < (8,9,1), reason="cuDNN 8.9.1+ is required.")
->>>>>>> 905d94f4
 @pytest.mark.parametrize("dtype", param_types_lean)
 @pytest.mark.parametrize("model_configs", [model_configs_mask])
 @pytest.mark.parametrize("model", model_configs_mask.keys())
@@ -479,12 +452,8 @@
     "bias_4_5": ModelConfig(2, 24, 24, 128, 2048, 4096, 0.0, "padding_causal",           "alibi"), # skipped
 }
 
-<<<<<<< HEAD
-@pytest.mark.skipif(False if IS_HIP_EXTENSION else _cudnn_version() < (8,9,1), reason="cuDNN 8.9.1+ is required in NVTE.")
-=======
 
 @pytest.mark.skipif(_cudnn_version() < (8,9,1), reason="cuDNN 8.9.1+ is required.")
->>>>>>> 905d94f4
 @pytest.mark.parametrize("dtype", param_types_lean)
 @pytest.mark.parametrize("model_configs", [model_configs_bias])
 @pytest.mark.parametrize("model", model_configs_bias.keys())
@@ -576,12 +545,8 @@
     "layout_2_1": ModelConfig(2, 24, 24, 256, 2048, 2048, 0.0,         "causal", "post_scale_bias"),
 }
 
-<<<<<<< HEAD
-@pytest.mark.skipif(False if IS_HIP_EXTENSION else _cudnn_version() < (8,9,5), reason="cuDNN 8.9.5+ is required in NVTE.")
-=======
 
 @pytest.mark.skipif(_cudnn_version() < (8,9,5), reason="cuDNN 8.9.5+ is required.")
->>>>>>> 905d94f4
 @pytest.mark.parametrize("dtype", param_types_lean)
 @pytest.mark.parametrize("model_configs", [model_configs_layout])
 @pytest.mark.parametrize("model", model_configs_layout.keys())
@@ -924,12 +889,8 @@
     "te_3_1": ModelConfig(4, 16, 16,  64, 2048, 2048, 0.0,  "causal",           "alibi"),
 }
 
-<<<<<<< HEAD
-@pytest.mark.skipif(False if IS_HIP_EXTENSION else _cudnn_version() < (8,9,1), reason="cuDNN 8.9.1+ is required in NVTE.")
-=======
 
 @pytest.mark.skipif(_cudnn_version() < (8,9,1), reason="cuDNN 8.9.1+ is required.")
->>>>>>> 905d94f4
 @pytest.mark.parametrize("dtype", param_types)
 @pytest.mark.parametrize("model_configs", [model_configs_te_layer])
 @pytest.mark.parametrize("model", model_configs_te_layer.keys())
@@ -1018,12 +979,8 @@
         torch.testing.assert_close(fused_attn_fwd, flash_attn_fwd, **tols)
         torch.testing.assert_close(fused_attn_bwd, flash_attn_bwd, **tols)
 
-<<<<<<< HEAD
-@pytest.mark.skipif(False if IS_HIP_EXTENSION else _cudnn_version() < (8,9,1), reason="cuDNN 8.9.1+ is required in NVTE.")
-=======
 
 @pytest.mark.skipif(_cudnn_version() < (8,9,1), reason="cuDNN 8.9.1+ is required.")
->>>>>>> 905d94f4
 @pytest.mark.parametrize("dtype", param_types_lean)
 @pytest.mark.parametrize("model_configs", [model_configs_te_layer])
 @pytest.mark.parametrize("model", ["te_1_2", "te_2_0"])
@@ -1036,12 +993,8 @@
     test_transformer_layer(dtype, model_configs, model,
             ckpt_attn, qkv_format, fused_qkv_params, RoPE)
 
-<<<<<<< HEAD
-@pytest.mark.skipif(False if IS_HIP_EXTENSION else _cudnn_version() < (8,9,1), reason="cuDNN 8.9.1+ is required in NVTE.")
-=======
 
 @pytest.mark.skipif(_cudnn_version() < (8,9,1), reason="cuDNN 8.9.1+ is required.")
->>>>>>> 905d94f4
 @pytest.mark.parametrize("dtype", param_types_lean)
 @pytest.mark.parametrize("model_configs", [model_configs_te_layer])
 @pytest.mark.parametrize("model", ["te_2_0", "te_2_1", "te_2_2"])
@@ -1212,7 +1165,7 @@
     return math.sqrt((torch.pow((a-b), 2)/a.numel()).sum())
 
 
-@pytest.mark.skipif(False if IS_HIP_EXTENSION else _cudnn_version() < (8,9,3), reason="cuDNN 8.9.3+ is required in NVTE.")
+@pytest.mark.skipif(_cudnn_version() < (8,9,3), reason="cuDNN 8.9.3+ is required in NVTE.")
 @pytest.mark.skipif(not fp8_available, reason=reason_for_no_fp8)
 @pytest.mark.skipif(get_device_compute_capability() != (9, 0), reason="FP8 tests require Hopper.")
 @pytest.mark.parametrize("dtype", param_types_fp8_vs_f16)
