# This file was modified for portability to AMDGPU
# Copyright (c) 2024, Advanced Micro Devices, Inc. All rights reserved.
# Copyright (c) 2022-2024, NVIDIA CORPORATION & AFFILIATES. All rights reserved.
#
# See LICENSE for license information.

import functools
import logging
import math
import os
<<<<<<< HEAD
from typing import Any, Dict, List, Tuple, Union
from torch.utils.cpp_extension import IS_HIP_EXTENSION
=======
from importlib.metadata import version
from typing import Any, Dict, List, Tuple, Union, Optional
>>>>>>> ba36f90d

import pytest
import torch

from transformer_engine.common import recipe
from transformer_engine.pytorch import TransformerLayer, fp8_autocast, fp8_model_init
from transformer_engine.pytorch.attention import (
    DotProductAttention,
    MultiheadAttention,
    RotaryPositionEmbedding,
    get_attention_backend,
    _flash_attn_2_plus,
    _flash_attn_2_3_plus,
    check_set_window_size,
    AttentionParams,
    _attention_backends,
)
from transformer_engine.pytorch.constants import TE_DType
import transformer_engine.pytorch.cpp_extensions as ext
from transformer_engine.pytorch.cpp_extensions.fused_attn import (
    AttnBiasType,
    AttnMaskType,
    FusedAttnBackend,
    QKVLayout,
    fused_attn_bwd,
    fused_attn_fwd,
)
from transformer_engine.pytorch.distributed import CudaRNGStatesTracker
import transformer_engine.pytorch.fp8 as fp8
from transformer_engine.pytorch.module.base import TransformerEngineBaseModule
from transformer_engine.pytorch.utils import (
    get_device_compute_capability,
    init_method_normal,
    scaled_init_method_normal,
    is_bf16_compatible,
)
from transformer_engine.pytorch.utils import get_cudnn_version
import transformer_engine_torch as tex
from transformer_engine_torch import NVTE_Fused_Attn_Backend

# Only run FP8 tests on H100
fp8_available, reason_for_no_fp8 = fp8.FP8GlobalStateManager.is_fp8_available()

# Initialize RNG state
seed = 1234
torch.manual_seed(seed)
torch.cuda.manual_seed(seed)
_cpu_rng_state = torch.get_rng_state()
_cuda_rng_state = torch.cuda.get_rng_state()


def reset_rng_states() -> None:
    """Revert back to initial RNG state"""
    torch.set_rng_state(_cpu_rng_state)
    torch.cuda.set_rng_state(_cuda_rng_state)


@pytest.fixture(autouse=True)
def reset_global_fp8_state():
    yield
    fp8.FP8GlobalStateManager.reset()


class ModelConfig:
    def __init__(
        self,
        batch_size: int,
        num_heads: int,
        num_gqa_groups: int,
        head_dim: int,
        max_seqlen_q: int,
        max_seqlen_kv: int,
        dropout_p: float,
        attn_mask_type: str,
        attn_bias_type: str,
        alibi_type: str = "none",
        num_layers: int = 1,
        bias_shape: str = "1hss",
        window_size: Tuple[int, int] = (-1, -1),
    ):
        self.batch_size = batch_size
        self.num_heads = num_heads
        self.num_gqa_groups = num_gqa_groups
        self.head_dim = head_dim
        self.hidden_size = num_heads * head_dim
        self.hidden_size_kv = num_gqa_groups * head_dim
        self.max_seqlen_q = max_seqlen_q
        self.max_seqlen_kv = max_seqlen_kv
        self.dropout_p = dropout_p
        self.attn_mask_type = attn_mask_type
        self.attn_bias_type = attn_bias_type
        self.alibi_type = alibi_type
        self.attn_type = "self" if (max_seqlen_q == max_seqlen_kv) else "cross"
        self.num_layers = num_layers
        self.bias_shape = bias_shape
        self.window_size = window_size


<<<<<<< HEAD
if not IS_HIP_EXTENSION:
    def _is_fused_attention_supported(
        config: ModelConfig,
        dtype: torch.dtype,
        qkv_layout: str = "sbh3d",
    ) -> Tuple[bool, NVTE_Fused_Attn_Backend]:
        """Check if FusedAttention supports a model configuration"""
        backends = []
        os.environ["NVTE_FUSED_ATTN_BACKEND"] = "0"
        backend = tex.get_fused_attn_backend(
            TE_DType[dtype],
            TE_DType[dtype],
            QKVLayout[qkv_layout],
            AttnBiasType[config.attn_bias_type],
            AttnMaskType[config.attn_mask_type],
            config.dropout_p,
            config.num_heads,
            config.num_gqa_groups,
            config.max_seqlen_q,
            config.max_seqlen_kv,
            config.head_dim,
        )
        if backend == FusedAttnBackend["FP8"]:
            backends.append(backend)
            return True, backends
        if backend == FusedAttnBackend["F16_arbitrary_seqlen"]:
            backends.append(backend)
            return True, backends
        if backend == FusedAttnBackend["F16_max512_seqlen"]:
            backends.append(backend)
            os.environ["NVTE_FUSED_ATTN_BACKEND"] = "1"
            backend = tex.get_fused_attn_backend(
                TE_DType[dtype],
                TE_DType[dtype],
                QKVLayout[qkv_layout],
                AttnBiasType[config.attn_bias_type],
                AttnMaskType[config.attn_mask_type],
                config.dropout_p,
                config.num_heads,
                config.num_gqa_groups,
                config.max_seqlen_q,
                config.max_seqlen_kv,
                config.head_dim,
            )
            if backend == FusedAttnBackend["F16_arbitrary_seqlen"]:
                backends.append(backend)
            return True, backends
        return False, backends
else:
    def _is_fused_attention_supported(
        config: ModelConfig,
        dtype: torch.dtype,
        qkv_layout: str = "sbh3d",
    ) -> Tuple[bool, NVTE_Fused_Attn_Backend]:
        backend = tex.get_fused_attn_backend(
            TE_DType[dtype],
            TE_DType[dtype],
            QKVLayout[qkv_layout],
            AttnBiasType[config.attn_bias_type],
            AttnMaskType[config.attn_mask_type],
            config.dropout_p,
            config.num_heads,
            config.num_gqa_groups,
            config.max_seqlen_q,
            config.max_seqlen_kv,
            config.head_dim,
        )
        if backend != FusedAttnBackend["No_Backend"]:
            return True, [backend]
        else:
            return False, []


@functools.cache
def _is_flash_attention_2_available() -> bool:
    """Check if flash-attn 2.0+ is available"""
    if not IS_HIP_EXTENSION:
        Version = packaging.version.Version
        return Version(version("flash-attn")) >= Version("2")
    else:
        return False


@functools.cache
def _is_flash_attention_2_1() -> bool:
    """Check if flash-attn 2.1+ is available"""
    if not IS_HIP_EXTENSION:
        Version = packaging.version.Version
        return Version(version("flash-attn")) >= Version("2.1")
    else:
        return False


@functools.cache
def _is_flash_attention_2_3() -> bool:
    """Check if flash-attn 2.3+ is available"""
    if not IS_HIP_EXTENSION:
        Version = packaging.version.Version
        return Version(version("flash-attn")) >= Version("2.3")
    else:
        return False


def _is_flash_attention_supported(config: ModelConfig) -> bool:
    """Check if FlashAttention supports a model configuration"""
    if not IS_HIP_EXTENSION:
        if get_device_compute_capability() < (8, 0):
            return False
        if config.attn_bias_type not in ["no_bias", "alibi"]:
            return False
        if config.num_heads != config.num_gqa_groups and not _is_flash_attention_2_available():
            return False
        if "causal" in config.attn_mask_type and config.attn_type == "cross":
            if _is_flash_attention_2_1():
                # FAv2.1 implements causal mask for cross attention differently
                # https://github.com/Dao-AILab/flash-attention#21-change-behavior-of-causal-flag
                return False
        return True
    else:
        return False


def _is_unfused_attention_supported(
    config: ModelConfig,
    qkv_format: str,
) -> bool:
    """Check if UnfusedDotProductAttention supports a model configuration"""
    if "padding" in config.attn_mask_type:
        return False
    if "causal" in config.attn_mask_type and config.attn_type == "cross":
        return False
    if qkv_format == "thd":
        return False
    return True
=======
def _get_attention_backends(
    config: ModelConfig,
    qkv_dtype: torch.dtype,
    qkv_layout: str,
    window_size: Tuple[int, int] = (-1, -1),
    pad_between_seqs: bool = False,
    context_parallel: bool = False,
    deterministic: bool = False,
    fp8: bool = False,
    fp8_meta: Optional[Dict[str, Any]] = None,
) -> Tuple[List, List]:
    """Check if what attention backends support a model configuration"""

    os.environ["NVTE_FLASH_ATTN"] = "1"
    os.environ["NVTE_FUSED_ATTN"] = "1"
    os.environ["NVTE_UNFUSED_ATTN"] = "1"
    global _attention_backends
    _attention_backends["backend_selection_requires_update"] = True

    alibi_slopes_shape = None
    if config.attn_bias_type == "alibi" and config.alibi_type == "custom":
        if config.bias_shape == "1hss":
            alibi_slopes_shape = [config.num_heads]
        if config.bias_shape == "bhss":
            alibi_slopes_shape = [config.batch_size, config.num_heads]

    core_attention_bias_shape = (
        config.bias_shape if config.attn_bias_type == "post_scale_bias" else None
    )
    core_attention_bias_requires_grad = False
    # d=256 is supported by cuDNN 9.0+ for inference but not training
    if config.attn_bias_type == "post_scale_bias" and config.head_dim <= 128:
        core_attention_bias_requires_grad = True

    fused_attn_backends = []
    available_backends = None
    fused_attention_backend = None

    def test():
        attention_params = AttentionParams(
            qkv_dtype=qkv_dtype,
            qkv_layout=qkv_layout,
            batch_size=config.batch_size,
            num_heads=config.num_heads,
            num_gqa_groups=config.num_gqa_groups,
            max_seqlen_q=config.max_seqlen_q,
            max_seqlen_kv=config.max_seqlen_kv,
            head_dim=config.head_dim,
            attn_mask_type=config.attn_mask_type,
            window_size=window_size,
            alibi_slopes_shape=alibi_slopes_shape,
            core_attention_bias_type=config.attn_bias_type,
            core_attention_bias_shape=core_attention_bias_shape,
            core_attention_bias_requires_grad=core_attention_bias_requires_grad,
            pad_between_seqs=pad_between_seqs,
            attention_dropout=config.dropout_p,
            context_parallel=context_parallel,
            deterministic=deterministic,
            fp8=fp8,
            fp8_meta=fp8_meta,
        )
        _, _, fused_attention_backend, _, available_backends = get_attention_backend(
            attention_params
        )
        return available_backends, fused_attention_backend

    backends = {0: "F16_max512_seqlen", 1: "F16_arbitrary_seqlen", 2: "FP8"}
    for i in range(3):
        os.environ["NVTE_FUSED_ATTN_BACKEND"] = str(i)
        _attention_backends["backend_selection_requires_update"] = True
        available_backends, fused_attention_backend = test()
        if fused_attention_backend == FusedAttnBackend[backends[i]]:
            fused_attn_backends.append(fused_attention_backend)
    return available_backends, fused_attn_backends
>>>>>>> ba36f90d


model_configs_base = {
    #     test:             b,  h, hg,   d,   sq,  skv,   p,      mask,      bias   # attn , backend
    "base_1_0": ModelConfig(8, 16, 16, 64, 128, 128, 0.0, "no_mask", "no_bias"),  # self , 0
    "base_1_1": ModelConfig(4, 16, 16, 64, 128, 256, 0.0, "no_mask", "no_bias"),  # cross, 0
    "base_2_0": ModelConfig(2, 24, 24, 128, 2048, 2048, 0.0, "no_mask", "no_bias"),  # self , 1
    "base_2_1": ModelConfig(1, 24, 24, 128, 2048, 4096, 0.0, "no_mask", "no_bias"),  # cross, 1
    "base_3_0": ModelConfig(8, 16, 16, 128, 1, 2048, 0.0, "no_mask", "no_bias"),  # inference
    "base_3_1": ModelConfig(8, 16, 16, 256, 1, 2048, 0.0, "no_mask", "no_bias"),  # inference
}


param_types = [torch.float16]
if is_bf16_compatible():  # bf16 requires sm_80 or higher
    param_types.append(torch.bfloat16)
param_types_lean = [torch.bfloat16]


@pytest.mark.skipif(get_cudnn_version() < (8, 9, 1), reason="cuDNN 8.9.1+ is required.")
@pytest.mark.parametrize("dtype", param_types)
@pytest.mark.parametrize("model_configs", [model_configs_base])
@pytest.mark.parametrize("model", model_configs_base.keys())
@pytest.mark.parametrize("ckpt_attn", [False])
@pytest.mark.parametrize("workspace_opt", [True, False])
@pytest.mark.parametrize("qkv_layout", [None])
@pytest.mark.parametrize("swa", [False])
@pytest.mark.parametrize("pad_between_seqs", [False])
def test_dot_product_attention(
    dtype, model_configs, model, ckpt_attn, workspace_opt, qkv_layout, swa, pad_between_seqs
):
    """Test DotProductAttention module"""

    # Get configs
    tols = dict(atol=5e-3, rtol=5e-3)
    if dtype == torch.bfloat16:
        tols = dict(atol=2.5e-2, rtol=2.5e-2)
    config = model_configs[model]
    if qkv_layout is None:
        if config.attn_type == "self":
            qkv_layout = "sb3hd"
        else:
            qkv_layout = "sbhd_sb2hd"
    if "3" in qkv_layout and config.attn_type == "cross":
        pytest.skip("No need to test this layout for cross attention")

<<<<<<< HEAD
    # Skip if only unfused backend is supported
    qkv_format = "".join([i for i in qkv_layout.split("_")[0] if i.isalpha()])
    unfused_attn_supported = _is_unfused_attention_supported(config, qkv_format)
    if not IS_HIP_EXTENSION:
        if config.max_seqlen_q <= 512 and config.max_seqlen_kv <= 512:
            os.environ["NVTE_FUSED_ATTN_BACKEND"] = "0"
    fused_attn_supported, fused_attn_backend = _is_fused_attention_supported(
=======
    # Test backend availability
    window_size = (-1, -1)
    if swa:
        window_size = tuple(torch.randint(0, config.max_seqlen_kv, [2], dtype=torch.int32).tolist())
    config.window_size = check_set_window_size(config.attn_mask_type, window_size)
    available_backends, fused_attn_backends = _get_attention_backends(
>>>>>>> ba36f90d
        config,
        qkv_dtype=dtype,
        qkv_layout=qkv_layout,
        window_size=config.window_size,
        pad_between_seqs=pad_between_seqs,
    )
    flash_attn_supported, fused_attn_supported, unfused_attn_supported = available_backends
    # FlashAttention does not support pad_between_seqs, but _run_dot_product_attention
    # mannually pads and unpads the input and output of FlashAttention for testing purposes
    if pad_between_seqs:
        flash_attn_supported = True

    # Skip if only unfused backend is supported
    if (len(fused_attn_backends) + flash_attn_supported + unfused_attn_supported) < 2:
        pytest.skip("Less than two backends to compare.")

    is_training = config.head_dim <= 128
    # UnfusedDotProductAttention backend
    if unfused_attn_supported:
        unfused_attn_fwd, unfused_attn_bwd = _run_dot_product_attention(
            dtype,
            config,
            "UnfusedDotProductAttention",
            ckpt_attn,
            qkv_layout,
            workspace_opt,
            pad_between_seqs,
            is_training,
        )

    # FusedAttention backend
    if fused_attn_supported:
        if len(fused_attn_backends) == 1:
            fused_attn_fwd, fused_attn_bwd = _run_dot_product_attention(
                dtype,
                config,
                "FusedAttention",
                ckpt_attn,
                qkv_layout,
                workspace_opt,
                pad_between_seqs,
                is_training,
            )
        if len(fused_attn_backends) == 2:
            os.environ["NVTE_FUSED_ATTN_BACKEND"] = "0"
            fused_attn_fwd, fused_attn_bwd = _run_dot_product_attention(
                dtype,
                config,
                "FusedAttention",
                ckpt_attn,
                qkv_layout,
                workspace_opt,
                pad_between_seqs,
                is_training,
            )
            os.environ["NVTE_FUSED_ATTN_BACKEND"] = "1"
            fused_attn_fwd_1, fused_attn_bwd_1 = _run_dot_product_attention(
                dtype,
                config,
                "FusedAttention",
                ckpt_attn,
                qkv_layout,
                workspace_opt,
                pad_between_seqs,
                is_training,
            )

    # FlashAttention backend
    if flash_attn_supported:
        flash_attn_fwd, flash_attn_bwd = _run_dot_product_attention(
            dtype,
            config,
            "FlashAttention",
            ckpt_attn,
            qkv_layout,
            workspace_opt,
            pad_between_seqs,
            is_training,
        )

    if unfused_attn_supported and fused_attn_supported:
        logging.info("[test_dot_product_attention]: unfused attn vs fused attn")
        torch.testing.assert_close(fused_attn_fwd, unfused_attn_fwd, **tols)
        for i, _ in enumerate(unfused_attn_bwd):
            torch.testing.assert_close(fused_attn_bwd[i], unfused_attn_bwd[i], **tols)
    if unfused_attn_supported and flash_attn_supported:
        logging.info("[test_dot_product_attention]: unfused attn vs flash attn")
        torch.testing.assert_close(flash_attn_fwd, unfused_attn_fwd, **tols)
        for i, _ in enumerate(flash_attn_bwd):
            torch.testing.assert_close(unfused_attn_bwd[i], flash_attn_bwd[i], **tols)
    if fused_attn_supported and flash_attn_supported:
        logging.info("[test_dot_product_attention]: fused attn vs flash attn")
        torch.testing.assert_close(fused_attn_fwd, flash_attn_fwd, **tols)
        for i, _ in enumerate(flash_attn_bwd):
            torch.testing.assert_close(fused_attn_bwd[i], flash_attn_bwd[i], **tols)
    if fused_attn_supported and len(fused_attn_backends) == 2:
        logging.info("[test_dot_product_attention]: fused attn backend 0 vs 1")
        torch.testing.assert_close(fused_attn_fwd, fused_attn_fwd_1, **tols)
        for i, _ in enumerate(fused_attn_bwd):
            torch.testing.assert_close(fused_attn_bwd[i], fused_attn_bwd_1[i], **tols)


@pytest.mark.skipif(get_cudnn_version() < (8, 9, 1), reason="cuDNN 8.9.1+ is required.")
@pytest.mark.parametrize("dtype", param_types)
@pytest.mark.parametrize("model_configs", [model_configs_base])
@pytest.mark.parametrize("model", ["base_1_1", "base_2_1"])
def test_dpa_checkpoint(dtype, model_configs, model):
    """Test DotProductAttention module with checkpointing"""
    test_dot_product_attention(dtype, model_configs, model, True, True, None, False, False)


model_configs_mask = {
    #     test:             b,  h, hg,   d,   sq,  skv,   p,             mask,      bias
    "mask_1_0": ModelConfig(8, 16, 16, 64, 128, 128, 0.0, "causal", "no_bias"),
    "mask_1_1": ModelConfig(4, 16, 16, 64, 128, 256, 0.0, "causal", "no_bias"),
    "mask_2_0": ModelConfig(2, 24, 24, 128, 2048, 2048, 0.0, "causal", "no_bias"),
    "mask_2_1": ModelConfig(1, 24, 24, 128, 2048, 4096, 0.0, "causal", "no_bias"),
    "mask_3_0": ModelConfig(8, 16, 16, 64, 128, 128, 0.0, "padding", "no_bias"),
    "mask_3_1": ModelConfig(4, 16, 16, 64, 128, 256, 0.0, "padding", "no_bias"),
    "mask_4_0": ModelConfig(2, 24, 24, 128, 2048, 2048, 0.0, "padding", "no_bias"),
    "mask_4_1": ModelConfig(1, 24, 24, 128, 2048, 4096, 0.0, "padding", "no_bias"),
    "mask_5_0": ModelConfig(8, 16, 16, 64, 128, 128, 0.0, "padding_causal", "no_bias"),
    "mask_5_1": ModelConfig(4, 16, 16, 64, 128, 256, 0.0, "padding_causal", "no_bias"),
    "mask_6_0": ModelConfig(2, 24, 24, 128, 2048, 2048, 0.0, "padding_causal", "no_bias"),
    "mask_6_1": ModelConfig(1, 24, 24, 128, 2048, 4096, 0.0, "padding_causal", "no_bias"),
    "mask_7_0": ModelConfig(2, 24, 24, 128, 2048, 2048, 0.0, "causal_bottom_right", "no_bias"),
    "mask_7_1": ModelConfig(1, 24, 24, 128, 2048, 4096, 0.0, "causal_bottom_right", "no_bias"),
    "mask_8_0": ModelConfig(
        2, 24, 24, 128, 2048, 2048, 0.0, "padding_causal_bottom_right", "no_bias"
    ),
    "mask_8_1": ModelConfig(
        1, 24, 24, 128, 2048, 4096, 0.0, "padding_causal_bottom_right", "no_bias"
    ),
}


@pytest.mark.skipif(get_cudnn_version() < (8, 9, 1), reason="cuDNN 8.9.1+ is required.")
@pytest.mark.parametrize("dtype", param_types_lean)
@pytest.mark.parametrize("model_configs", [model_configs_mask])
@pytest.mark.parametrize("model", model_configs_mask.keys())
def test_dpa_mask(dtype, model_configs, model):
    """Test DotProductAttention module with different mask types"""
    test_dot_product_attention(dtype, model_configs, model, False, True, None, False, False)


model_configs_bias = {
    #     test:             b,  h, hg,   d,   sq,  skv,   p,             mask,             bias
    "bias_1_0": ModelConfig(4, 16, 16, 64, 128, 128, 0.0, "no_mask", "post_scale_bias"),
    "bias_1_1": ModelConfig(2, 16, 16, 64, 128, 256, 0.0, "no_mask", "post_scale_bias"),
    "bias_1_2": ModelConfig(4, 24, 24, 128, 2048, 2048, 0.0, "no_mask", "post_scale_bias"),
    "bias_1_3": ModelConfig(2, 24, 24, 128, 2048, 4096, 0.0, "no_mask", "post_scale_bias"),
    "bias_1_4": ModelConfig(4, 24, 24, 128, 2048, 2048, 0.0, "no_mask", "alibi"),  # skipped
    "bias_1_5": ModelConfig(2, 24, 24, 128, 2048, 4096, 0.0, "no_mask", "alibi"),  # skipped
    "bias_2_0": ModelConfig(4, 16, 16, 64, 128, 128, 0.0, "padding", "post_scale_bias"),  # skipped
    "bias_2_1": ModelConfig(2, 16, 16, 64, 128, 256, 0.0, "padding", "post_scale_bias"),  # skipped
    "bias_2_2": ModelConfig(
        4, 24, 24, 128, 2048, 2048, 0.0, "padding", "post_scale_bias"
    ),  # skipped
    "bias_2_3": ModelConfig(
        2, 24, 24, 128, 2048, 4096, 0.0, "padding", "post_scale_bias"
    ),  # skipped
    "bias_2_4": ModelConfig(4, 24, 24, 128, 2048, 2048, 0.0, "padding", "alibi"),  # skipped
    "bias_2_5": ModelConfig(2, 24, 24, 128, 2048, 4096, 0.0, "padding", "alibi"),  # skipped
    "bias_3_0": ModelConfig(4, 16, 16, 64, 128, 128, 0.0, "causal", "post_scale_bias"),
    "bias_3_1": ModelConfig(2, 16, 16, 64, 128, 256, 0.0, "causal", "post_scale_bias"),
    "bias_3_2": ModelConfig(4, 24, 24, 128, 2048, 2048, 0.0, "causal", "post_scale_bias"),
    "bias_3_3": ModelConfig(
        2, 24, 24, 128, 2048, 4096, 0.0, "causal", "post_scale_bias"
    ),  # skipped
    "bias_3_4": ModelConfig(4, 24, 24, 128, 2048, 2048, 0.0, "causal", "alibi"),
    "bias_3_5": ModelConfig(2, 24, 24, 128, 2048, 4096, 0.0, "causal", "alibi"),  # skipped
    "bias_4_0": ModelConfig(
        4, 16, 16, 64, 128, 128, 0.0, "padding_causal", "post_scale_bias"
    ),  # skipped
    "bias_4_1": ModelConfig(
        2, 16, 16, 64, 128, 256, 0.0, "padding_causal", "post_scale_bias"
    ),  # skipped
    "bias_4_2": ModelConfig(
        4, 24, 24, 128, 2048, 2048, 0.0, "padding_causal", "post_scale_bias"
    ),  # skipped
    "bias_4_3": ModelConfig(
        2, 24, 24, 128, 2048, 4096, 0.0, "padding_causal", "post_scale_bias"
    ),  # skipped
    "bias_4_4": ModelConfig(4, 24, 24, 128, 2048, 2048, 0.0, "padding_causal", "alibi"),  # skipped
    "bias_4_5": ModelConfig(2, 24, 24, 128, 2048, 4096, 0.0, "padding_causal", "alibi"),  # skipped
}


@pytest.mark.skipif(get_cudnn_version() < (8, 9, 1), reason="cuDNN 8.9.1+ is required.")
@pytest.mark.parametrize("dtype", param_types_lean)
@pytest.mark.parametrize("model_configs", [model_configs_bias])
@pytest.mark.parametrize("model", model_configs_bias.keys())
def test_dpa_bias(dtype, model_configs, model):
    """Test DotProductAttention module with different bias types"""
    test_dot_product_attention(dtype, model_configs, model, False, True, None, False, False)


model_configs_bias_shapes = {
    #     test:             b,  h, hg,   d,   sq,  skv,   p,
    "bias_1_0": ModelConfig(
        4,
        16,
        16,
        64,
        128,
        128,
        0.0,
        #        mask,                     bias,       bias_shape,
        "no_mask",
        "post_scale_bias",
        bias_shape="11ss",
    ),
    "bias_1_1": ModelConfig(
        2, 16, 16, 64, 128, 128, 0.0, "no_mask", "post_scale_bias", bias_shape="1hss"
    ),
    "bias_1_2": ModelConfig(
        4, 24, 24, 128, 2048, 2048, 0.0, "no_mask", "post_scale_bias", bias_shape="b1ss"
    ),
    "bias_1_3": ModelConfig(
        2, 24, 24, 128, 2048, 2048, 0.0, "no_mask", "post_scale_bias", bias_shape="bhss"
    ),
    "bias_1_4": ModelConfig(
        4, 24, 24, 128, 2048, 2048, 0.0, "causal", "alibi", bias_shape="1hss", alibi_type="custom"
    ),
    "bias_1_5": ModelConfig(
        2, 24, 24, 128, 2048, 2048, 0.0, "causal", "alibi", bias_shape="bhss", alibi_type="custom"
    ),
}


@pytest.mark.skipif(get_cudnn_version() < (8, 9, 1), reason="cuDNN 8.9.1+ is required.")
@pytest.mark.parametrize("dtype", param_types_lean)
@pytest.mark.parametrize("model_configs", [model_configs_bias_shapes])
@pytest.mark.parametrize("model", model_configs_bias_shapes.keys())
def test_dpa_bias_shapes(dtype, model_configs, model):
    """Test DotProductAttention module with different bias types and shapes"""
    test_dot_product_attention(dtype, model_configs, model, False, True, None, False, False)


model_configs_swa = {
    #    test:             b,  h, hg,   d,   sq,  skv,   p,             mask,             bias
    "swa_1_0": ModelConfig(4, 16, 16, 64, 128, 128, 0.0, "no_mask", "no_bias"),
    "swa_1_1": ModelConfig(2, 16, 16, 64, 128, 256, 0.0, "no_mask", "no_bias"),
    "swa_1_2": ModelConfig(4, 24, 24, 128, 2048, 2048, 0.0, "no_mask", "no_bias"),
    "swa_1_3": ModelConfig(2, 24, 24, 128, 2048, 4096, 0.0, "no_mask", "no_bias"),
    "swa_2_0": ModelConfig(4, 16, 16, 64, 128, 128, 0.0, "causal", "no_bias"),
    "swa_2_1": ModelConfig(2, 16, 16, 64, 128, 256, 0.0, "causal", "no_bias"),
    "swa_2_2": ModelConfig(4, 24, 24, 128, 2048, 2048, 0.0, "causal", "no_bias"),
    "swa_2_3": ModelConfig(2, 24, 24, 128, 2048, 4096, 0.0, "causal", "no_bias"),
    "swa_3_0": ModelConfig(4, 16, 16, 64, 128, 128, 0.0, "causal_bottom_right", "no_bias"),
    "swa_3_1": ModelConfig(2, 16, 16, 64, 128, 256, 0.0, "causal_bottom_right", "no_bias"),
    "swa_3_2": ModelConfig(4, 24, 24, 128, 2048, 2048, 0.0, "causal_bottom_right", "no_bias"),
    "swa_3_3": ModelConfig(2, 24, 24, 128, 2048, 4096, 0.0, "causal_bottom_right", "no_bias"),
}


@pytest.mark.skipif(not _flash_attn_2_3_plus, reason="Flash-attn 2.3+ is required.")
@pytest.mark.parametrize("dtype", param_types_lean)
@pytest.mark.parametrize("model_configs", [model_configs_swa])
@pytest.mark.parametrize("model", model_configs_swa.keys())
def test_dpa_sliding_window(dtype, model_configs, model):
    """Test DotProductAttention module with sliding window attention"""
    test_dot_product_attention(dtype, model_configs, model, False, True, None, True, False)


model_configs_alibi_slopes = {
    #     test:             b,  h, hg,   d,   sq,  skv,   p,      mask,    bias, alibi_type
    "alibi_1_0": ModelConfig(2, 16, 16, 64, 128, 128, 0.0, "causal", "alibi", alibi_type="vanilla"),
    "alibi_1_1": ModelConfig(1, 16, 16, 64, 128, 256, 0.0, "causal", "alibi", alibi_type="vanilla"),
    "alibi_2_0": ModelConfig(
        2, 24, 24, 128, 1024, 1024, 0.0, "causal", "alibi", alibi_type="custom"
    ),
    "alibi_2_1": ModelConfig(
        1, 24, 24, 128, 1024, 2048, 0.0, "causal", "alibi", alibi_type="custom"
    ),
}


@pytest.mark.skipif(not _flash_attn_2_3_plus, reason="Flash-attn 2.3+ is required.")
@pytest.mark.parametrize("dtype", param_types_lean)
@pytest.mark.parametrize("model_configs", [model_configs_alibi_slopes])
@pytest.mark.parametrize("model", model_configs_alibi_slopes.keys())
def test_dpa_alibi_slopes(dtype, model_configs, model):
    """Test DotProductAttention module with ALiBi slopes"""
    test_dot_product_attention(dtype, model_configs, model, False, True, None, False, False)


qkv_layouts = [
    "sb3hd",
    "sbh3d",
    "sbhd_sb2hd",
    "sbhd_sbh2d",
    "sbhd_sbhd_sbhd",
    "bs3hd",
    "bsh3d",
    "bshd_bs2hd",
    "bshd_bsh2d",
    "bshd_bshd_bshd",
]


model_configs_layout = {
    #       test:             b,  h, hg,   d,   sq,  skv,   p,             mask,             bias
    "layout_0_0": ModelConfig(2, 16, 16, 64, 128, 128, 0.0, "no_mask", "no_bias"),
    "layout_0_1": ModelConfig(2, 16, 16, 64, 128, 128, 0.0, "causal", "post_scale_bias"),
    "layout_0_2": ModelConfig(1, 16, 16, 64, 128, 256, 0.0, "padding", "no_bias"),
    "layout_0_3": ModelConfig(1, 16, 16, 64, 128, 256, 0.0, "padding_causal", "post_scale_bias"),
    "layout_1_0": ModelConfig(2, 24, 24, 128, 2048, 2048, 0.0, "no_mask", "no_bias"),
    "layout_1_1": ModelConfig(2, 24, 24, 128, 2048, 2048, 0.0, "causal", "post_scale_bias"),
    "layout_1_2": ModelConfig(1, 24, 24, 128, 2048, 4096, 0.0, "padding", "no_bias"),
    "layout_1_3": ModelConfig(1, 24, 24, 128, 2048, 4096, 0.0, "padding_causal", "post_scale_bias"),
    "layout_2_0": ModelConfig(2, 16, 16, 256, 1, 2048, 0.0, "no_mask", "no_bias"),
    "layout_2_1": ModelConfig(2, 24, 24, 256, 2048, 2048, 0.0, "causal", "post_scale_bias"),
}


@pytest.mark.skipif(get_cudnn_version() < (8, 9, 5), reason="cuDNN 8.9.5+ is required.")
@pytest.mark.parametrize("dtype", param_types_lean)
@pytest.mark.parametrize("model_configs", [model_configs_layout])
@pytest.mark.parametrize("model", model_configs_layout.keys())
@pytest.mark.parametrize("qkv_layout", qkv_layouts)
def test_dpa_qkv_layout(dtype, model_configs, model, qkv_layout):
    """Test DotProductAttention module with different QKV layouts"""
    test_dot_product_attention(dtype, model_configs, model, False, True, qkv_layout, False, False)


qkv_layouts_thd = ["t3hd", "th3d", "thd_t2hd", "thd_th2d", "thd_thd_thd"]
model_configs_layout_thd = {
    #       test:             b,  h, hg,   d,   sq,  skv,   p,             mask,             bias
    "layout_0_1": ModelConfig(1, 16, 16, 64, 128, 128, 0.0, "padding", "no_bias"),
    "layout_0_2": ModelConfig(8, 16, 16, 64, 128, 128, 0.0, "padding", "no_bias"),
    "layout_0_3": ModelConfig(1, 16, 16, 64, 128, 128, 0.0, "padding_causal", "no_bias"),
    "layout_0_4": ModelConfig(8, 16, 16, 64, 128, 128, 0.0, "padding_causal", "no_bias"),
    "layout_1_1": ModelConfig(1, 16, 16, 64, 2048, 2048, 0.0, "padding", "no_bias"),
    "layout_1_2": ModelConfig(8, 16, 16, 64, 2048, 2048, 0.0, "padding", "no_bias"),
    "layout_1_3": ModelConfig(1, 16, 16, 64, 2048, 2048, 0.0, "padding_causal", "no_bias"),
    "layout_1_4": ModelConfig(8, 16, 16, 64, 2048, 2048, 0.0, "padding_causal", "no_bias"),
    "layout_2_1": ModelConfig(1, 16, 16, 128, 128, 128, 0.0, "padding", "no_bias"),
    "layout_2_2": ModelConfig(1, 16, 16, 64, 128, 256, 0.0, "padding", "no_bias"),
    "layout_2_3": ModelConfig(1, 16, 16, 128, 2048, 2048, 0.0, "padding_causal", "no_bias"),
    "layout_2_4": ModelConfig(8, 16, 16, 64, 2048, 4096, 0.0, "padding_causal", "no_bias"),
}


@pytest.mark.skipif(get_cudnn_version() < (9, 0, 0), reason="cuDNN 9.0.0+ is required.")
@pytest.mark.skipif(
    get_device_compute_capability() < (9, 0), reason="THD is only supported on Hopper+."
)
@pytest.mark.parametrize("dtype", param_types_lean)
@pytest.mark.parametrize("model_configs", [model_configs_layout_thd])
@pytest.mark.parametrize("model", model_configs_layout_thd.keys())
@pytest.mark.parametrize("qkv_layout", qkv_layouts_thd)
def test_dpa_qkv_layout_thd(dtype, model_configs, model, qkv_layout):
    """Test DotProductAttention module with different QKV layouts"""
    pad_between_seqs = False
    test_dot_product_attention(
        dtype, model_configs, model, False, True, qkv_layout, False, pad_between_seqs
    )
    pad_between_seqs = True
    test_dot_product_attention(
        dtype, model_configs, model, False, True, qkv_layout, False, pad_between_seqs
    )


def _run_dot_product_attention(
    dtype: torch.dtype,
    config: ModelConfig,
    backend: str,
    ckpt_attn: bool,
    qkv_layout: str,
    workspace_opt: bool,
    pad_between_seqs: bool,
    is_training: bool,
) -> Tuple[torch.Tensor, Tuple[torch.Tensor, torch.Tensor, torch.Tensor]]:
    """Run DotProductAttention module with one forward pass and one backward pass"""

    # Set RNG and environment varables
    reset_rng_states()
    os.environ["NVTE_FLASH_ATTN"] = "0"
    os.environ["NVTE_FUSED_ATTN"] = "0"
    if backend == "FlashAttention":
        os.environ["NVTE_FLASH_ATTN"] = "1"
    if backend == "FusedAttention":
        os.environ["NVTE_FUSED_ATTN"] = "1"
        os.environ["NVTE_FUSED_ATTN_FORCE_WORKSPACE_OPT"] = "1" if workspace_opt else "0"
    global _attention_backends
    _attention_backends["backend_selection_requires_update"] = True

    # Create seqlens
    qkv_format = "".join([i for i in qkv_layout.split("_")[0] if i.isalpha()])
    if "padding" in config.attn_mask_type or qkv_format == "thd":
        if config.attn_type == "self":
            seqlens_q = torch.randint(
                1, config.max_seqlen_q, [config.batch_size], dtype=torch.int32, device="cuda"
            )
            seqlens_kv = seqlens_q
        if config.attn_type == "cross":
            seqlens_q = torch.randint(
                1, config.max_seqlen_q, [config.batch_size], dtype=torch.int32, device="cuda"
            )
            seqlens_kv = torch.randint(
                1, config.max_seqlen_kv, [config.batch_size], dtype=torch.int32, device="cuda"
            )
    else:
        seqlens_q = torch.full(
            [config.batch_size], config.max_seqlen_q, dtype=torch.int32, device="cuda"
        )
        seqlens_kv = torch.full(
            [config.batch_size], config.max_seqlen_kv, dtype=torch.int32, device="cuda"
        )
    cu_seqlens_q = torch.zeros(config.batch_size + 1, dtype=torch.int32, device="cuda")
    cu_seqlens_kv = torch.zeros(config.batch_size + 1, dtype=torch.int32, device="cuda")
    cu_seqlens_q[1:] = torch.cumsum(seqlens_q, dim=0)
    cu_seqlens_kv[1:] = torch.cumsum(seqlens_kv, dim=0)

    seqlens_q_after_pad = seqlens_q.clone()
    seqlens_kv_after_pad = seqlens_kv.clone()
    cu_seqlens_q_after_pad = cu_seqlens_q.clone()
    cu_seqlens_kv_after_pad = cu_seqlens_kv.clone()
    pad_len = [0] * config.batch_size
    if pad_between_seqs:
        max_pad_len = 3
        pad_len = torch.randint(0, max_pad_len + 1, [config.batch_size], device="cuda")  # 3
        seqlens_q_after_pad = seqlens_q + pad_len
        seqlens_kv_after_pad = seqlens_kv + pad_len
        cu_seqlens_q_after_pad[1:] = torch.cumsum(seqlens_q_after_pad, dim=0)
        cu_seqlens_kv_after_pad[1:] = torch.cumsum(seqlens_kv_after_pad, dim=0)

    # Create attention mask if padding
    attention_mask = None
    if "padding" in config.attn_mask_type:
        if config.attn_type == "self":
            attention_mask_q = torch.Tensor([]).to(dtype=torch.bool)
            for i in range(config.batch_size):
                attention_mask_q = torch.cat(
                    [
                        attention_mask_q,
                        torch.Tensor(
                            [False] * seqlens_q[i] + [True] * (config.max_seqlen_q - seqlens_q[i])
                        )
                        .to(dtype=torch.bool)
                        .unsqueeze(0)
                        .unsqueeze(0)
                        .unsqueeze(0),
                    ],
                    dim=0,
                )
            attention_mask = attention_mask_q.to(device="cuda")
        if config.attn_type == "cross":
            attention_mask_q = torch.Tensor([]).to(dtype=torch.bool)
            attention_mask_kv = torch.Tensor([]).to(dtype=torch.bool)
            for i in range(config.batch_size):
                attention_mask_q = torch.cat(
                    [
                        attention_mask_q,
                        torch.Tensor(
                            [False] * seqlens_q[i] + [True] * (config.max_seqlen_q - seqlens_q[i])
                        )
                        .to(dtype=torch.bool)
                        .unsqueeze(0)
                        .unsqueeze(0)
                        .unsqueeze(0),
                    ],
                    dim=0,
                )
                attention_mask_kv = torch.cat(
                    [
                        attention_mask_kv,
                        torch.Tensor(
                            [False] * seqlens_kv[i]
                            + [True] * (config.max_seqlen_kv - seqlens_kv[i])
                        )
                        .to(dtype=torch.bool)
                        .unsqueeze(0)
                        .unsqueeze(0)
                        .unsqueeze(0),
                    ],
                    dim=0,
                )
            attention_mask = (
                attention_mask_q.to(device="cuda"),
                attention_mask_kv.to(device="cuda"),
            )

    alibi_slopes = None
    if config.attn_bias_type == "alibi" and config.alibi_type == "custom":
        if config.bias_shape == "1hss":
            alibi_slopes = (
                torch.randn(config.num_heads).abs().to(dtype=torch.float32, device="cuda")
            )
        if config.bias_shape == "bhss":
            alibi_slopes = (
                torch.randn(config.batch_size, config.num_heads)
                .abs()
                .to(dtype=torch.float32, device="cuda")
            )

    # Create input tensors
    dim_to_num = {
        "b": config.batch_size,
        "sq": config.max_seqlen_q,
        "skv": config.max_seqlen_kv,
        "h": config.num_heads,
        "hg": config.num_gqa_groups,
        "d": config.head_dim,
        "t": cu_seqlens_q_after_pad[-1],
        "tg": cu_seqlens_kv_after_pad[-1],
        "3": 3,
        "2": 2,
        "1": 1,
    }
    inp = []
    inp_orig = []
    for i, layout in enumerate(qkv_layout.split("_")):
        layout = "_".join(layout)
        if i == 0:
            layout = layout.replace("s", "sq")
        else:
            layout = layout.replace("s", "skv")
            layout = layout.replace("h", "hg")
            layout = layout.replace("t", "tg")
        tensor_shape = [dim_to_num[j] for j in layout.split("_")]
        tensor = 0.1 * torch.randn(tensor_shape, dtype=dtype, device="cuda")
        tensor_orig = tensor
        if qkv_format == "thd" and pad_between_seqs:
            tensor_orig = torch.Tensor([]).to(device="cuda", dtype=dtype)
            if layout in ["t_h_d", "t_3_h_d", "t_h_3_d"]:
                for i in range(1, config.batch_size + 1):
                    valid_range = (
                        cu_seqlens_q_after_pad[i - 1],
                        cu_seqlens_q_after_pad[i] - pad_len[i - 1],
                    )
                    pad_range = (
                        cu_seqlens_q_after_pad[i] - pad_len[i - 1],
                        cu_seqlens_q_after_pad[i],
                    )
                    tensor[pad_range[0] : pad_range[1]] = 0.0
                    tensor_orig = torch.cat(
                        [tensor_orig, tensor[valid_range[0] : valid_range[1]]], dim=0
                    )
            if layout in ["tg_hg_d", "tg_2_hg_d", "tg_hg_2_d"]:
                for i in range(1, config.batch_size + 1):
                    valid_range = (
                        cu_seqlens_kv_after_pad[i - 1],
                        cu_seqlens_kv_after_pad[i] - pad_len[i - 1],
                    )
                    pad_range = (
                        cu_seqlens_kv_after_pad[i] - pad_len[i - 1],
                        cu_seqlens_kv_after_pad[i],
                    )
                    tensor[pad_range[0] : pad_range[1]] = 0.0
                    tensor_orig = torch.cat(
                        [tensor_orig, tensor[valid_range[0] : valid_range[1]]], dim=0
                    )
        tensor_count = 1
        split_dim = 0
        for dim, l in enumerate(layout.split("_")):
            if l.isdigit():
                tensor_count = int(l)
                split_dim = dim
                break
        tensors = torch.split(tensor, 1, dim=split_dim) if split_dim != 0 else [tensor]
        tensors_orig = (
            torch.split(tensor_orig, 1, dim=split_dim) if split_dim != 0 else [tensor_orig]
        )
        for j in range(tensor_count):
            if split_dim != 0:
                inp.append(tensors[j].squeeze(split_dim))
                inp_orig.append(tensors_orig[j].squeeze(split_dim))
            else:
                inp.append(tensors[j])
                inp_orig.append(tensors_orig[j])
    for i in range(3):
        inp[i].requires_grad = True
        inp_orig[i].requires_grad = True

    # Create output gradient
    qkv_format_kv = "_".join(qkv_format)
    qkv_format_kv = qkv_format_kv.replace("s", "sq")
    out_grad_shape = [dim_to_num[i] for i in qkv_format_kv.split("_")]
    out_grad_shape_new = [*out_grad_shape[:-2], out_grad_shape[-2] * out_grad_shape[-1]]
    out_grad = 0.001 * torch.randint(0, 200, out_grad_shape_new, dtype=dtype, device="cuda")
    out_grad_orig = out_grad
    if qkv_format == "thd" and pad_between_seqs:
        out_grad_orig = torch.Tensor([]).to(device="cuda", dtype=dtype)
        if qkv_format_kv == "t_h_d":
            for i in range(1, config.batch_size + 1):
                valid_range = (
                    cu_seqlens_q_after_pad[i - 1],
                    cu_seqlens_q_after_pad[i] - pad_len[i - 1],
                )
                pad_range = (cu_seqlens_q_after_pad[i] - pad_len[i - 1], cu_seqlens_q_after_pad[i])
                out_grad[pad_range[0] : pad_range[1]] = 0.0
                out_grad_orig = torch.cat(
                    [out_grad_orig, out_grad[valid_range[0] : valid_range[1]]], dim=0
                )

    # Create bias
    if config.attn_bias_type in ["no_bias", "alibi"]:
        bias = None
    if config.attn_bias_type == "post_scale_bias":
        shape = "_".join(config.bias_shape)
        shape = shape.replace("_s_s", "_sq_skv")
        tensor_shape = [dim_to_num[j] for j in shape.split("_")]
        bias = torch.randn(tensor_shape, dtype=dtype, device="cuda")
        if config.bias_shape != "1hss":
            bias.requires_grad = False

    # Create RNG
    _DUMMY_CUDA_RNG_STATE_TRACKER = CudaRNGStatesTracker()
    _DUMMY_CUDA_RNG_STATE_TRACKER.add("model-parallel-rng", seed)

    def get_dummy_cuda_rng_tracker() -> CudaRNGStatesTracker:
        """Get cuda rng tracker."""
        return _DUMMY_CUDA_RNG_STATE_TRACKER

    # Set up model
    block = DotProductAttention(
        config.num_heads,
        config.head_dim,
        num_gqa_groups=config.num_gqa_groups,
        attention_dropout=config.dropout_p,
        qkv_format=qkv_format,
        attn_mask_type=config.attn_mask_type,
        sequence_parallel=False,
        tp_size=1,
        get_rng_state_tracker=get_dummy_cuda_rng_tracker,
        tp_group=None,
        layer_number=1,
        attention_type=config.attn_type,
    ).to(dtype=dtype, device="cuda")

    # Run a forward and backward pass
    if backend in ["FlashAttention", "UnfusedDotProductAttention"]:
        q = inp_orig[0]
        k = inp_orig[1]
        v = inp_orig[2]
        d_out = out_grad_orig
    if backend == "FusedAttention":
        q = inp[0]
        k = inp[1]
        v = inp[2]
        d_out = out_grad
    out = block(
        q,
        k,
        v,
        window_size=config.window_size,
        attention_mask=attention_mask,
        qkv_format=qkv_format,
        max_seqlen_q=config.max_seqlen_q,
        max_seqlen_kv=config.max_seqlen_kv,
        cu_seqlens_q=cu_seqlens_q,
        cu_seqlens_kv=cu_seqlens_kv,
        cu_seqlens_q_padded=cu_seqlens_q_after_pad if backend == "FusedAttention" else None,
        cu_seqlens_kv_padded=cu_seqlens_kv_after_pad if backend == "FusedAttention" else None,
        attn_mask_type=config.attn_mask_type,
        checkpoint_core_attention=ckpt_attn,
        core_attention_bias_type=config.attn_bias_type,
        core_attention_bias=bias,
        alibi_slopes=alibi_slopes,
        fast_zero_fill=True,
    )
    if is_training:
        out.backward(d_out)

    if backend in ["FlashAttention", "UnfusedDotProductAttention"]:
        if is_training:
            return out, (q.grad, k.grad, v.grad)
        else:
            return out, (None, None, None)
    if backend == "FusedAttention":
        if qkv_format == "thd" and pad_between_seqs:
            out_orig = torch.Tensor([]).to(device="cuda", dtype=dtype)
            q_grad_orig = torch.Tensor([]).to(device="cuda", dtype=dtype)
            k_grad_orig = torch.Tensor([]).to(device="cuda", dtype=dtype)
            v_grad_orig = torch.Tensor([]).to(device="cuda", dtype=dtype)
            for i in range(1, config.batch_size + 1):
                valid_range_q = (
                    cu_seqlens_q_after_pad[i - 1],
                    cu_seqlens_q_after_pad[i] - pad_len[i - 1],
                )
                valid_range_kv = (
                    cu_seqlens_kv_after_pad[i - 1],
                    cu_seqlens_kv_after_pad[i] - pad_len[i - 1],
                )
                out_orig = torch.cat([out_orig, out[valid_range_q[0] : valid_range_q[1]]], dim=0)
                q_grad_orig = torch.cat(
                    [q_grad_orig, q.grad[valid_range_q[0] : valid_range_q[1]]], dim=0
                )
                k_grad_orig = torch.cat(
                    [k_grad_orig, k.grad[valid_range_kv[0] : valid_range_kv[1]]], dim=0
                )
                v_grad_orig = torch.cat(
                    [v_grad_orig, v.grad[valid_range_kv[0] : valid_range_kv[1]]], dim=0
                )
            if is_training:
                return out_orig, (q_grad_orig, k_grad_orig, v_grad_orig)
            else:
                return out_orig, (None, None, None)
        else:
            if is_training:
                return out, (q.grad, k.grad, v.grad)
            else:
                return out, (None, None, None)


model_configs_te_layer = {
    #   test:             b,  h, hg,   d,   sq,  skv,   p,      mask,             bias
    "te_1_0": ModelConfig(2, 16, 16, 64, 128, 128, 0.0, "no_mask", "post_scale_bias"),
    "te_1_1": ModelConfig(4, 16, 16, 64, 128, 128, 0.0, "causal", "post_scale_bias"),
    "te_1_2": ModelConfig(2, 16, 16, 64, 128, 128, 0.0, "padding", "post_scale_bias"),
    "te_2_0": ModelConfig(1, 16, 16, 64, 2048, 2048, 0.0, "causal", "no_bias"),
    "te_2_1": ModelConfig(2, 16, 16, 64, 2048, 2048, 0.0, "no_mask", "no_bias"),
    "te_2_2": ModelConfig(1, 16, 16, 64, 2048, 2048, 0.0, "padding", "no_bias"),
    "te_3_0": ModelConfig(4, 16, 16, 64, 128, 128, 0.0, "causal", "alibi"),
    "te_3_1": ModelConfig(4, 16, 16, 64, 2048, 2048, 0.0, "causal", "alibi"),
}


@pytest.mark.skipif(get_cudnn_version() < (8, 9, 1), reason="cuDNN 8.9.1+ is required.")
@pytest.mark.parametrize("dtype", param_types)
@pytest.mark.parametrize("model_configs", [model_configs_te_layer])
@pytest.mark.parametrize("model", model_configs_te_layer.keys())
@pytest.mark.parametrize("ckpt_attn", [False])
@pytest.mark.parametrize("qkv_format", ["sbhd"])
@pytest.mark.parametrize("fused_qkv_params", [False])
@pytest.mark.parametrize("RoPE", [False])
def test_transformer_layer(
    dtype, model_configs, model, ckpt_attn, qkv_format, fused_qkv_params, RoPE
):
    """Test TransformerLayer module"""

    # Get configs
    config = model_configs[model]
    tols = dict(atol=5e-1, rtol=5e-2)
    workspace_opt = True

<<<<<<< HEAD
    # Skip if only unfused backend is supported
    if config.max_seqlen_q <= 512 and config.max_seqlen_kv <= 512:
        os.environ["NVTE_FUSED_ATTN_BACKEND"] = "0"

    qkv_layout="sbh3d" if fused_qkv_params else "sb3hd"
    # override the qkv_layout in mqa gqa mode in ROCm TE
    if IS_HIP_EXTENSION and model_configs[model].num_gqa_groups != model_configs[model].num_heads:
        qkv_layout = "sbhd_sbhd_sbhd"
    fused_attn_supported, fused_attn_backend = _is_fused_attention_supported(
        config,
        dtype,
        qkv_layout=qkv_layout,
=======
    # Test backend availability
    available_backends, fused_attn_backends = _get_attention_backends(
        config,
        qkv_dtype=dtype,
        qkv_layout="sbh3d" if fused_qkv_params else "sb3hd",
>>>>>>> ba36f90d
    )
    flash_attn_supported, fused_attn_supported, unfused_attn_supported = available_backends

    # Skip if only unfused backend is supported
    if (len(fused_attn_backends) + flash_attn_supported + unfused_attn_supported) < 2:
        pytest.skip("Less than two backends to compare.")

    # UnfusedDotProductAttention backend
    if unfused_attn_supported:
        unfused_attn_fwd, unfused_attn_bwd = _run_transformer_layer(
            dtype,
            config,
            "UnfusedDotProductAttention",
            ckpt_attn,
            qkv_format,
            workspace_opt,
            fused_qkv_params,
            RoPE,
        )

    # FusedAttention backend
    if fused_attn_supported:
        fused_attn_fwd, fused_attn_bwd = _run_transformer_layer(
            dtype,
            config,
            "FusedAttention",
            ckpt_attn,
            qkv_format,
            workspace_opt,
            fused_qkv_params,
            RoPE,
        )

    # FlashAttention backend
    if flash_attn_supported:
        flash_attn_fwd, flash_attn_bwd = _run_transformer_layer(
            dtype,
            config,
            "FlashAttention",
            ckpt_attn,
            qkv_format,
            workspace_opt,
            fused_qkv_params,
            RoPE,
        )

    if unfused_attn_supported and fused_attn_supported:
        logging.info("[test_transformer_layer]: unfused attn vs fused attn")
        torch.testing.assert_close(fused_attn_fwd, unfused_attn_fwd, **tols)
        torch.testing.assert_close(fused_attn_bwd, unfused_attn_bwd, **tols)
    if unfused_attn_supported and flash_attn_supported:
        logging.info("[test_transformer_layer]: unfused attn vs flash attn")
        torch.testing.assert_close(flash_attn_fwd, unfused_attn_fwd, **tols)
        torch.testing.assert_close(flash_attn_bwd, unfused_attn_bwd, **tols)
    if fused_attn_supported and flash_attn_supported:
        logging.info("[test_transformer_layer]: fused attn vs flash attn")
        torch.testing.assert_close(fused_attn_fwd, flash_attn_fwd, **tols)
        torch.testing.assert_close(fused_attn_bwd, flash_attn_bwd, **tols)


@pytest.mark.skipif(get_cudnn_version() < (8, 9, 1), reason="cuDNN 8.9.1+ is required.")
@pytest.mark.parametrize("dtype", param_types_lean)
@pytest.mark.parametrize("model_configs", [model_configs_te_layer])
@pytest.mark.parametrize("model", ["te_1_2", "te_2_0"])
@pytest.mark.parametrize("qkv_format", ["bshd", "sbhd"])
def test_te_layer_misc(dtype, model_configs, model, qkv_format):
    """Test TransformerLayer module with miscellaneous settings"""
    ckpt_attn = True
    fused_qkv_params = True
    RoPE = True
    test_transformer_layer(
        dtype, model_configs, model, ckpt_attn, qkv_format, fused_qkv_params, RoPE
    )


@pytest.mark.skipif(get_cudnn_version() < (8, 9, 1), reason="cuDNN 8.9.1+ is required.")
@pytest.mark.parametrize("dtype", param_types_lean)
@pytest.mark.parametrize("model_configs", [model_configs_te_layer])
@pytest.mark.parametrize("model", ["te_2_0", "te_2_1", "te_2_2"])
def test_te_layer_mqa_gqa(dtype, model_configs, model):
    """Test TransformerLayer module with MQA/GQA"""

    def find_factors(x):
        f = []
        for i in range(2, x + 1):
            if x % i == 0:
                f.append(i)
        return f

    ckpt_attn = True
    qkv_format = "bshd"
    fused_qkv_params = True
    RoPE = True
    config = model_configs[model]
    num_querys_per_gqa_group = find_factors(config.num_heads)

    for num_q_per_gqa_group in num_querys_per_gqa_group:
        config.num_gqa_groups = config.num_heads // num_q_per_gqa_group
        test_transformer_layer(
            dtype, model_configs, model, ckpt_attn, qkv_format, fused_qkv_params, RoPE
        )


def _run_transformer_layer(
    dtype: torch.dtype,
    config: ModelConfig,
    backend: str,
    ckpt_attn: bool,
    qkv_format: str,
    workspace_opt: bool,
    fused_qkv_params: bool,
    RoPE: bool,
) -> Tuple[torch.Tensor, Tuple[torch.Tensor, torch.Tensor, torch.Tensor]]:
    """Run TransformerLayer module with one forward pass and one backward pass"""

    # Set RNG and environment variables
    reset_rng_states()
    os.environ["NVTE_FLASH_ATTN"] = "0"
    os.environ["NVTE_FUSED_ATTN"] = "0"
    if backend == "FlashAttention":
        os.environ["NVTE_FLASH_ATTN"] = "1"
    if backend == "FusedAttention":
        os.environ["NVTE_FUSED_ATTN"] = "1"
    global _attention_backends
    _attention_backends["backend_selection_requires_update"] = True

    # Create input tensor
    inp = torch.randn(
        config.max_seqlen_q,
        config.batch_size,
        config.hidden_size,
        dtype=dtype,
        device="cuda",
        requires_grad=True,
    )
    # In case the format to be tested is batch-first, need to transpose the
    # input tensor.
    if qkv_format == "bshd":
        inp = inp.transpose(0, 1)

    # Create seqlens
    if "padding" in config.attn_mask_type:
        seqlens_q = torch.randint(
            1, config.max_seqlen_q, [config.batch_size], dtype=torch.int32, device="cuda"
        )
    else:
        seqlens_q = torch.full(
            [config.batch_size], config.max_seqlen_q, dtype=torch.int32, device="cuda"
        )

    # Create attention mask if padding
    attention_mask = None
    if "padding" in config.attn_mask_type:
        attention_mask_q = torch.Tensor([]).to(dtype=torch.bool)
        for i in range(config.batch_size):
            attention_mask_q = torch.cat(
                [
                    attention_mask_q,
                    torch.Tensor(
                        [False] * seqlens_q[i] + [True] * (config.max_seqlen_q - seqlens_q[i])
                    )
                    .to(torch.bool)
                    .unsqueeze(0)
                    .unsqueeze(0)
                    .unsqueeze(0),
                ],
                dim=0,
            )
        attention_mask = attention_mask_q.to(device="cuda")

    sigma = 0.02
    init_method = init_method_normal(sigma)
    output_layer_init_method = scaled_init_method_normal(sigma, config.num_layers)

    layer_number = 1
    drop_path_rate = 0.0
    drop_path_rates = [rate.item() for rate in torch.linspace(0, drop_path_rate, config.num_layers)]

    # Create bias
    bias = None
    if config.attn_bias_type == "post_scale_bias":
        bias = torch.randn(
            1,
            config.num_heads,
            config.max_seqlen_q,
            config.max_seqlen_kv,
            dtype=dtype,
            device="cuda",
        )

    # Create RoPE
    rotary_pos_emb = None
    if RoPE:
        PE = RotaryPositionEmbedding(dim=config.head_dim)
        rotary_pos_emb = PE(config.max_seqlen_q).to(device="cuda")

    # Set up model
    block = TransformerLayer(
        config.hidden_size,
        4 * config.hidden_size,
        config.num_heads,
        num_gqa_groups=config.num_gqa_groups,
        layernorm_epsilon=1e-5,
        hidden_dropout=0.0,
        attention_dropout=config.dropout_p,
        init_method=init_method,
        output_layer_init_method=output_layer_init_method,
        layer_number=layer_number,
        kv_channels=config.head_dim,
        self_attn_mask_type=config.attn_mask_type,
        tp_group=None,
        tp_size=1,
        params_dtype=dtype,
        get_rng_state_tracker=None,
        fuse_wgrad_accumulation=False,
        seq_length=config.max_seqlen_q,
        micro_batch_size=config.batch_size,
        sequence_parallel=False,
        apply_residual_connection_post_layernorm=False,
        output_layernorm=False,
        layer_type="encoder",
        drop_path_rate=drop_path_rates[layer_number - 1],
        set_parallel_mode=True,
        fuse_qkv_params=fused_qkv_params,
        zero_centered_gamma=False,
        qkv_weight_interleaved=False,
        ub_tp_comm_overlap=False,
        bias=True,
        attn_input_format=qkv_format,
    ).to(dtype=dtype, device="cuda")

    # Create ALiBi slopes
    alibi_slopes = None
    if config.attn_bias_type == "alibi" and config.alibi_type == "custom":
        alibi_slopes = torch.randn(config.num_heads).abs().to(dtype=torch.float32, device="cuda")

    # Run a forward and backward pass
    out = block(
        inp,
        attention_mask=attention_mask,
        self_attn_mask_type=config.attn_mask_type,
        checkpoint_core_attention=False,
        rotary_pos_emb=rotary_pos_emb,
        core_attention_bias_type=config.attn_bias_type,
        core_attention_bias=bias,
        alibi_slopes=alibi_slopes,
    )
    loss = out.sum()
    loss.backward()

    return out, inp.grad


model_configs_fp8_vs_f16 = {
    #  test:             b,  h, hg,   d,   sq,  skv,   p,      mask,      bias
    "fp8_9": ModelConfig(2, 24, 24, 128, 2048, 2048, 0.0, "no_mask", "no_bias"),
    "fp8_10": ModelConfig(2, 24, 24, 128, 2048, 2048, 0.0, "causal", "no_bias"),
    "fp8_11": ModelConfig(2, 24, 12, 128, 2048, 2048, 0.0, "no_mask", "no_bias"),
    "fp8_12": ModelConfig(2, 24, 12, 128, 2048, 2048, 0.0, "causal", "no_bias"),
    "fp8_13": ModelConfig(1, 32, 4, 128, 8192, 8192, 0.0, "no_mask", "no_bias"),
    "fp8_14": ModelConfig(1, 32, 4, 128, 8192, 8192, 0.0, "causal", "no_bias"),
}

param_types_fp8_vs_f16 = [torch.float16, torch.bfloat16]
qkv_layout_fp8_vs_f16 = ["sbh3d", "bshd_bshd_bshd", "sbhd_sbhd_sbhd"]
qkv_format_fp8_vs_f16 = ["bshd", "sbhd"]


def _rmse(a, b):
    return math.sqrt((torch.pow((a - b), 2) / a.numel()).sum())


<<<<<<< HEAD
@pytest.mark.skipif(IS_HIP_EXTENSION, reason="FP8 Fused attention is not supported on ROCm")
@pytest.mark.skipif(get_cudnn_version() < (8, 9, 3), reason="cuDNN 8.9.3+ is required.")
=======
@pytest.mark.skipif(get_cudnn_version() < (9, 2, 1), reason="cuDNN 9.2.1+ is required.")
>>>>>>> ba36f90d
@pytest.mark.skipif(not fp8_available, reason=reason_for_no_fp8)
@pytest.mark.skipif(get_device_compute_capability() < (9, 0), reason="FP8 tests require Hopper+.")
@pytest.mark.parametrize("dtype", param_types_fp8_vs_f16)
@pytest.mark.parametrize("model", model_configs_fp8_vs_f16.keys())
@pytest.mark.parametrize("qkv_format", qkv_format_fp8_vs_f16)
@pytest.mark.parametrize("input_layernorm", [True, False])
@pytest.mark.parametrize("fp8_dpa_bwd", [True, False])
def test_mha_fp8_vs_f16(dtype, model, qkv_format, input_layernorm, fp8_dpa_bwd):
    os.environ["NVTE_FLASH_ATTN"] = "0"
    os.environ["NVTE_FUSED_ATTN"] = "1"
    os.environ["NVTE_ALLOW_NONDETERMINISTIC_ALGO"] = "1"
    global _attention_backends
    _attention_backends["backend_selection_requires_update"] = True
    config = model_configs_fp8_vs_f16[model]

    os.environ["NVTE_FP8_DPA_BWD"] = "1" if fp8_dpa_bwd else "0"

    logging.info("[test_mha_fp8_vs_f16]: run with fp8_mha = True")
    fused_attn_fwd_fp8, param_names, fused_attn_bwd_fp8 = _run_mha_fp8_vs_f16(
        dtype, config, True, qkv_format, input_layernorm
    )

    logging.info("[test_mha_fp8_vs_f16]: run with fp8_mha = False")
    fused_attn_fwd_f16, param_names, fused_attn_bwd_f16 = _run_mha_fp8_vs_f16(
        dtype, config, False, qkv_format, input_layernorm
    )

    tols = dict(atol=5e-1, rtol=5e-1)
    rmse_tol = 0.1
    fwd_rmse = _rmse(fused_attn_fwd_fp8, fused_attn_fwd_f16)
    fwd_range = max(fused_attn_fwd_fp8.max().item(), fused_attn_fwd_f16.max().item()) - min(
        fused_attn_fwd_fp8.min().item(), fused_attn_fwd_f16.min().item()
    )

    logging.debug("========== {:^25s} ==========".format("forward output"))
    logging.debug(
        "fused_attn_fwd_fp8 min {:.6f} max {:.6f}".format(
            fused_attn_fwd_fp8.min().item(), fused_attn_fwd_fp8.max().item()
        )
    )
    logging.debug(
        "fused_attn_fwd_f16 min {:.6f} max {:.6f}".format(
            fused_attn_fwd_f16.min().item(), fused_attn_fwd_f16.max().item()
        )
    )
    logging.debug("fused_attn_fwd RMSE: {:.6f}".format(fwd_rmse))
    try:
        torch.testing.assert_close(fused_attn_fwd_fp8, fused_attn_fwd_f16, **tols)
    except Exception as e:
        logging.debug(e)

    assert (
        fwd_rmse < rmse_tol * fwd_range
    ), "FWD RMSE {:.5f} is over tolerance {:.5f} ({:.5f} * {:.5f})".format(
        fwd_rmse, rmse_tol * fwd_range, rmse_tol, fwd_range
    )
    for i in range(len(param_names[:1])):
        bwd_rmse = _rmse(fused_attn_bwd_fp8[i], fused_attn_bwd_f16[i])
        bwd_range = max(
            fused_attn_bwd_fp8[i].max().item(), fused_attn_bwd_f16[i].max().item()
        ) - min(fused_attn_bwd_fp8[i].min().item(), fused_attn_bwd_f16[i].min().item())

        logging.debug("========== {:^25s} ==========".format(param_names[i]))
        logging.debug(
            "fused_attn_bwd_fp8[{}] min {:.6f} max {:.6f}".format(
                i, fused_attn_bwd_fp8[i].min().item(), fused_attn_bwd_fp8[i].max().item()
            )
        )
        logging.debug(
            "fused_attn_bwd_f16[{}] min {:.6f} max {:.6f}".format(
                i, fused_attn_bwd_f16[i].min().item(), fused_attn_bwd_f16[i].max().item()
            )
        )
        logging.debug("fused_attn_bwd RMSE[{}]: {:.6f}".format(i, bwd_rmse))
        try:
            torch.testing.assert_close(fused_attn_bwd_fp8[i], fused_attn_bwd_f16[i], **tols)
        except Exception as e:
            logging.debug(e)

        assert (
            bwd_rmse < rmse_tol * bwd_range
        ), "BWD RMSE {:.5f} is over tolerance {:.5f} ({:.5f} * {:.5f})".format(
            bwd_rmse, rmse_tol * bwd_range, rmse_tol, bwd_range
        )


def _run_mha_fp8_vs_f16(dtype, config, fp8_mha, qkv_format, input_layernorm):
    reset_rng_states()
    _DUMMY_CUDA_RNG_STATE_TRACKER = CudaRNGStatesTracker()
    _DUMMY_CUDA_RNG_STATE_TRACKER.add("model-parallel-rng", seed)

    def get_dummy_cuda_rng_tracker() -> CudaRNGStatesTracker:
        """Get cuda rng tracker."""
        return _DUMMY_CUDA_RNG_STATE_TRACKER

    fp8_recipe = recipe.DelayedScaling(
        margin=0,
        fp8_format=recipe.Format.HYBRID,
        amax_history_len=1,
        amax_compute_algo="most_recent",
        fp8_dpa=fp8_mha,
        fp8_mha=fp8_mha,
    )

    with fp8_model_init(enabled=fp8_mha):
        mha = MultiheadAttention(
            hidden_size=config.hidden_size,
            num_attention_heads=config.num_heads,
            kv_channels=config.head_dim,
            num_gqa_groups=config.num_gqa_groups,
            attention_dropout=config.dropout_p,
            layer_number=1,
            bias=True,
            get_rng_state_tracker=get_dummy_cuda_rng_tracker,
            params_dtype=dtype,
            input_layernorm=input_layernorm,
            fuse_qkv_params=True,
            attention_type="self",
            qkv_weight_interleaved=True,
            qkv_format=qkv_format,
        ).to(dtype=dtype, device="cuda")

    seqlens_q = torch.full(
        [config.batch_size], config.max_seqlen_q, dtype=torch.int32, device="cuda"
    )
    seqlens_kv = torch.full(
        [config.batch_size], config.max_seqlen_kv, dtype=torch.int32, device="cuda"
    )
    cu_seqlens_q = torch.zeros(config.batch_size + 1, dtype=torch.int32, device="cuda")
    cu_seqlens_kv = torch.zeros(config.batch_size + 1, dtype=torch.int32, device="cuda")
    cu_seqlens_q[1:] = torch.cumsum(seqlens_q, dim=0)
    cu_seqlens_kv[1:] = torch.cumsum(seqlens_kv, dim=0)

    dim_to_num = {
        "b": config.batch_size,
        "sq": config.max_seqlen_q,
        "skv": config.max_seqlen_kv,
        "h": config.num_heads,
        "hg": config.num_gqa_groups,
        "d": config.head_dim,
        "t": cu_seqlens_q[-1],
        "tg": cu_seqlens_kv[-1],
        "3": 3,
        "2": 2,
        "1": 1,
    }
    layout = "_".join(qkv_format)
    layout = layout.replace("s", "sq")
    tensor_shape = [dim_to_num[j] for j in layout.split("_")]
    tensor = 0.01 * torch.randint(-100, 100, tensor_shape, dtype=dtype, device="cuda")
    hidden_states = tensor.view(*tensor.shape[:-2], -1)
    hidden_states.requires_grad = True
    tensor = 0.01 * torch.randn(tensor_shape, dtype=dtype, device="cuda")
    out_grad = tensor.view(*tensor.shape[:-2], -1)

    with fp8_autocast(enabled=fp8_mha, fp8_recipe=fp8_recipe):
        out = mha(
            hidden_states,
            attn_mask_type=config.attn_mask_type,
            checkpoint_core_attention=False,
            core_attention_bias_type=config.attn_bias_type,
            is_first_microbatch=None,
        )
        out.backward(out_grad)

    param_names = []
    param_names.append("hidden_states.grad")
    params = []
    params.append(hidden_states)
    for name, param in mha.named_parameters():
        if param.requires_grad:
            param_names.append(name + ".grad")
            params.append(param)

    return out, param_names, tuple(x.grad for x in params)


<<<<<<< HEAD
@pytest.mark.skipif(IS_HIP_EXTENSION, reason="FP8 Fused attention is not supported on ROCm")
@pytest.mark.skipif(get_cudnn_version() < (8, 9, 3), reason="cuDNN 8.9.3+ is required.")
=======
@pytest.mark.skipif(get_cudnn_version() < (9, 2, 1), reason="cuDNN 9.2.1+ is required.")
>>>>>>> ba36f90d
@pytest.mark.skipif(not fp8_available, reason=reason_for_no_fp8)
@pytest.mark.skipif(get_device_compute_capability() < (9, 0), reason="FP8 tests require Hopper+.")
@pytest.mark.parametrize("dtype", param_types_fp8_vs_f16)
@pytest.mark.parametrize("model", model_configs_fp8_vs_f16.keys())
@pytest.mark.parametrize("qkv_layout", qkv_layout_fp8_vs_f16)
@pytest.mark.parametrize("fp8_dpa_bwd", [True, False])
def test_dpa_fp8_vs_f16(dtype, model, qkv_layout, fp8_dpa_bwd):
    if IS_HIP_EXTENSION:
        pytest.skip("fp8 fused attention not supported in ROCm")
    config = model_configs_fp8_vs_f16[model]

    if config.num_heads != config.num_gqa_groups and "3" in qkv_layout:
        pytest.skip("qkv_layout not applicable for MQA/GQA")

    os.environ["NVTE_FP8_DPA_BWD"] = "1" if fp8_dpa_bwd else "0"
    os.environ["NVTE_ALLOW_NONDETERMINISTIC_ALGO"] = "1"
    global _attention_backends
    _attention_backends["backend_selection_requires_update"] = True

    logging.info("[test_dpa_fp8_vs_f16]: run with fp8_dpa = True")
    fused_attn_fwd_fp8, fused_attn_bwd_fp8 = _run_dpa_fp8_vs_f16(dtype, config, True, qkv_layout)

    logging.info("[test_dpa_fp8_vs_f16]: run with fp8_dpa = False")
    fused_attn_fwd_f16, fused_attn_bwd_f16 = _run_dpa_fp8_vs_f16(dtype, config, False, qkv_layout)

    tols = dict(atol=5e-1, rtol=5e-2)
    rmse_tol = 0.1
    bwd_names = ["dq", "dk", "dv"]
    fwd_rmse = _rmse(fused_attn_fwd_fp8, fused_attn_fwd_f16)
    fwd_range = max(fused_attn_fwd_fp8.max().item(), fused_attn_fwd_f16.max().item()) - min(
        fused_attn_fwd_fp8.min().item(), fused_attn_fwd_f16.min().item()
    )

    logging.debug("========== {:^25s} ==========".format("forward output"))
    logging.debug(
        "fused_attn_fwd_fp8 min {:.6f} max {:.6f}".format(
            fused_attn_fwd_fp8.min().item(), fused_attn_fwd_fp8.max().item()
        )
    )
    logging.debug(
        "fused_attn_fwd_f16 min {:.6f} max {:.6f}".format(
            fused_attn_fwd_f16.min().item(), fused_attn_fwd_f16.max().item()
        )
    )
    logging.debug("fused_attn_fwd RMSE: {:.6f}".format(fwd_rmse))
    try:
        torch.testing.assert_close(fused_attn_fwd_fp8, fused_attn_fwd_f16, **tols)
    except Exception as e:
        logging.debug(e)

    assert (
        fwd_rmse < rmse_tol * fwd_range
    ), "FWD RMSE {:.5f} is over tolerance {:.5f} ({:.5f} * {:.5f})".format(
        fwd_rmse, rmse_tol * fwd_range, rmse_tol, fwd_range
    )
    for i, _ in enumerate(fused_attn_bwd_f16):
        bwd_rmse = _rmse(fused_attn_bwd_fp8[i], fused_attn_bwd_f16[i])
        bwd_range = max(
            fused_attn_bwd_fp8[i].max().item(), fused_attn_bwd_f16[i].max().item()
        ) - min(fused_attn_bwd_fp8[i].min().item(), fused_attn_bwd_f16[i].min().item())

        logging.debug("========== {:^25s} ==========".format(bwd_names[i]))
        logging.debug(
            "fused_attn_bwd_fp8[{}] min {:.6f} max {:.6f}".format(
                i, fused_attn_bwd_fp8[i].min().item(), fused_attn_bwd_fp8[i].max().item()
            )
        )
        logging.debug(
            "fused_attn_bwd_f16[{}] min {:.6f} max {:.6f}".format(
                i, fused_attn_bwd_f16[i].min().item(), fused_attn_bwd_f16[i].max().item()
            )
        )
        logging.debug("fused_attn_bwd RMSE[{}]: {:.6f}".format(i, bwd_rmse))
        try:
            torch.testing.assert_close(fused_attn_bwd_fp8[i], fused_attn_bwd_f16[i], **tols)
        except Exception as e:
            logging.debug(e)

        assert (
            bwd_rmse < rmse_tol * bwd_range
        ), "BWD RMSE {:.5f} is over tolerance {:.5f} ({:.5f} * {:.5f})".format(
            bwd_rmse, rmse_tol * bwd_range, rmse_tol, bwd_range
        )


def _run_dpa_fp8_vs_f16(dtype, config, fp8_dpa, qkv_layout):

    reset_rng_states()
    _DUMMY_CUDA_RNG_STATE_TRACKER = CudaRNGStatesTracker()
    _DUMMY_CUDA_RNG_STATE_TRACKER.add("model-parallel-rng", seed)

    def get_dummy_cuda_rng_tracker() -> CudaRNGStatesTracker:
        """Get cuda rng tracker."""
        return _DUMMY_CUDA_RNG_STATE_TRACKER

    fp8_recipe = recipe.DelayedScaling(
        margin=0,
        fp8_format=recipe.Format.HYBRID,
        amax_history_len=1,
        amax_compute_algo="most_recent",
        fp8_dpa=fp8_dpa,
    )

    qkv_format = "".join([i for i in qkv_layout.split("_")[0] if i.isalpha()])
    with fp8_model_init(enabled=fp8_dpa):
        dpa = DotProductAttention(
            config.num_heads,
            config.head_dim,
            num_gqa_groups=config.num_gqa_groups,
            attention_dropout=config.dropout_p,
            sequence_parallel=False,
            tp_size=1,
            get_rng_state_tracker=get_dummy_cuda_rng_tracker,
            tp_group=None,
            layer_number=1,
            attention_type="self",
            qkv_format=qkv_format,
        ).to(dtype=dtype, device="cuda")

    seqlens_q = torch.full(
        [config.batch_size], config.max_seqlen_q, dtype=torch.int32, device="cuda"
    )
    seqlens_kv = torch.full(
        [config.batch_size], config.max_seqlen_kv, dtype=torch.int32, device="cuda"
    )
    cu_seqlens_q = torch.zeros(config.batch_size + 1, dtype=torch.int32, device="cuda")
    cu_seqlens_kv = torch.zeros(config.batch_size + 1, dtype=torch.int32, device="cuda")
    cu_seqlens_q[1:] = torch.cumsum(seqlens_q, dim=0)
    cu_seqlens_kv[1:] = torch.cumsum(seqlens_kv, dim=0)

    dim_to_num = {
        "b": config.batch_size,
        "sq": config.max_seqlen_q,
        "skv": config.max_seqlen_kv,
        "h": config.num_heads,
        "hg": config.num_gqa_groups,
        "d": config.head_dim,
        "t": cu_seqlens_q[-1],
        "tg": cu_seqlens_kv[-1],
        "3": 3,
        "2": 2,
        "1": 1,
    }
    inp = []
    for i, layout in enumerate(qkv_layout.split("_")):
        layout = "_".join(layout)
        if i == 0:
            layout = layout.replace("s", "sq")
        else:
            layout = layout.replace("s", "skv")
            layout = layout.replace("h", "hg")
            layout = layout.replace("t", "tg")
        tensor_shape = [dim_to_num[j] for j in layout.split("_")]
        tensor = torch.randn(tensor_shape, dtype=dtype, device="cuda")
        tensor_count = 1
        split_dim = 0
        for dim, l in enumerate(layout.split("_")):
            if l.isdigit():
                tensor_count = int(l)
                split_dim = dim
                break
        tensors = torch.split(tensor, 1, dim=split_dim) if split_dim != 0 else [tensor]
        for j in range(tensor_count):
            if split_dim != 0:
                inp.append(tensors[j].squeeze(split_dim))
            else:
                inp.append(tensors[j])
    for i in range(3):
        inp[i].requires_grad = True

    qkv_format_kv = "_".join(qkv_format)
    qkv_format_kv = qkv_format_kv.replace("s", "sq")
    out_grad_shape = [dim_to_num[i] for i in qkv_format_kv.split("_")]
    out_grad_shape_new = [*out_grad_shape[:-2], out_grad_shape[-2] * out_grad_shape[-1]]
    out_grad = torch.randn(out_grad_shape_new, dtype=dtype, device="cuda")

    with fp8_autocast(enabled=fp8_dpa, fp8_recipe=fp8_recipe):
        out = dpa(
            inp[0],
            inp[1],
            inp[2],
            qkv_format=qkv_format,
            cu_seqlens_q=cu_seqlens_q,
            cu_seqlens_kv=cu_seqlens_kv,
            max_seqlen_q=config.max_seqlen_q,
            max_seqlen_kv=config.max_seqlen_kv,
            attn_mask_type=config.attn_mask_type,
            checkpoint_core_attention=False,
            core_attention_bias_type=config.attn_bias_type,
            is_first_microbatch=True,
        )
        out.backward(out_grad)

    return out, (inp[0].grad, inp[1].grad, inp[2].grad)


model_configs_fp8 = {
    #  test:             b,  h, hg,   d,   sq,  skv,   p,      mask,      bias
    "fp8_1": ModelConfig(1, 1, 1, 64, 512, 512, 0.0, "no_mask", "no_bias"),
    "fp8_2": ModelConfig(4, 16, 16, 64, 512, 512, 0.0, "no_mask", "no_bias"),
    "fp8_3": ModelConfig(1, 1, 1, 128, 2048, 2048, 0.0, "no_mask", "no_bias"),
    "fp8_4": ModelConfig(2, 24, 24, 128, 2048, 2048, 0.0, "no_mask", "no_bias"),
    "fp8_5": ModelConfig(1, 1, 1, 64, 512, 512, 0.0, "causal", "no_bias"),
    "fp8_6": ModelConfig(4, 16, 16, 64, 512, 512, 0.0, "causal", "no_bias"),
    "fp8_7": ModelConfig(1, 1, 1, 128, 2048, 2048, 0.0, "causal", "no_bias"),
    "fp8_8": ModelConfig(2, 24, 24, 128, 2048, 2048, 0.0, "causal", "no_bias"),
}
param_types_fp8 = [torch.float16, torch.bfloat16]
cudnn_frontend_version = int(os.getenv("NVTE_FUSED_ATTN_FE_VER", "1"))
models_v0 = ["fp8_1", "fp8_2", "fp8_5", "fp8_6"]
models_v1 = ["fp8_3", "fp8_4", "fp8_7", "fp8_8"]


<<<<<<< HEAD
@pytest.mark.skipif(IS_HIP_EXTENSION, reason="FP8 Fused attention is not supported on ROCm")
@pytest.mark.skipif(get_cudnn_version() < (8, 9, 3), reason="cuDNN 8.9.3+ is required.")
=======
@pytest.mark.skipif(
    (
        get_cudnn_version() < (8, 9, 3)
        if cudnn_frontend_version == 0
        else get_cudnn_version() < (9, 2, 1)
    ),
    reason=f"""cuDNN {"8.9.3" if cudnn_frontend_version == 0 else "9.2.1"}+ is required.""",
)
>>>>>>> ba36f90d
@pytest.mark.skipif(not fp8_available, reason=reason_for_no_fp8)
@pytest.mark.skipif(get_device_compute_capability() < (9, 0), reason="FP8 tests require Hopper+.")
@pytest.mark.parametrize("dtype", param_types_fp8)
@pytest.mark.parametrize("model", models_v1 if cudnn_frontend_version == 1 else models_v0)
def test_custom_mha_fp8_vs_f16(dtype, model):
    """Test FP8 dot product attention implementations based on cuDNN frontend
    v0.9 and v1.0+. Each test compares results from a custom implementation of
    an FP8 MHA module, i.e. Custom_MHA_FP8(), to results from an F16 MHA
    implementation, i.e. transformer_engine.pytorch.attention.MultiHeadAttention.
    Both paths take F16 input and output. QKV layout is t3hd or bs3hd"""

    if IS_HIP_EXTENSION:
        pytest.skip("fp8 fused attention not supported in ROCm")
 
    config = model_configs_fp8[model]

    fused_attn_fwd_fp8, fused_attn_bwd_fp8 = _run_custom_mha_fp8(dtype, config, "FusedAttention")
    unfused_attn_fwd_f16, unfused_attn_bwd_f16 = _run_ref_mha_f16(dtype, config, "UnfusedAttention")

    tols = dict(atol=5e-1, rtol=5e-1)
    rmse_tol = 0.1
    fwd_rmse = _rmse(fused_attn_fwd_fp8, unfused_attn_fwd_f16)
    fwd_range = max(fused_attn_fwd_fp8.max().item(), unfused_attn_fwd_f16.max().item()) - min(
        fused_attn_fwd_fp8.min().item(), unfused_attn_fwd_f16.min().item()
    )
    bwd_rmse = _rmse(fused_attn_bwd_fp8, unfused_attn_bwd_f16)
    bwd_range = max(fused_attn_bwd_fp8.max().item(), unfused_attn_bwd_f16.max().item()) - min(
        fused_attn_bwd_fp8.min().item(), unfused_attn_bwd_f16.min().item()
    )

    logging.debug(
        "fused_attn_fwd_fp8   min {:.6f} max {:.6f}".format(
            fused_attn_fwd_fp8.min().item(), fused_attn_fwd_fp8.max().item()
        )
    )
    logging.debug(
        "unfused_attn_fwd_f16 min {:.6f} max {:.6f}".format(
            unfused_attn_fwd_f16.min().item(), unfused_attn_fwd_f16.max().item()
        )
    )
    logging.debug("fused_attn_fwd_fp8 vs unfused_attn_fwd_f16 RMSE: {:.6f}".format(fwd_rmse))
    try:
        torch.testing.assert_close(fused_attn_fwd_fp8, unfused_attn_fwd_f16, **tols)
    except Exception as e:
        logging.debug(e)

    logging.debug(
        "fused_attn_bwd_fp8   min {:.6f} max {:.6f}".format(
            fused_attn_bwd_fp8.min().item(), fused_attn_bwd_fp8.max().item()
        )
    )
    logging.debug(
        "unfused_attn_bwd_f16 min {:.6f} max {:.6f}".format(
            unfused_attn_bwd_f16.min().item(), unfused_attn_bwd_f16.max().item()
        )
    )
    logging.debug("fused_attn_bwd_fp8 vs unfused_attn_bwd_f16 RMSE: {:.6f}".format(bwd_rmse))
    try:
        torch.testing.assert_close(fused_attn_bwd_fp8, unfused_attn_bwd_f16, **tols)
    except Exception as e:
        logging.debug(e)

    assert (
        fwd_rmse < rmse_tol * fwd_range
    ), "FWD RMSE {:.5f} is over tolerance {:.5f} ({:.5f} * {:.5f})".format(
        fwd_rmse, rmse_tol * fwd_range, rmse_tol, fwd_range
    )
    assert (
        bwd_rmse < rmse_tol * bwd_range
    ), "FWD RMSE {:.5f} is over tolerance {:.5f} ({:.5f} * {:.5f})".format(
        bwd_rmse, rmse_tol * bwd_range, rmse_tol, bwd_range
    )


def _run_custom_mha_fp8(dtype, config, backend):
    """Run Custom_MHA_FP8 with FP8 FusedAttention backend. Both input and output
    are in F16. QKV GEMM, DPA, and projection GEMM are calculated in FP8."""
    reset_rng_states()
    os.environ["NVTE_FLASH_ATTN"] = "0"
    os.environ["NVTE_FUSED_ATTN"] = "0"
    if backend == "FlashAttention":
        os.environ["NVTE_FLASH_ATTN"] = "1"
    if backend == "FusedAttention":
        os.environ["NVTE_FUSED_ATTN"] = "1"
    global _attention_backends
    _attention_backends["backend_selection_requires_update"] = True

    inp = 0.0001 * torch.randint(
        -100,
        100,
        (config.batch_size * config.max_seqlen_q, config.num_heads * config.head_dim),
        dtype=dtype,
        device="cuda",
        requires_grad=True,
    )
    seqlens = torch.full([config.batch_size], config.max_seqlen_q, dtype=torch.int32, device="cuda")
    cu_seqlens = torch.zeros(config.batch_size + 1, device="cuda", dtype=torch.int32)
    cu_seqlens[1:] = torch.cumsum(seqlens, dim=0)

    out_grad = 0.01 * torch.randn(
        config.batch_size * config.max_seqlen_q,
        config.num_heads * config.head_dim,
        dtype=dtype,
        device="cuda",
    )
    torch.save(out_grad, "out_grad.pt")

    fp8_recipe = recipe.DelayedScaling(
        margin=0,
        fp8_format=recipe.Format.HYBRID,
        amax_history_len=1,
        amax_compute_algo="most_recent",
    )

    mha = Custom_MHA_FP8(config).to(dtype=dtype, device="cuda")
    with fp8_autocast(enabled=True, fp8_recipe=fp8_recipe):
        out = mha(inp, cu_seqlens, config.max_seqlen_q)
        out.backward(out_grad)

    out = torch.load("out.pt")
    dqkv = torch.load("dqkv.pt")
    return (
        out.view(config.batch_size, config.max_seqlen_q, -1),
        dqkv.view(
            config.batch_size, config.max_seqlen_q, 3, config.num_heads, config.head_dim
        ).contiguous(),
    )


def _run_ref_mha_f16(dtype, config, backend):
    """Run reference F16 FusedAttention. Both input and output
    are in F16. QKV GEMM, DPA, and projection GEMM are also in F16."""

    os.environ["NVTE_FLASH_ATTN"] = "0"
    os.environ["NVTE_FUSED_ATTN"] = "0"
    if backend == "FlashAttention":
        os.environ["NVTE_FLASH_ATTN"] = "1"
    if backend == "FusedAttention":
        os.environ["NVTE_FUSED_ATTN"] = "1"
    global _attention_backends
    _attention_backends["backend_selection_requires_update"] = True

    inp = torch.load("qkv.pt").to(device="cuda")
    inp.requires_grad = True
    seqlens = torch.full([config.batch_size], config.max_seqlen_q, dtype=torch.int32, device="cuda")
    cu_seqlens = torch.zeros(config.batch_size + 1, device="cuda", dtype=torch.int32)
    cu_seqlens[1:] = torch.cumsum(seqlens, dim=0)
    out_grad = (
        torch.load("out_grad.pt").to(device="cuda").view(config.batch_size, config.max_seqlen_q, -1)
    )

    _DUMMY_CUDA_RNG_STATE_TRACKER = CudaRNGStatesTracker()
    _DUMMY_CUDA_RNG_STATE_TRACKER.add("model-parallel-rng", seed)

    def get_dummy_cuda_rng_tracker() -> CudaRNGStatesTracker:
        """Get cuda rng tracker."""
        return _DUMMY_CUDA_RNG_STATE_TRACKER

    _DUMMY_CUDA_RNG_STATE_TRACKER = CudaRNGStatesTracker()
    _DUMMY_CUDA_RNG_STATE_TRACKER.add("model-parallel-rng", seed)

    def get_dummy_cuda_rng_tracker():
        """Get cuda rng tracker."""
        return _DUMMY_CUDA_RNG_STATE_TRACKER

    block = DotProductAttention(
        config.num_heads,
        config.head_dim,
        attention_dropout=config.dropout_p,
        sequence_parallel=False,
        tp_size=1,
        get_rng_state_tracker=get_dummy_cuda_rng_tracker,
        tp_group=None,
        layer_number=1,
        attention_type="self",
        qkv_format="bshd",
    ).to(dtype=dtype, device="cuda")

    q = inp[:, :, 0, :, :]
    k = inp[:, :, 1, :, :]
    v = inp[:, :, 2, :, :]
    out = block(q, k, v, attn_mask_type=config.attn_mask_type)
    out.backward(out_grad)

    return out, inp.grad


_CUBLASLT_WORKSPACE_SIZE_BYTES = 33_554_432  # 32MiB
_2X_ACC_FPROP = False
_2X_ACC_DGRAD = False
_2X_ACC_WGRAD = False

META_QKV = tex.FP8FwdTensors.GEMM1_OUTPUT
META_DQKV = tex.FP8BwdTensors.GRAD_OUTPUT1
META_O = tex.FP8FwdTensors.GEMM2_INPUT
META_DO = tex.FP8BwdTensors.GRAD_INPUT2
META_S = tex.FP8FwdTensors.GEMM3_OUTPUT
META_DP = tex.FP8BwdTensors.GRAD_INPUT3


class _custom_mha_fp8(torch.autograd.Function):
    @staticmethod
    def forward(
        ctx,
        inp: torch.Tensor,
        qkv_weight: torch.Tensor,
        qkv_bias: torch.Tensor,
        cu_seqlens: torch.Tensor,
        num_heads: int,
        p_dropout: float,
        max_s: int,
        fast_zero_fill: bool,
        fp8_meta: Dict[str, Any],
        workspace: torch.Tensor,
        is_training: bool,
        mask_type: str,
    ) -> torch.Tensor:

        assert inp.dim() == 2
        in_features = qkv_weight.shape[-1]
        h = num_heads
        d = in_features // h
        b = cu_seqlens.numel() - 1

        fp8_dtype_forward = fp8.get_fp8_te_dtype(fp8_meta["recipe"], fprop_tensor=True)

        inp_fp8, inp_t_fp8 = ext.fp8_cast_transpose_fused(
            inp,
            fp8_meta["scaling_fwd"],
            tex.FP8FwdTensors.GEMM1_INPUT,
            fp8_dtype_forward,
        )

        qkv_weight_fp8, qkv_weight_t_fp8 = ext.fp8_cast_transpose_fused(
            qkv_weight,
            fp8_meta["scaling_fwd"],
            tex.FP8FwdTensors.GEMM1_WEIGHT,
            fp8_dtype_forward,
        )

        M = None
        ZInv = None
        philox_unpacked = None

        qkv, _ = ext.fp8_gemm(
            qkv_weight_fp8,
            fp8_meta["scaling_fwd"].scale_inv,
            tex.FP8FwdTensors.GEMM1_WEIGHT,
            fp8_dtype_forward,
            inp_fp8,
            fp8_meta["scaling_fwd"].scale_inv,
            tex.FP8FwdTensors.GEMM1_INPUT,
            fp8_dtype_forward,
            torch.uint8,
            workspace,
            bias=qkv_bias,
            use_bias=True,
            out_index=META_QKV,
            fp8_meta_tensor=fp8_meta["scaling_fwd"],
            use_split_accumulator=_2X_ACC_FPROP,
            D_dtype=fp8_dtype_forward,
        )
        qkv = qkv.view(-1, 3, h, d)
        qkv_fp16 = (
            ext.cast_from_fp8(
                qkv, fp8_meta["scaling_fwd"], META_QKV, fp8_dtype_forward, tex.DType.kFloat16
            )
            .view(b, max_s, 3, h, d)
            .contiguous()
        )
        torch.save(qkv_fp16, "qkv.pt")
        if cudnn_frontend_version == 1:
            qkv = qkv.view(b, max_s, 3, h, d)  # bs3hd

        # FMHA
        out, aux_ctx_tensors, *rest = fused_attn_fwd(
            is_training,
            max_s,
            max_s,
            cu_seqlens,
            cu_seqlens,
            qkv[:, :, 0, :, :] if cudnn_frontend_version == 1 else qkv[:, 0, :, :],
            qkv[:, :, 1, :, :] if cudnn_frontend_version == 1 else qkv[:, 1, :, :],
            qkv[:, :, 2, :, :] if cudnn_frontend_version == 1 else qkv[:, 2, :, :],
            fp8_dtype_forward,
            FusedAttnBackend["FP8"],
            None,
            None,
            None,
            fp8_meta["scaling_fwd"].scale_inv[META_QKV],
            fp8_meta["scaling_fwd"].scale_inv[META_S],
            fp8_meta["scaling_fwd"].scale[META_S],
            fp8_meta["scaling_fwd"].scale[META_O],
            fp8_meta["scaling_fwd"].amax_history[0][META_S],
            fp8_meta["scaling_fwd"].amax_history[0][META_O],
            attn_scale=None,
            dropout=p_dropout,
            fast_zero_fill=fast_zero_fill,
            qkv_layout="bs3hd" if cudnn_frontend_version == 1 else "t3hd",
            attn_bias_type="no_bias",
            attn_mask_type=mask_type if cudnn_frontend_version == 1 else "padding",
            rng_gen=None,
        )

        M, ZInv, philox_unpacked = aux_ctx_tensors

        ctx.save_for_backward(
            inp_t_fp8,
            qkv_weight_t_fp8,
            workspace,
            qkv,
            out,
            fp8_meta["scaling_fwd"].scale,
            fp8_meta["scaling_fwd"].scale_inv,
        )
        ctx.aux_ctx_tensors = aux_ctx_tensors
        ctx.fp8_meta = fp8_meta
        ctx.cu_seqlens = cu_seqlens
        ctx.p_dropout = p_dropout
        ctx.max_s = max_s
        ctx.fast_zero_fill = fast_zero_fill
        ctx.hidden_size = in_features
        ctx.num_heads = num_heads
        ctx.mask_type = mask_type
        ctx.dtype = inp.dtype

        out = out.view(-1, in_features)  # (bs)(hd)
        out_fp16 = ext.cast_from_fp8(
            out, fp8_meta["scaling_fwd"], META_O, fp8_dtype_forward, tex.DType.kFloat16
        )
        torch.save(out_fp16, "out.pt")  # (bs)(hd)
        return out_fp16

    @staticmethod
    def backward(ctx, grad_output: torch.Tensor) -> Tuple[Union[torch.Tensor, None], ...]:
        with torch.cuda.nvtx.range("_DPA"):
            (
                inp_t_fp8,
                qkv_weight_t_fp8,
                workspace,
                qkv,
                out,
                fwd_scales,
                fwd_scale_inverses,
            ) = ctx.saved_tensors
            fp8_dtype_forward = fp8.get_fp8_te_dtype(ctx.fp8_meta["recipe"], fprop_tensor=True)
            fp8_dtype_backward = fp8.get_fp8_te_dtype(ctx.fp8_meta["recipe"], fprop_tensor=False)

            proj_dgrad = ext.cast_to_fp8(
                grad_output, ctx.fp8_meta["scaling_bwd"], META_DO, fp8_dtype_backward
            )  # (bs)(hd)

            dq, dk, dv, *rest = fused_attn_bwd(
                ctx.max_s,
                ctx.max_s,
                ctx.cu_seqlens,
                ctx.cu_seqlens,
                qkv[:, :, 0, :, :] if cudnn_frontend_version == 1 else qkv[:, 0, :, :],
                qkv[:, :, 1, :, :] if cudnn_frontend_version == 1 else qkv[:, 1, :, :],
                qkv[:, :, 2, :, :] if cudnn_frontend_version == 1 else qkv[:, 2, :, :],
                out,
                proj_dgrad.view_as(out),
                fp8_dtype_forward,
                fp8_dtype_backward,
                ctx.aux_ctx_tensors,
                FusedAttnBackend["FP8"],
                None,
                None,
                fwd_scale_inverses[META_QKV],  # d_scale_qkv,
                fwd_scale_inverses[META_S],  # d_scale_s,
                fwd_scale_inverses[META_O],  # d_scale_o,
                ctx.fp8_meta["scaling_bwd"].scale_inv[META_DO],  # d_scale_do
                ctx.fp8_meta["scaling_bwd"].scale_inv[META_DP],  # d_scale_dp
                fwd_scales[META_S],  # q_scale_s
                ctx.fp8_meta["scaling_bwd"].scale[META_DP],  # q_scale_dp
                ctx.fp8_meta["scaling_bwd"].scale[META_DQKV],  # q_scale_dqkv
                ctx.fp8_meta["scaling_bwd"].amax_history[0][META_DP],  # amax_dp
                ctx.fp8_meta["scaling_bwd"].amax_history[0][META_DQKV],  # amax_dqkv
                attn_scale=None,
                dropout=ctx.p_dropout,
                fast_zero_fill=ctx.fast_zero_fill,
                qkv_layout="bs3hd" if cudnn_frontend_version == 1 else "t3hd",
                attn_bias_type="no_bias",
                attn_mask_type=ctx.mask_type if cudnn_frontend_version == 1 else "padding",
            )
            dim = 2 if cudnn_frontend_version == 1 else 1
            dqkv = torch.Tensor().to(device=dq.device, dtype=dq.dtype)
            dqkv_shape = list(dq.shape)
            dqkv_shape.insert(dim, 3)
            dqkv_stride = list(dq.stride())
            dqkv_stride.insert(dim, int(dqkv_stride[-3] / 3))
            dqkv.set_(dq.untyped_storage(), dq.storage_offset(), dqkv_shape, dqkv_stride)  # bs3hd

            dqkv_c = dqkv.view(-1, 3 * ctx.hidden_size)
            dqkv_c_fp16 = ext.cast_from_fp8(
                dqkv_c,
                ctx.fp8_meta["scaling_bwd"],
                META_DQKV,
                fp8_dtype_backward,
                tex.DType.kFloat16,
            )
            torch.save(dqkv_c_fp16, "dqkv.pt")

            qkv_bgrad, dqkv_t = ext.fp8_transpose_bgrad_fused(
                dqkv_c,
                ctx.fp8_meta["scaling_bwd"],
                META_DQKV,
                fp8_dtype_backward,
                ctx.dtype,
            )

            # QKV DGRAD
            qkv_dgrad, _ = ext.fp8_gemm(
                qkv_weight_t_fp8,
                fwd_scale_inverses,
                tex.FP8FwdTensors.GEMM1_WEIGHT,
                fp8_dtype_forward,
                dqkv_c,
                ctx.fp8_meta["scaling_bwd"].scale_inv,
                META_DQKV,
                fp8_dtype_backward,
                ctx.dtype,
                workspace,
                use_split_accumulator=_2X_ACC_DGRAD,
            )
            # QKV WGRAD
            qkv_wgrad, _ = ext.fp8_gemm(
                inp_t_fp8,
                fwd_scale_inverses,
                tex.FP8FwdTensors.GEMM1_INPUT,
                fp8_dtype_forward,
                dqkv_t,
                ctx.fp8_meta["scaling_bwd"].scale_inv,
                META_DQKV,
                fp8_dtype_backward,
                ctx.dtype,
                workspace,
                use_split_accumulator=_2X_ACC_WGRAD,
            )

        return (
            qkv_dgrad,
            qkv_wgrad,
            qkv_bgrad,
            None,
            None,
            None,
            None,
            None,
            None,
            None,
            None,
            None,
            None,
        )


class Custom_MHA_FP8(TransformerEngineBaseModule):
    def __init__(self, config, params_dtype: torch.dtype = torch.float32):
        super().__init__()
        self.p_dropout = config.dropout_p
        self.h = config.num_heads
        self.hidden_size = config.hidden_size
        self.head_dim = config.head_dim
        self.fast_zero_fill = True
        self.mask_type = config.attn_mask_type

        self.qkv_weight = torch.nn.Parameter(
            torch.empty(
                self.hidden_size * 3,
                self.hidden_size,
                device=torch.cuda.current_device(),
                dtype=params_dtype,
            )
        )
        self.qkv_bias = torch.nn.Parameter(
            torch.empty(
                self.hidden_size * 3,
                device=torch.cuda.current_device(),
                dtype=params_dtype,
            )
        )
        with torch.no_grad():
            self.qkv_bias.zero_()
            self.qkv_weight.fill_(1.0)
        self.workspace = torch.empty(
            _CUBLASLT_WORKSPACE_SIZE_BYTES, dtype=torch.int8, device="cuda"
        )

    def forward(
        self,
        inp: torch.Tensor,
        cu_seqlens,
        max_s,
    ) -> torch.Tensor:
        with self.prepare_forward(inp, None, num_gemms=3) as inp:
            out = _custom_mha_fp8.apply(
                inp,
                self.qkv_weight,
                self.qkv_bias,
                cu_seqlens,
                self.h,
                self.p_dropout,
                max_s,
                self.fast_zero_fill,
                self.fp8_meta,
                self.workspace,
                self.training,
                self.mask_type,
            )
        return out<|MERGE_RESOLUTION|>--- conflicted
+++ resolved
@@ -8,13 +8,9 @@
 import logging
 import math
 import os
-<<<<<<< HEAD
-from typing import Any, Dict, List, Tuple, Union
 from torch.utils.cpp_extension import IS_HIP_EXTENSION
-=======
 from importlib.metadata import version
 from typing import Any, Dict, List, Tuple, Union, Optional
->>>>>>> ba36f90d
 
 import pytest
 import torch
@@ -113,142 +109,6 @@
         self.window_size = window_size
 
 
-<<<<<<< HEAD
-if not IS_HIP_EXTENSION:
-    def _is_fused_attention_supported(
-        config: ModelConfig,
-        dtype: torch.dtype,
-        qkv_layout: str = "sbh3d",
-    ) -> Tuple[bool, NVTE_Fused_Attn_Backend]:
-        """Check if FusedAttention supports a model configuration"""
-        backends = []
-        os.environ["NVTE_FUSED_ATTN_BACKEND"] = "0"
-        backend = tex.get_fused_attn_backend(
-            TE_DType[dtype],
-            TE_DType[dtype],
-            QKVLayout[qkv_layout],
-            AttnBiasType[config.attn_bias_type],
-            AttnMaskType[config.attn_mask_type],
-            config.dropout_p,
-            config.num_heads,
-            config.num_gqa_groups,
-            config.max_seqlen_q,
-            config.max_seqlen_kv,
-            config.head_dim,
-        )
-        if backend == FusedAttnBackend["FP8"]:
-            backends.append(backend)
-            return True, backends
-        if backend == FusedAttnBackend["F16_arbitrary_seqlen"]:
-            backends.append(backend)
-            return True, backends
-        if backend == FusedAttnBackend["F16_max512_seqlen"]:
-            backends.append(backend)
-            os.environ["NVTE_FUSED_ATTN_BACKEND"] = "1"
-            backend = tex.get_fused_attn_backend(
-                TE_DType[dtype],
-                TE_DType[dtype],
-                QKVLayout[qkv_layout],
-                AttnBiasType[config.attn_bias_type],
-                AttnMaskType[config.attn_mask_type],
-                config.dropout_p,
-                config.num_heads,
-                config.num_gqa_groups,
-                config.max_seqlen_q,
-                config.max_seqlen_kv,
-                config.head_dim,
-            )
-            if backend == FusedAttnBackend["F16_arbitrary_seqlen"]:
-                backends.append(backend)
-            return True, backends
-        return False, backends
-else:
-    def _is_fused_attention_supported(
-        config: ModelConfig,
-        dtype: torch.dtype,
-        qkv_layout: str = "sbh3d",
-    ) -> Tuple[bool, NVTE_Fused_Attn_Backend]:
-        backend = tex.get_fused_attn_backend(
-            TE_DType[dtype],
-            TE_DType[dtype],
-            QKVLayout[qkv_layout],
-            AttnBiasType[config.attn_bias_type],
-            AttnMaskType[config.attn_mask_type],
-            config.dropout_p,
-            config.num_heads,
-            config.num_gqa_groups,
-            config.max_seqlen_q,
-            config.max_seqlen_kv,
-            config.head_dim,
-        )
-        if backend != FusedAttnBackend["No_Backend"]:
-            return True, [backend]
-        else:
-            return False, []
-
-
-@functools.cache
-def _is_flash_attention_2_available() -> bool:
-    """Check if flash-attn 2.0+ is available"""
-    if not IS_HIP_EXTENSION:
-        Version = packaging.version.Version
-        return Version(version("flash-attn")) >= Version("2")
-    else:
-        return False
-
-
-@functools.cache
-def _is_flash_attention_2_1() -> bool:
-    """Check if flash-attn 2.1+ is available"""
-    if not IS_HIP_EXTENSION:
-        Version = packaging.version.Version
-        return Version(version("flash-attn")) >= Version("2.1")
-    else:
-        return False
-
-
-@functools.cache
-def _is_flash_attention_2_3() -> bool:
-    """Check if flash-attn 2.3+ is available"""
-    if not IS_HIP_EXTENSION:
-        Version = packaging.version.Version
-        return Version(version("flash-attn")) >= Version("2.3")
-    else:
-        return False
-
-
-def _is_flash_attention_supported(config: ModelConfig) -> bool:
-    """Check if FlashAttention supports a model configuration"""
-    if not IS_HIP_EXTENSION:
-        if get_device_compute_capability() < (8, 0):
-            return False
-        if config.attn_bias_type not in ["no_bias", "alibi"]:
-            return False
-        if config.num_heads != config.num_gqa_groups and not _is_flash_attention_2_available():
-            return False
-        if "causal" in config.attn_mask_type and config.attn_type == "cross":
-            if _is_flash_attention_2_1():
-                # FAv2.1 implements causal mask for cross attention differently
-                # https://github.com/Dao-AILab/flash-attention#21-change-behavior-of-causal-flag
-                return False
-        return True
-    else:
-        return False
-
-
-def _is_unfused_attention_supported(
-    config: ModelConfig,
-    qkv_format: str,
-) -> bool:
-    """Check if UnfusedDotProductAttention supports a model configuration"""
-    if "padding" in config.attn_mask_type:
-        return False
-    if "causal" in config.attn_mask_type and config.attn_type == "cross":
-        return False
-    if qkv_format == "thd":
-        return False
-    return True
-=======
 def _get_attention_backends(
     config: ModelConfig,
     qkv_dtype: torch.dtype,
@@ -262,7 +122,7 @@
 ) -> Tuple[List, List]:
     """Check if what attention backends support a model configuration"""
 
-    os.environ["NVTE_FLASH_ATTN"] = "1"
+    os.environ["NVTE_FLASH_ATTN"] = "1" if not IS_HIP_EXTENSION else "0"
     os.environ["NVTE_FUSED_ATTN"] = "1"
     os.environ["NVTE_UNFUSED_ATTN"] = "1"
     global _attention_backends
@@ -315,15 +175,14 @@
         )
         return available_backends, fused_attention_backend
 
-    backends = {0: "F16_max512_seqlen", 1: "F16_arbitrary_seqlen", 2: "FP8"}
-    for i in range(3):
+    backends = {0: "F16_max512_seqlen", 1: "F16_arbitrary_seqlen", 2: "FP8"} if not IS_HIP_EXTENSION else {0: "AOTriton", 1: "CK"}
+    for i in range(len(backends)):
         os.environ["NVTE_FUSED_ATTN_BACKEND"] = str(i)
         _attention_backends["backend_selection_requires_update"] = True
         available_backends, fused_attention_backend = test()
         if fused_attention_backend == FusedAttnBackend[backends[i]]:
             fused_attn_backends.append(fused_attention_backend)
     return available_backends, fused_attn_backends
->>>>>>> ba36f90d
 
 
 model_configs_base = {
@@ -370,22 +229,12 @@
     if "3" in qkv_layout and config.attn_type == "cross":
         pytest.skip("No need to test this layout for cross attention")
 
-<<<<<<< HEAD
-    # Skip if only unfused backend is supported
-    qkv_format = "".join([i for i in qkv_layout.split("_")[0] if i.isalpha()])
-    unfused_attn_supported = _is_unfused_attention_supported(config, qkv_format)
-    if not IS_HIP_EXTENSION:
-        if config.max_seqlen_q <= 512 and config.max_seqlen_kv <= 512:
-            os.environ["NVTE_FUSED_ATTN_BACKEND"] = "0"
-    fused_attn_supported, fused_attn_backend = _is_fused_attention_supported(
-=======
     # Test backend availability
     window_size = (-1, -1)
     if swa:
         window_size = tuple(torch.randint(0, config.max_seqlen_kv, [2], dtype=torch.int32).tolist())
     config.window_size = check_set_window_size(config.attn_mask_type, window_size)
     available_backends, fused_attn_backends = _get_attention_backends(
->>>>>>> ba36f90d
         config,
         qkv_dtype=dtype,
         qkv_layout=qkv_layout,
@@ -1124,26 +973,16 @@
     tols = dict(atol=5e-1, rtol=5e-2)
     workspace_opt = True
 
-<<<<<<< HEAD
-    # Skip if only unfused backend is supported
-    if config.max_seqlen_q <= 512 and config.max_seqlen_kv <= 512:
-        os.environ["NVTE_FUSED_ATTN_BACKEND"] = "0"
-
     qkv_layout="sbh3d" if fused_qkv_params else "sb3hd"
     # override the qkv_layout in mqa gqa mode in ROCm TE
     if IS_HIP_EXTENSION and model_configs[model].num_gqa_groups != model_configs[model].num_heads:
         qkv_layout = "sbhd_sbhd_sbhd"
-    fused_attn_supported, fused_attn_backend = _is_fused_attention_supported(
-        config,
-        dtype,
-        qkv_layout=qkv_layout,
-=======
+
     # Test backend availability
     available_backends, fused_attn_backends = _get_attention_backends(
         config,
         qkv_dtype=dtype,
-        qkv_layout="sbh3d" if fused_qkv_params else "sb3hd",
->>>>>>> ba36f90d
+        qkv_layout=qkv_layout,
     )
     flash_attn_supported, fused_attn_supported, unfused_attn_supported = available_backends
 
@@ -1416,12 +1255,8 @@
     return math.sqrt((torch.pow((a - b), 2) / a.numel()).sum())
 
 
-<<<<<<< HEAD
 @pytest.mark.skipif(IS_HIP_EXTENSION, reason="FP8 Fused attention is not supported on ROCm")
-@pytest.mark.skipif(get_cudnn_version() < (8, 9, 3), reason="cuDNN 8.9.3+ is required.")
-=======
 @pytest.mark.skipif(get_cudnn_version() < (9, 2, 1), reason="cuDNN 9.2.1+ is required.")
->>>>>>> ba36f90d
 @pytest.mark.skipif(not fp8_available, reason=reason_for_no_fp8)
 @pytest.mark.skipif(get_device_compute_capability() < (9, 0), reason="FP8 tests require Hopper+.")
 @pytest.mark.parametrize("dtype", param_types_fp8_vs_f16)
@@ -1599,12 +1434,8 @@
     return out, param_names, tuple(x.grad for x in params)
 
 
-<<<<<<< HEAD
 @pytest.mark.skipif(IS_HIP_EXTENSION, reason="FP8 Fused attention is not supported on ROCm")
-@pytest.mark.skipif(get_cudnn_version() < (8, 9, 3), reason="cuDNN 8.9.3+ is required.")
-=======
 @pytest.mark.skipif(get_cudnn_version() < (9, 2, 1), reason="cuDNN 9.2.1+ is required.")
->>>>>>> ba36f90d
 @pytest.mark.skipif(not fp8_available, reason=reason_for_no_fp8)
 @pytest.mark.skipif(get_device_compute_capability() < (9, 0), reason="FP8 tests require Hopper+.")
 @pytest.mark.parametrize("dtype", param_types_fp8_vs_f16)
@@ -1612,8 +1443,6 @@
 @pytest.mark.parametrize("qkv_layout", qkv_layout_fp8_vs_f16)
 @pytest.mark.parametrize("fp8_dpa_bwd", [True, False])
 def test_dpa_fp8_vs_f16(dtype, model, qkv_layout, fp8_dpa_bwd):
-    if IS_HIP_EXTENSION:
-        pytest.skip("fp8 fused attention not supported in ROCm")
     config = model_configs_fp8_vs_f16[model]
 
     if config.num_heads != config.num_gqa_groups and "3" in qkv_layout:
@@ -1818,10 +1647,7 @@
 models_v1 = ["fp8_3", "fp8_4", "fp8_7", "fp8_8"]
 
 
-<<<<<<< HEAD
 @pytest.mark.skipif(IS_HIP_EXTENSION, reason="FP8 Fused attention is not supported on ROCm")
-@pytest.mark.skipif(get_cudnn_version() < (8, 9, 3), reason="cuDNN 8.9.3+ is required.")
-=======
 @pytest.mark.skipif(
     (
         get_cudnn_version() < (8, 9, 3)
@@ -1830,7 +1656,6 @@
     ),
     reason=f"""cuDNN {"8.9.3" if cudnn_frontend_version == 0 else "9.2.1"}+ is required.""",
 )
->>>>>>> ba36f90d
 @pytest.mark.skipif(not fp8_available, reason=reason_for_no_fp8)
 @pytest.mark.skipif(get_device_compute_capability() < (9, 0), reason="FP8 tests require Hopper+.")
 @pytest.mark.parametrize("dtype", param_types_fp8)
@@ -1842,9 +1667,6 @@
     implementation, i.e. transformer_engine.pytorch.attention.MultiHeadAttention.
     Both paths take F16 input and output. QKV layout is t3hd or bs3hd"""
 
-    if IS_HIP_EXTENSION:
-        pytest.skip("fp8 fused attention not supported in ROCm")
- 
     config = model_configs_fp8[model]
 
     fused_attn_fwd_fp8, fused_attn_bwd_fp8 = _run_custom_mha_fp8(dtype, config, "FusedAttention")
