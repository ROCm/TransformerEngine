# This file was modified for portability to AMDGPU
# Copyright (c) 2024, Advanced Micro Devices, Inc. All rights reserved.
# Copyright (c) 2022-2024, NVIDIA CORPORATION & AFFILIATES. All rights reserved.
#
# See LICENSE for license information.

import math
import functools
from importlib.metadata import version
import os
from typing import Any, Dict, List, Tuple, Union
from torch.utils.cpp_extension import IS_HIP_EXTENSION

from pkg_resources import packaging
import pytest
import torch
import logging

from transformer_engine.common import recipe
from transformer_engine.pytorch import TransformerLayer, fp8_autocast, fp8_model_init
from transformer_engine.pytorch.attention import (
    DotProductAttention,
    MultiheadAttention,
    RotaryPositionEmbedding,
)
from transformer_engine.pytorch.constants import TE_DType
import transformer_engine.pytorch.cpp_extensions as ext
from transformer_engine.pytorch.cpp_extensions.fused_attn import (
    AttnBiasType,
    AttnMaskType,
    FusedAttnBackend,
    QKVLayout,
    fused_attn_bwd,
    fused_attn_fwd,
)
from transformer_engine.pytorch.distributed import CudaRNGStatesTracker
import transformer_engine.pytorch.fp8 as fp8
from transformer_engine.pytorch.module.base import TransformerEngineBaseModule
from transformer_engine.pytorch.utils import (
    get_device_compute_capability,
    init_method_normal,
    scaled_init_method_normal,
    is_bf16_compatible,
)
from transformer_engine.pytorch.utils import get_cudnn_version
import transformer_engine_torch as tex
from transformer_engine_torch import NVTE_Fused_Attn_Backend

# Only run FP8 tests on H100
fp8_available, reason_for_no_fp8 = fp8.FP8GlobalStateManager.is_fp8_available()

# Initialize RNG state
seed = 1234
torch.manual_seed(seed)
torch.cuda.manual_seed(seed)
_cpu_rng_state = torch.get_rng_state()
_cuda_rng_state = torch.cuda.get_rng_state()


def reset_rng_states() -> None:
    """Revert back to initial RNG state"""
    torch.set_rng_state(_cpu_rng_state)
    torch.cuda.set_rng_state(_cuda_rng_state)


@pytest.fixture(autouse=True)
def reset_global_fp8_state():
    yield
    fp8.FP8GlobalStateManager.reset()


class ModelConfig:
    def __init__(
        self,
        batch_size: int,
        num_heads: int,
        num_gqa_groups: int,
        head_dim: int,
        max_seqlen_q: int,
        max_seqlen_kv: int,
        dropout_p: float,
        attn_mask_type: str,
        attn_bias_type: str,
        alibi_type: str = "none",
        num_layers: int = 1,
        bias_shape: str = "1hss",
    ):
        self.batch_size = batch_size
        self.num_heads = num_heads
        self.num_gqa_groups = num_gqa_groups
        self.head_dim = head_dim
        self.hidden_size = num_heads * head_dim
        self.hidden_size_kv = num_gqa_groups * head_dim
        self.max_seqlen_q = max_seqlen_q
        self.max_seqlen_kv = max_seqlen_kv
        self.dropout_p = dropout_p
        self.attn_mask_type = attn_mask_type
        self.attn_bias_type = attn_bias_type
        self.alibi_type = alibi_type
        self.attn_type = "self" if (max_seqlen_q == max_seqlen_kv) else "cross"
        self.num_layers = num_layers
        self.bias_shape = bias_shape


if not IS_HIP_EXTENSION:
    def _is_fused_attention_supported(
        config: ModelConfig,
        dtype: torch.dtype,
        qkv_layout: str = "sbh3d",
    ) -> Tuple[bool, NVTE_Fused_Attn_Backend]:
        """Check if FusedAttention supports a model configuration"""
        backends = []
        os.environ["NVTE_FUSED_ATTN_BACKEND"] = "0"
        backend = tex.get_fused_attn_backend(
            TE_DType[dtype],
            TE_DType[dtype],
            QKVLayout[qkv_layout],
            AttnBiasType[config.attn_bias_type],
            AttnMaskType[config.attn_mask_type],
            config.dropout_p,
            config.num_heads,
            config.num_gqa_groups,
            config.max_seqlen_q,
            config.max_seqlen_kv,
            config.head_dim,
        )
        if backend == FusedAttnBackend["FP8"]:
            backends.append(backend)
            return True, backends
        if backend == FusedAttnBackend["F16_arbitrary_seqlen"]:
            backends.append(backend)
            return True, backends
        if backend == FusedAttnBackend["F16_max512_seqlen"]:
            backends.append(backend)
            os.environ["NVTE_FUSED_ATTN_BACKEND"] = "1"
            backend = tex.get_fused_attn_backend(
                TE_DType[dtype],
                TE_DType[dtype],
                QKVLayout[qkv_layout],
                AttnBiasType[config.attn_bias_type],
                AttnMaskType[config.attn_mask_type],
                config.dropout_p,
                config.num_heads,
                config.num_gqa_groups,
                config.max_seqlen_q,
                config.max_seqlen_kv,
                config.head_dim,
            )
            if backend == FusedAttnBackend["F16_arbitrary_seqlen"]:
                backends.append(backend)
            return True, backends
        return False, backends
else:
    def _is_fused_attention_supported(
        config: ModelConfig,
        dtype: torch.dtype,
        qkv_layout: str = "sbh3d",
    ) -> Tuple[bool, NVTE_Fused_Attn_Backend]:
        backend = tex.get_fused_attn_backend(
            TE_DType[dtype],
            TE_DType[dtype],
            QKVLayout[qkv_layout],
            AttnBiasType[config.attn_bias_type],
            AttnMaskType[config.attn_mask_type],
            config.dropout_p,
            config.num_heads,
            config.num_gqa_groups,
            config.max_seqlen_q,
            config.max_seqlen_kv,
            config.head_dim,
        )
        if backend != FusedAttnBackend["No_Backend"]:
            return True, [backend]
        else:
            return False, []


@functools.cache
def _is_flash_attention_2_available() -> bool:
    """Check if flash-attn 2.0+ is available"""
    if not IS_HIP_EXTENSION:
        Version = packaging.version.Version
        return Version(version("flash-attn")) >= Version("2")
    else:
        return False


@functools.cache
def _is_flash_attention_2_1() -> bool:
    """Check if flash-attn 2.1+ is available"""
    if not IS_HIP_EXTENSION:
        Version = packaging.version.Version
        return Version(version("flash-attn")) >= Version("2.1")
    else:
        return False


@functools.cache
def _is_flash_attention_2_3() -> bool:
    """Check if flash-attn 2.3+ is available"""
    if not IS_HIP_EXTENSION:
        Version = packaging.version.Version
        return Version(version("flash-attn")) >= Version("2.3")
    else:
        return False


def _is_flash_attention_supported(config: ModelConfig) -> bool:
    """Check if FlashAttention supports a model configuration"""
    if not IS_HIP_EXTENSION:
        if get_device_compute_capability() < (8, 0):
            return False
        if config.attn_bias_type not in ["no_bias", "alibi"]:
            return False
        if config.num_heads != config.num_gqa_groups and not _is_flash_attention_2_available():
            return False
        if "causal" in config.attn_mask_type and config.attn_type == "cross":
            if _is_flash_attention_2_1():
                # FAv2.1 implements causal mask for cross attention differently
                # https://github.com/Dao-AILab/flash-attention#21-change-behavior-of-causal-flag
                return False
        return True
    else:
        return False


def _is_unfused_attention_supported(
    config: ModelConfig,
    qkv_format: str,
) -> bool:
    """Check if UnfusedDotProductAttention supports a model configuration"""
    if "padding" in config.attn_mask_type:
        return False
    if "causal" in config.attn_mask_type and config.attn_type == "cross":
        return False
    if qkv_format == "thd":
        return False
    return True


model_configs_base = {
    #     test:             b,  h, hg,   d,   sq,  skv,   p,      mask,      bias   # attn , backend
    "base_1_0": ModelConfig(8, 16, 16, 64, 128, 128, 0.0, "no_mask", "no_bias"),  # self , 0
    "base_1_1": ModelConfig(4, 16, 16, 64, 128, 256, 0.0, "no_mask", "no_bias"),  # cross, 0
    "base_2_0": ModelConfig(2, 24, 24, 128, 2048, 2048, 0.0, "no_mask", "no_bias"),  # self , 1
    "base_2_1": ModelConfig(1, 24, 24, 128, 2048, 4096, 0.0, "no_mask", "no_bias"),  # cross, 1
    "base_3_0": ModelConfig(8, 16, 16, 128, 1, 2048, 0.0, "no_mask", "no_bias"),  # inference
    "base_3_1": ModelConfig(8, 16, 16, 256, 1, 2048, 0.0, "no_mask", "no_bias"),  # inference
}


param_types = [torch.float16]
if is_bf16_compatible():  # bf16 requires sm_80 or higher
    param_types.append(torch.bfloat16)
param_types_lean = [torch.bfloat16]


def get_swa(seq_q, seq_kv, w=None):
    """Generate a random sliding window size (left, right) if w is None,
    and create its equivalent attention mask in [seq_q, seq_kv] shape"""
    if w is None:
        w = torch.randint(0, seq_kv, [2], dtype=torch.int32, device="cuda")
    m = torch.ones(seq_q, seq_kv, dtype=torch.bool, device="cuda")
    mu = torch.triu(m, diagonal=seq_kv - seq_q - w[0])
    ml = torch.tril(mu, diagonal=seq_kv - seq_q + w[1])
    ml = ~ml
    return w, ml


@pytest.mark.skipif(get_cudnn_version() < (8, 9, 1), reason="cuDNN 8.9.1+ is required.")
@pytest.mark.parametrize("dtype", param_types)
@pytest.mark.parametrize("model_configs", [model_configs_base])
@pytest.mark.parametrize("model", model_configs_base.keys())
@pytest.mark.parametrize("ckpt_attn", [False])
@pytest.mark.parametrize("workspace_opt", [True, False])
@pytest.mark.parametrize("qkv_layout", [None])
@pytest.mark.parametrize("swa", [False])
@pytest.mark.parametrize("pad_between_seqs", [False])
def test_dot_product_attention(
    dtype, model_configs, model, ckpt_attn, workspace_opt, qkv_layout, swa, pad_between_seqs
):
    """Test DotProductAttention module"""

    # Get configs
    tols = dict(atol=5e-3, rtol=5e-3)
    if dtype == torch.bfloat16:
        tols = dict(atol=2.5e-2, rtol=2.5e-2)
    config = model_configs[model]
    if qkv_layout is None:
        if config.attn_type == "self":
            qkv_layout = "sb3hd"
        else:
            qkv_layout = "sbhd_sb2hd"
    if "3" in qkv_layout and config.attn_type == "cross":
        pytest.skip("No need to test this layout for cross attention")

    # Skip if only unfused backend is supported
    qkv_format = "".join([i for i in qkv_layout.split("_")[0] if i.isalpha()])
    unfused_attn_supported = _is_unfused_attention_supported(config, qkv_format)
    if not IS_HIP_EXTENSION:
        if config.max_seqlen_q <= 512 and config.max_seqlen_kv <= 512:
            os.environ["NVTE_FUSED_ATTN_BACKEND"] = "0"
    fused_attn_supported, fused_attn_backend = _is_fused_attention_supported(
        config,
        dtype,
        qkv_layout=qkv_layout,
    )
    if swa:
        fused_attn_supported = False
    flash_attn_supported = _is_flash_attention_supported(config)
    if (len(fused_attn_backend) + flash_attn_supported + unfused_attn_supported) < 2:
        pytest.skip("Less than two backends to compare.")
    if qkv_format == "thd" and "padding" not in config.attn_mask_type:
        pytest.skip("THD layout requires padding/padding_causal mask type.")

    # d=256 is supported by cuDNN 9.0+ for inference but not training
    is_training = config.head_dim <= 128
    # UnfusedDotProductAttention backend
    if unfused_attn_supported:
        if swa:
            attn_mask_type = config.attn_mask_type
            config.attn_mask_type = "arbitrary"
        unfused_attn_fwd, unfused_attn_bwd = _run_dot_product_attention(
            dtype,
            config,
            "UnfusedDotProductAttention",
            ckpt_attn,
            qkv_layout,
            workspace_opt,
            swa,
            pad_between_seqs,
            is_training,
        )
        if swa:
            config.attn_mask_type = attn_mask_type

    # FusedAttention backend
    if fused_attn_supported:
        if len(fused_attn_backend) == 1:
            fused_attn_fwd, fused_attn_bwd = _run_dot_product_attention(
                dtype,
                config,
                "FusedAttention",
                ckpt_attn,
                qkv_layout,
                workspace_opt,
                swa,
                pad_between_seqs,
                is_training,
            )
        if len(fused_attn_backend) == 2:
            os.environ["NVTE_FUSED_ATTN_BACKEND"] = "0"
            fused_attn_fwd, fused_attn_bwd = _run_dot_product_attention(
                dtype,
                config,
                "FusedAttention",
                ckpt_attn,
                qkv_layout,
                workspace_opt,
                swa,
                pad_between_seqs,
                is_training,
            )
            os.environ["NVTE_FUSED_ATTN_BACKEND"] = "1"
            fused_attn_fwd_1, fused_attn_bwd_1 = _run_dot_product_attention(
                dtype,
                config,
                "FusedAttention",
                ckpt_attn,
                qkv_layout,
                workspace_opt,
                swa,
                pad_between_seqs,
                is_training,
            )

    # FlashAttention backend
    if flash_attn_supported:
        flash_attn_fwd, flash_attn_bwd = _run_dot_product_attention(
            dtype,
            config,
            "FlashAttention",
            ckpt_attn,
            qkv_layout,
            workspace_opt,
            swa,
            pad_between_seqs,
            is_training,
        )

    if unfused_attn_supported and fused_attn_supported:
        logging.info("[test_dot_product_attention]: unfused attn vs fused attn")
        torch.testing.assert_close(fused_attn_fwd, unfused_attn_fwd, **tols)
        for i, _ in enumerate(unfused_attn_bwd):
            torch.testing.assert_close(fused_attn_bwd[i], unfused_attn_bwd[i], **tols)
    if unfused_attn_supported and flash_attn_supported:
        logging.info("[test_dot_product_attention]: unfused attn vs flash attn")
        torch.testing.assert_close(flash_attn_fwd, unfused_attn_fwd, **tols)
        for i, _ in enumerate(flash_attn_bwd):
            torch.testing.assert_close(unfused_attn_bwd[i], flash_attn_bwd[i], **tols)
    if fused_attn_supported and flash_attn_supported:
        logging.info("[test_dot_product_attention]: fused attn vs flash attn")
        torch.testing.assert_close(fused_attn_fwd, flash_attn_fwd, **tols)
        for i, _ in enumerate(flash_attn_bwd):
            torch.testing.assert_close(fused_attn_bwd[i], flash_attn_bwd[i], **tols)
    if fused_attn_supported and len(fused_attn_backend) == 2:
        logging.info("[test_dot_product_attention]: fused attn backend 0 vs 1")
        torch.testing.assert_close(fused_attn_fwd, fused_attn_fwd_1, **tols)
        for i, _ in enumerate(fused_attn_bwd):
            torch.testing.assert_close(fused_attn_bwd[i], fused_attn_bwd_1[i], **tols)


@pytest.mark.skipif(get_cudnn_version() < (8, 9, 1), reason="cuDNN 8.9.1+ is required.")
@pytest.mark.parametrize("dtype", param_types)
@pytest.mark.parametrize("model_configs", [model_configs_base])
@pytest.mark.parametrize("model", ["base_1_1", "base_2_1"])
def test_dpa_checkpoint(dtype, model_configs, model):
    """Test DotProductAttention module with checkpointing"""
    test_dot_product_attention(dtype, model_configs, model, True, True, None, False, False)


model_configs_mask = {
    #     test:             b,  h, hg,   d,   sq,  skv,   p,             mask,      bias
    "mask_1_0": ModelConfig(8, 16, 16, 64, 128, 128, 0.0, "causal", "no_bias"),
    "mask_1_1": ModelConfig(4, 16, 16, 64, 128, 256, 0.0, "causal", "no_bias"),
    "mask_2_0": ModelConfig(2, 24, 24, 128, 2048, 2048, 0.0, "causal", "no_bias"),
    "mask_2_1": ModelConfig(1, 24, 24, 128, 2048, 4096, 0.0, "causal", "no_bias"),
    "mask_3_0": ModelConfig(8, 16, 16, 64, 128, 128, 0.0, "padding", "no_bias"),
    "mask_3_1": ModelConfig(4, 16, 16, 64, 128, 256, 0.0, "padding", "no_bias"),
    "mask_4_0": ModelConfig(2, 24, 24, 128, 2048, 2048, 0.0, "padding", "no_bias"),
    "mask_4_1": ModelConfig(1, 24, 24, 128, 2048, 4096, 0.0, "padding", "no_bias"),
    "mask_5_0": ModelConfig(8, 16, 16, 64, 128, 128, 0.0, "padding_causal", "no_bias"),
    "mask_5_1": ModelConfig(4, 16, 16, 64, 128, 256, 0.0, "padding_causal", "no_bias"),
    "mask_6_0": ModelConfig(2, 24, 24, 128, 2048, 2048, 0.0, "padding_causal", "no_bias"),
    "mask_6_1": ModelConfig(1, 24, 24, 128, 2048, 4096, 0.0, "padding_causal", "no_bias"),
}


@pytest.mark.skipif(get_cudnn_version() < (8, 9, 1), reason="cuDNN 8.9.1+ is required.")
@pytest.mark.parametrize("dtype", param_types_lean)
@pytest.mark.parametrize("model_configs", [model_configs_mask])
@pytest.mark.parametrize("model", model_configs_mask.keys())
def test_dpa_mask(dtype, model_configs, model):
    """Test DotProductAttention module with different mask types"""
    test_dot_product_attention(dtype, model_configs, model, False, True, None, False, False)


model_configs_bias = {
    #     test:             b,  h, hg,   d,   sq,  skv,   p,             mask,             bias
    "bias_1_0": ModelConfig(4, 16, 16, 64, 128, 128, 0.0, "no_mask", "post_scale_bias"),
    "bias_1_1": ModelConfig(2, 16, 16, 64, 128, 256, 0.0, "no_mask", "post_scale_bias"),
    "bias_1_2": ModelConfig(4, 24, 24, 128, 2048, 2048, 0.0, "no_mask", "post_scale_bias"),
    "bias_1_3": ModelConfig(2, 24, 24, 128, 2048, 4096, 0.0, "no_mask", "post_scale_bias"),
    "bias_1_4": ModelConfig(4, 24, 24, 128, 2048, 2048, 0.0, "no_mask", "alibi"),  # skipped
    "bias_1_5": ModelConfig(2, 24, 24, 128, 2048, 4096, 0.0, "no_mask", "alibi"),  # skipped
    "bias_2_0": ModelConfig(4, 16, 16, 64, 128, 128, 0.0, "padding", "post_scale_bias"),  # skipped
    "bias_2_1": ModelConfig(2, 16, 16, 64, 128, 256, 0.0, "padding", "post_scale_bias"),  # skipped
    "bias_2_2": ModelConfig(
        4, 24, 24, 128, 2048, 2048, 0.0, "padding", "post_scale_bias"
    ),  # skipped
    "bias_2_3": ModelConfig(
        2, 24, 24, 128, 2048, 4096, 0.0, "padding", "post_scale_bias"
    ),  # skipped
    "bias_2_4": ModelConfig(4, 24, 24, 128, 2048, 2048, 0.0, "padding", "alibi"),  # skipped
    "bias_2_5": ModelConfig(2, 24, 24, 128, 2048, 4096, 0.0, "padding", "alibi"),  # skipped
    "bias_3_0": ModelConfig(4, 16, 16, 64, 128, 128, 0.0, "causal", "post_scale_bias"),
    "bias_3_1": ModelConfig(2, 16, 16, 64, 128, 256, 0.0, "causal", "post_scale_bias"),
    "bias_3_2": ModelConfig(4, 24, 24, 128, 2048, 2048, 0.0, "causal", "post_scale_bias"),
    "bias_3_3": ModelConfig(
        2, 24, 24, 128, 2048, 4096, 0.0, "causal", "post_scale_bias"
    ),  # skipped
    "bias_3_4": ModelConfig(4, 24, 24, 128, 2048, 2048, 0.0, "causal", "alibi"),
    "bias_3_5": ModelConfig(2, 24, 24, 128, 2048, 4096, 0.0, "causal", "alibi"),  # skipped
    "bias_4_0": ModelConfig(
        4, 16, 16, 64, 128, 128, 0.0, "padding_causal", "post_scale_bias"
    ),  # skipped
    "bias_4_1": ModelConfig(
        2, 16, 16, 64, 128, 256, 0.0, "padding_causal", "post_scale_bias"
    ),  # skipped
    "bias_4_2": ModelConfig(
        4, 24, 24, 128, 2048, 2048, 0.0, "padding_causal", "post_scale_bias"
    ),  # skipped
    "bias_4_3": ModelConfig(
        2, 24, 24, 128, 2048, 4096, 0.0, "padding_causal", "post_scale_bias"
    ),  # skipped
    "bias_4_4": ModelConfig(4, 24, 24, 128, 2048, 2048, 0.0, "padding_causal", "alibi"),  # skipped
    "bias_4_5": ModelConfig(2, 24, 24, 128, 2048, 4096, 0.0, "padding_causal", "alibi"),  # skipped
}


@pytest.mark.skipif(get_cudnn_version() < (8, 9, 1), reason="cuDNN 8.9.1+ is required.")
@pytest.mark.parametrize("dtype", param_types_lean)
@pytest.mark.parametrize("model_configs", [model_configs_bias])
@pytest.mark.parametrize("model", model_configs_bias.keys())
def test_dpa_bias(dtype, model_configs, model):
    """Test DotProductAttention module with different bias types"""
    test_dot_product_attention(dtype, model_configs, model, False, True, None, False, False)


model_configs_bias_shapes = {
    #     test:             b,  h, hg,   d,   sq,  skv,   p,
    "bias_1_0": ModelConfig(
        4,
        16,
        16,
        64,
        128,
        128,
        0.0,
        #        mask,                     bias,       bias_shape,
        "no_mask",
        "post_scale_bias",
        bias_shape="11ss",
    ),
    "bias_1_1": ModelConfig(
        2, 16, 16, 64, 128, 128, 0.0, "no_mask", "post_scale_bias", bias_shape="1hss"
    ),
    "bias_1_2": ModelConfig(
        4, 24, 24, 128, 2048, 2048, 0.0, "no_mask", "post_scale_bias", bias_shape="b1ss"
    ),
    "bias_1_3": ModelConfig(
        2, 24, 24, 128, 2048, 2048, 0.0, "no_mask", "post_scale_bias", bias_shape="bhss"
    ),
    "bias_1_4": ModelConfig(
        4, 24, 24, 128, 2048, 2048, 0.0, "causal", "alibi", bias_shape="1hss", alibi_type="custom"
    ),
    "bias_1_5": ModelConfig(
        2, 24, 24, 128, 2048, 2048, 0.0, "causal", "alibi", bias_shape="bhss", alibi_type="custom"
    ),
}


@pytest.mark.skipif(get_cudnn_version() < (8, 9, 1), reason="cuDNN 8.9.1+ is required.")
@pytest.mark.parametrize("dtype", param_types_lean)
@pytest.mark.parametrize("model_configs", [model_configs_bias_shapes])
@pytest.mark.parametrize("model", model_configs_bias_shapes.keys())
def test_dpa_bias_shapes(dtype, model_configs, model):
    """Test DotProductAttention module with different bias types and shapes"""
    test_dot_product_attention(dtype, model_configs, model, False, True, None, False, False)


model_configs_swa = {
    #     test:             b,  h, hg,   d,   sq,  skv,   p,             mask,             bias
    "swa_1_0": ModelConfig(4, 16, 16, 64, 128, 128, 0.0, "no_mask", "no_bias"),
    "swa_1_1": ModelConfig(2, 16, 16, 64, 128, 256, 0.0, "no_mask", "no_bias"),
    "swa_1_2": ModelConfig(4, 24, 24, 128, 2048, 2048, 0.0, "no_mask", "no_bias"),
    "swa_1_3": ModelConfig(2, 24, 24, 128, 2048, 4096, 0.0, "no_mask", "no_bias"),
}


@pytest.mark.skipif(not _is_flash_attention_2_3(), reason="Flash-attn 2.3+ is required.")
@pytest.mark.parametrize("dtype", param_types_lean)
@pytest.mark.parametrize("model_configs", [model_configs_swa])
@pytest.mark.parametrize("model", model_configs_swa.keys())
def test_dpa_sliding_window(dtype, model_configs, model):
    """Test DotProductAttention module with sliding window attention"""
    test_dot_product_attention(dtype, model_configs, model, False, True, None, True, False)


model_configs_alibi_slopes = {
    #     test:             b,  h, hg,   d,   sq,  skv,   p,      mask,    bias, alibi_type
    "alibi_1_0": ModelConfig(2, 16, 16, 64, 128, 128, 0.0, "causal", "alibi", alibi_type="vanilla"),
    "alibi_1_1": ModelConfig(1, 16, 16, 64, 128, 256, 0.0, "causal", "alibi", alibi_type="vanilla"),
    "alibi_2_0": ModelConfig(
        2, 24, 24, 128, 1024, 1024, 0.0, "causal", "alibi", alibi_type="custom"
    ),
    "alibi_2_1": ModelConfig(
        1, 24, 24, 128, 1024, 2048, 0.0, "causal", "alibi", alibi_type="custom"
    ),
}


@pytest.mark.skipif(not _is_flash_attention_2_3(), reason="Flash-attn 2.3+ is required.")
@pytest.mark.parametrize("dtype", param_types_lean)
@pytest.mark.parametrize("model_configs", [model_configs_alibi_slopes])
@pytest.mark.parametrize("model", model_configs_alibi_slopes.keys())
def test_dpa_alibi_slopes(dtype, model_configs, model):
    """Test DotProductAttention module with ALiBi slopes"""
    test_dot_product_attention(dtype, model_configs, model, False, True, None, False, False)


qkv_layouts = [
    "sb3hd",
    "sbh3d",
    "sbhd_sb2hd",
    "sbhd_sbh2d",
    "sbhd_sbhd_sbhd",
    "bs3hd",
    "bsh3d",
    "bshd_bs2hd",
    "bshd_bsh2d",
    "bshd_bshd_bshd",
]


model_configs_layout = {
    #       test:             b,  h, hg,   d,   sq,  skv,   p,             mask,             bias
    "layout_0_0": ModelConfig(2, 16, 16, 64, 128, 128, 0.0, "no_mask", "no_bias"),
    "layout_0_1": ModelConfig(2, 16, 16, 64, 128, 128, 0.0, "causal", "post_scale_bias"),
    "layout_0_2": ModelConfig(1, 16, 16, 64, 128, 256, 0.0, "padding", "no_bias"),
    "layout_0_3": ModelConfig(1, 16, 16, 64, 128, 256, 0.0, "padding_causal", "post_scale_bias"),
    "layout_1_0": ModelConfig(2, 24, 24, 128, 2048, 2048, 0.0, "no_mask", "no_bias"),
    "layout_1_1": ModelConfig(2, 24, 24, 128, 2048, 2048, 0.0, "causal", "post_scale_bias"),
    "layout_1_2": ModelConfig(1, 24, 24, 128, 2048, 4096, 0.0, "padding", "no_bias"),
    "layout_1_3": ModelConfig(1, 24, 24, 128, 2048, 4096, 0.0, "padding_causal", "post_scale_bias"),
    "layout_2_0": ModelConfig(2, 16, 16, 256, 1, 2048, 0.0, "no_mask", "no_bias"),
    "layout_2_1": ModelConfig(2, 24, 24, 256, 2048, 2048, 0.0, "causal", "post_scale_bias"),
}


@pytest.mark.skipif(get_cudnn_version() < (8, 9, 5), reason="cuDNN 8.9.5+ is required.")
@pytest.mark.parametrize("dtype", param_types_lean)
@pytest.mark.parametrize("model_configs", [model_configs_layout])
@pytest.mark.parametrize("model", model_configs_layout.keys())
@pytest.mark.parametrize("qkv_layout", qkv_layouts)
def test_dpa_qkv_layout(dtype, model_configs, model, qkv_layout):
    """Test DotProductAttention module with different QKV layouts"""
    test_dot_product_attention(dtype, model_configs, model, False, True, qkv_layout, False, False)


qkv_layouts_thd = ["t3hd", "th3d", "thd_t2hd", "thd_th2d", "thd_thd_thd"]
model_configs_layout_thd = {
    #       test:             b,  h, hg,   d,   sq,  skv,   p,             mask,             bias
    "layout_0_1": ModelConfig(1, 16, 16, 64, 128, 128, 0.0, "padding", "no_bias"),
    "layout_0_2": ModelConfig(8, 16, 16, 64, 128, 128, 0.0, "padding", "no_bias"),
    "layout_0_3": ModelConfig(1, 16, 16, 64, 128, 128, 0.0, "padding_causal", "no_bias"),
    "layout_0_4": ModelConfig(8, 16, 16, 64, 128, 128, 0.0, "padding_causal", "no_bias"),
    "layout_1_1": ModelConfig(1, 16, 16, 64, 2048, 2048, 0.0, "padding", "no_bias"),
    "layout_1_2": ModelConfig(8, 16, 16, 64, 2048, 2048, 0.0, "padding", "no_bias"),
    "layout_1_3": ModelConfig(1, 16, 16, 64, 2048, 2048, 0.0, "padding_causal", "no_bias"),
    "layout_1_4": ModelConfig(8, 16, 16, 64, 2048, 2048, 0.0, "padding_causal", "no_bias"),
    "layout_2_1": ModelConfig(1, 16, 16, 128, 128, 128, 0.0, "padding", "no_bias"),
    "layout_2_2": ModelConfig(1, 16, 16, 64, 128, 256, 0.0, "padding", "no_bias"),
    "layout_2_3": ModelConfig(1, 16, 16, 128, 2048, 2048, 0.0, "padding_causal", "no_bias"),
    "layout_2_4": ModelConfig(8, 16, 16, 64, 2048, 4096, 0.0, "padding_causal", "no_bias"),
}


@pytest.mark.skipif(get_cudnn_version() < (9, 0, 0), reason="cuDNN 9.0.0+ is required.")
@pytest.mark.skipif(
    get_device_compute_capability() < (9, 0), reason="THD is only supported on Hopper+."
)
@pytest.mark.parametrize("dtype", param_types_lean)
@pytest.mark.parametrize("model_configs", [model_configs_layout_thd])
@pytest.mark.parametrize("model", model_configs_layout_thd.keys())
@pytest.mark.parametrize("qkv_layout", qkv_layouts_thd)
def test_dpa_qkv_layout_thd(dtype, model_configs, model, qkv_layout):
    """Test DotProductAttention module with different QKV layouts"""
    pad_between_seqs = False
    test_dot_product_attention(
        dtype, model_configs, model, False, True, qkv_layout, False, pad_between_seqs
    )
    pad_between_seqs = True
    test_dot_product_attention(
        dtype, model_configs, model, False, True, qkv_layout, False, pad_between_seqs
    )


def _run_dot_product_attention(
    dtype: torch.dtype,
    config: ModelConfig,
    backend: str,
    ckpt_attn: bool,
    qkv_layout: str,
    workspace_opt: bool,
    swa: bool,
    pad_between_seqs: bool,
    is_training: bool,
) -> Tuple[torch.Tensor, Tuple[torch.Tensor, torch.Tensor, torch.Tensor]]:
    """Run DotProductAttention module with one forward pass and one backward pass"""

    # Set RNG and environment varables
    reset_rng_states()
    os.environ["NVTE_FLASH_ATTN"] = "0"
    os.environ["NVTE_FUSED_ATTN"] = "0"
    if backend == "FlashAttention":
        os.environ["NVTE_FLASH_ATTN"] = "1"
    if backend == "FusedAttention":
        os.environ["NVTE_FUSED_ATTN"] = "1"
        os.environ["NVTE_FUSED_ATTN_FORCE_WORKSPACE_OPT"] = "1" if workspace_opt else "0"

    # Create seqlens
    qkv_format = "".join([i for i in qkv_layout.split("_")[0] if i.isalpha()])
    if "padding" in config.attn_mask_type or qkv_format == "thd":
        if config.attn_type == "self":
            seqlens_q = torch.randint(
                1, config.max_seqlen_q, [config.batch_size], dtype=torch.int32, device="cuda"
            )
            seqlens_kv = seqlens_q
        if config.attn_type == "cross":
            seqlens_q = torch.randint(
                1, config.max_seqlen_q, [config.batch_size], dtype=torch.int32, device="cuda"
            )
            seqlens_kv = torch.randint(
                1, config.max_seqlen_kv, [config.batch_size], dtype=torch.int32, device="cuda"
            )
    else:
        seqlens_q = torch.full(
            [config.batch_size], config.max_seqlen_q, dtype=torch.int32, device="cuda"
        )
        seqlens_kv = torch.full(
            [config.batch_size], config.max_seqlen_kv, dtype=torch.int32, device="cuda"
        )
    cu_seqlens_q = torch.zeros(config.batch_size + 1, dtype=torch.int32, device="cuda")
    cu_seqlens_kv = torch.zeros(config.batch_size + 1, dtype=torch.int32, device="cuda")
    cu_seqlens_q[1:] = torch.cumsum(seqlens_q, dim=0)
    cu_seqlens_kv[1:] = torch.cumsum(seqlens_kv, dim=0)

    seqlens_q_after_pad = seqlens_q.clone()
    seqlens_kv_after_pad = seqlens_kv.clone()
    cu_seqlens_q_after_pad = cu_seqlens_q.clone()
    cu_seqlens_kv_after_pad = cu_seqlens_kv.clone()
    pad_len = [0] * config.batch_size
    if pad_between_seqs:
        max_pad_len = 3
        pad_len = torch.randint(0, max_pad_len + 1, [config.batch_size], device="cuda")  # 3
        seqlens_q_after_pad = seqlens_q + pad_len
        seqlens_kv_after_pad = seqlens_kv + pad_len
        cu_seqlens_q_after_pad[1:] = torch.cumsum(seqlens_q_after_pad, dim=0)
        cu_seqlens_kv_after_pad[1:] = torch.cumsum(seqlens_kv_after_pad, dim=0)

    # Create attention mask if padding
    attention_mask = None
    if "padding" in config.attn_mask_type:
        if config.attn_type == "self":
            attention_mask_q = torch.Tensor([]).to(dtype=torch.bool)
            for i in range(config.batch_size):
                attention_mask_q = torch.cat(
                    [
                        attention_mask_q,
                        torch.Tensor(
                            [False] * seqlens_q[i] + [True] * (config.max_seqlen_q - seqlens_q[i])
                        )
                        .to(dtype=torch.bool)
                        .unsqueeze(0)
                        .unsqueeze(0)
                        .unsqueeze(0),
                    ],
                    dim=0,
                )
            attention_mask = attention_mask_q.to(device="cuda")
        if config.attn_type == "cross":
            attention_mask_q = torch.Tensor([]).to(dtype=torch.bool)
            attention_mask_kv = torch.Tensor([]).to(dtype=torch.bool)
            for i in range(config.batch_size):
                attention_mask_q = torch.cat(
                    [
                        attention_mask_q,
                        torch.Tensor(
                            [False] * seqlens_q[i] + [True] * (config.max_seqlen_q - seqlens_q[i])
                        )
                        .to(dtype=torch.bool)
                        .unsqueeze(0)
                        .unsqueeze(0)
                        .unsqueeze(0),
                    ],
                    dim=0,
                )
                attention_mask_kv = torch.cat(
                    [
                        attention_mask_kv,
                        torch.Tensor(
                            [False] * seqlens_kv[i]
                            + [True] * (config.max_seqlen_kv - seqlens_kv[i])
                        )
                        .to(dtype=torch.bool)
                        .unsqueeze(0)
                        .unsqueeze(0)
                        .unsqueeze(0),
                    ],
                    dim=0,
                )
            attention_mask = (
                attention_mask_q.to(device="cuda"),
                attention_mask_kv.to(device="cuda"),
            )
    window_size = None
    if swa:
        window_size, attention_mask = get_swa(config.max_seqlen_q, config.max_seqlen_kv)
    elif "causal" in config.attn_mask_type:
        window_size, attention_mask = (-1, 0), None

    alibi_slopes = None
    if config.attn_bias_type == "alibi" and config.alibi_type == "custom":
        if config.bias_shape == "1hss":
            alibi_slopes = (
                torch.randn(config.num_heads).abs().to(dtype=torch.float32, device="cuda")
            )
        if config.bias_shape == "bhss":
            alibi_slopes = (
                torch.randn(config.batch_size, config.num_heads)
                .abs()
                .to(dtype=torch.float32, device="cuda")
            )

    # Create input tensors
    dim_to_num = {
        "b": config.batch_size,
        "sq": config.max_seqlen_q,
        "skv": config.max_seqlen_kv,
        "h": config.num_heads,
        "hg": config.num_gqa_groups,
        "d": config.head_dim,
        "t": cu_seqlens_q_after_pad[-1],
        "tg": cu_seqlens_kv_after_pad[-1],
        "3": 3,
        "2": 2,
        "1": 1,
    }
    inp = []
    inp_orig = []
    for i, layout in enumerate(qkv_layout.split("_")):
        layout = "_".join(layout)
        if i == 0:
            layout = layout.replace("s", "sq")
        else:
            layout = layout.replace("s", "skv")
            layout = layout.replace("h", "hg")
            layout = layout.replace("t", "tg")
        tensor_shape = [dim_to_num[j] for j in layout.split("_")]
        tensor = 0.1 * torch.randn(tensor_shape, dtype=dtype, device="cuda")
        tensor_orig = tensor
        if qkv_format == "thd" and pad_between_seqs:
            tensor_orig = torch.Tensor([]).to(device="cuda", dtype=dtype)
            if layout in ["t_h_d", "t_3_h_d", "t_h_3_d"]:
                for i in range(1, config.batch_size + 1):
                    valid_range = (
                        cu_seqlens_q_after_pad[i - 1],
                        cu_seqlens_q_after_pad[i] - pad_len[i - 1],
                    )
                    pad_range = (
                        cu_seqlens_q_after_pad[i] - pad_len[i - 1],
                        cu_seqlens_q_after_pad[i],
                    )
                    tensor[pad_range[0] : pad_range[1]] = 0.0
                    tensor_orig = torch.cat(
                        [tensor_orig, tensor[valid_range[0] : valid_range[1]]], dim=0
                    )
            if layout in ["tg_hg_d", "tg_2_hg_d", "tg_hg_2_d"]:
                for i in range(1, config.batch_size + 1):
                    valid_range = (
                        cu_seqlens_kv_after_pad[i - 1],
                        cu_seqlens_kv_after_pad[i] - pad_len[i - 1],
                    )
                    pad_range = (
                        cu_seqlens_kv_after_pad[i] - pad_len[i - 1],
                        cu_seqlens_kv_after_pad[i],
                    )
                    tensor[pad_range[0] : pad_range[1]] = 0.0
                    tensor_orig = torch.cat(
                        [tensor_orig, tensor[valid_range[0] : valid_range[1]]], dim=0
                    )
        tensor_count = 1
        split_dim = 0
        for dim, l in enumerate(layout.split("_")):
            if l.isdigit():
                tensor_count = int(l)
                split_dim = dim
                break
        tensors = torch.split(tensor, 1, dim=split_dim) if split_dim != 0 else [tensor]
        tensors_orig = (
            torch.split(tensor_orig, 1, dim=split_dim) if split_dim != 0 else [tensor_orig]
        )
        for j in range(tensor_count):
            if split_dim != 0:
                inp.append(tensors[j].squeeze(split_dim))
                inp_orig.append(tensors_orig[j].squeeze(split_dim))
            else:
                inp.append(tensors[j])
                inp_orig.append(tensors_orig[j])
    for i in range(3):
        inp[i].requires_grad = True
        inp_orig[i].requires_grad = True

<<<<<<< HEAD
=======
    # Create ragged offsets for q/k/v
    seq_offsets_q, seq_offsets_k, seq_offsets_v, seq_offsets_o = None, None, None, None
    qkv_group = "".join([x for x in qkv_layout if x not in "bst"])
    if qkv_format == "thd":
        seq_offsets_o = config.num_heads * config.head_dim * cu_seqlens_q_after_pad
        if qkv_group == "hd_hd_hd":
            seq_offsets_q = config.num_heads * config.head_dim * cu_seqlens_q_after_pad
            seq_offsets_k = config.num_gqa_groups * config.head_dim * cu_seqlens_kv_after_pad
            seq_offsets_v = config.num_gqa_groups * config.head_dim * cu_seqlens_kv_after_pad
        if qkv_group in ["3hd", "h3d"]:
            seq_offsets_q = config.num_heads * config.head_dim * 3 * cu_seqlens_q_after_pad
            seq_offsets_k = config.num_heads * config.head_dim * 3 * cu_seqlens_q_after_pad
            seq_offsets_v = config.num_heads * config.head_dim * 3 * cu_seqlens_q_after_pad
        if qkv_group in ["hd_2hd", "hd_h2d"]:
            seq_offsets_q = config.num_heads * config.head_dim * cu_seqlens_q_after_pad
            seq_offsets_k = config.num_gqa_groups * config.head_dim * 2 * cu_seqlens_kv_after_pad
            seq_offsets_v = config.num_gqa_groups * config.head_dim * 2 * cu_seqlens_kv_after_pad

>>>>>>> 691dc239
    # Create output gradient
    qkv_format_kv = "_".join(qkv_format)
    qkv_format_kv = qkv_format_kv.replace("s", "sq")
    out_grad_shape = [dim_to_num[i] for i in qkv_format_kv.split("_")]
    out_grad_shape_new = [*out_grad_shape[:-2], out_grad_shape[-2] * out_grad_shape[-1]]
    out_grad = 0.001 * torch.randint(0, 200, out_grad_shape_new, dtype=dtype, device="cuda")
    out_grad_orig = out_grad
    if qkv_format == "thd" and pad_between_seqs:
        out_grad_orig = torch.Tensor([]).to(device="cuda", dtype=dtype)
        if qkv_format_kv == "t_h_d":
            for i in range(1, config.batch_size + 1):
                valid_range = (
                    cu_seqlens_q_after_pad[i - 1],
                    cu_seqlens_q_after_pad[i] - pad_len[i - 1],
                )
                pad_range = (cu_seqlens_q_after_pad[i] - pad_len[i - 1], cu_seqlens_q_after_pad[i])
                out_grad[pad_range[0] : pad_range[1]] = 0.0
                out_grad_orig = torch.cat(
                    [out_grad_orig, out_grad[valid_range[0] : valid_range[1]]], dim=0
                )

    # Create bias
    if config.attn_bias_type in ["no_bias", "alibi"]:
        bias = None
    if config.attn_bias_type == "post_scale_bias":
        shape = "_".join(config.bias_shape)
        shape = shape.replace("_s_s", "_sq_skv")
        tensor_shape = [dim_to_num[j] for j in shape.split("_")]
        bias = torch.randn(tensor_shape, dtype=dtype, device="cuda")
        if config.bias_shape != "1hss":
            bias.requires_grad = False

    # Create RNG
    _DUMMY_CUDA_RNG_STATE_TRACKER = CudaRNGStatesTracker()
    _DUMMY_CUDA_RNG_STATE_TRACKER.add("model-parallel-rng", seed)

    def get_dummy_cuda_rng_tracker() -> CudaRNGStatesTracker:
        """Get cuda rng tracker."""
        return _DUMMY_CUDA_RNG_STATE_TRACKER

    # Set up model
    block = DotProductAttention(
        config.num_heads,
        config.head_dim,
        num_gqa_groups=config.num_gqa_groups,
        attention_dropout=config.dropout_p,
        qkv_format=qkv_format,
        attn_mask_type=config.attn_mask_type,
        sequence_parallel=False,
        tp_size=1,
        get_rng_state_tracker=get_dummy_cuda_rng_tracker,
        tp_group=None,
        layer_number=1,
        attention_type=config.attn_type,
    ).to(dtype=dtype, device="cuda")

    # Run a forward and backward pass
    if backend in ["FlashAttention", "UnfusedDotProductAttention"]:
        q = inp_orig[0]
        k = inp_orig[1]
        v = inp_orig[2]
        d_out = out_grad_orig
    if backend == "FusedAttention":
        q = inp[0]
        k = inp[1]
        v = inp[2]
        d_out = out_grad
    out = block(
        q,
        k,
        v,
        window_size=window_size,
        attention_mask=attention_mask,
        qkv_format=qkv_format,
        max_seqlen_q=config.max_seqlen_q,
        max_seqlen_kv=config.max_seqlen_kv,
        cu_seqlens_q=cu_seqlens_q,
        cu_seqlens_kv=cu_seqlens_kv,
<<<<<<< HEAD
        cu_seqlens_q_padded=cu_seqlens_q_after_pad if backend == "FusedAttention" else None,
        cu_seqlens_kv_padded=cu_seqlens_kv_after_pad if backend == "FusedAttention" else None,
=======
        seq_offsets_q=seq_offsets_q,
        seq_offsets_k=seq_offsets_k,
        seq_offsets_v=seq_offsets_v,
        seq_offsets_o=seq_offsets_o,
>>>>>>> 691dc239
        attn_mask_type=config.attn_mask_type,
        checkpoint_core_attention=ckpt_attn,
        core_attention_bias_type=config.attn_bias_type,
        core_attention_bias=bias,
        alibi_slopes=alibi_slopes,
        fast_zero_fill=True,
    )
    if is_training:
        out.backward(d_out)

    if backend in ["FlashAttention", "UnfusedDotProductAttention"]:
        if is_training:
            return out, (q.grad, k.grad, v.grad)
        else:
            return out, (None, None, None)
    if backend == "FusedAttention":
        if qkv_format == "thd" and pad_between_seqs:
            out_orig = torch.Tensor([]).to(device="cuda", dtype=dtype)
            q_grad_orig = torch.Tensor([]).to(device="cuda", dtype=dtype)
            k_grad_orig = torch.Tensor([]).to(device="cuda", dtype=dtype)
            v_grad_orig = torch.Tensor([]).to(device="cuda", dtype=dtype)
            for i in range(1, config.batch_size + 1):
                valid_range_q = (
                    cu_seqlens_q_after_pad[i - 1],
                    cu_seqlens_q_after_pad[i] - pad_len[i - 1],
                )
                valid_range_kv = (
                    cu_seqlens_kv_after_pad[i - 1],
                    cu_seqlens_kv_after_pad[i] - pad_len[i - 1],
                )
                out_orig = torch.cat([out_orig, out[valid_range_q[0] : valid_range_q[1]]], dim=0)
                q_grad_orig = torch.cat(
                    [q_grad_orig, q.grad[valid_range_q[0] : valid_range_q[1]]], dim=0
                )
                k_grad_orig = torch.cat(
                    [k_grad_orig, k.grad[valid_range_kv[0] : valid_range_kv[1]]], dim=0
                )
                v_grad_orig = torch.cat(
                    [v_grad_orig, v.grad[valid_range_kv[0] : valid_range_kv[1]]], dim=0
                )
            if is_training:
                return out_orig, (q_grad_orig, k_grad_orig, v_grad_orig)
            else:
                return out_orig, (None, None, None)
        else:
            if is_training:
                return out, (q.grad, k.grad, v.grad)
            else:
                return out, (None, None, None)


model_configs_te_layer = {
    #   test:             b,  h, hg,   d,   sq,  skv,   p,      mask,             bias
    "te_1_0": ModelConfig(2, 16, 16, 64, 128, 128, 0.0, "no_mask", "post_scale_bias"),
    "te_1_1": ModelConfig(4, 16, 16, 64, 128, 128, 0.0, "causal", "post_scale_bias"),
    "te_1_2": ModelConfig(2, 16, 16, 64, 128, 128, 0.0, "padding", "post_scale_bias"),
    "te_2_0": ModelConfig(1, 16, 16, 64, 2048, 2048, 0.0, "causal", "no_bias"),
    "te_2_1": ModelConfig(2, 16, 16, 64, 2048, 2048, 0.0, "no_mask", "no_bias"),
    "te_2_2": ModelConfig(1, 16, 16, 64, 2048, 2048, 0.0, "padding", "no_bias"),
    "te_3_0": ModelConfig(4, 16, 16, 64, 128, 128, 0.0, "causal", "alibi"),
    "te_3_1": ModelConfig(4, 16, 16, 64, 2048, 2048, 0.0, "causal", "alibi"),
}


@pytest.mark.skipif(get_cudnn_version() < (8, 9, 1), reason="cuDNN 8.9.1+ is required.")
@pytest.mark.parametrize("dtype", param_types)
@pytest.mark.parametrize("model_configs", [model_configs_te_layer])
@pytest.mark.parametrize("model", model_configs_te_layer.keys())
@pytest.mark.parametrize("ckpt_attn", [False])
@pytest.mark.parametrize("qkv_format", ["sbhd"])
@pytest.mark.parametrize("fused_qkv_params", [False])
@pytest.mark.parametrize("RoPE", [False])
def test_transformer_layer(
    dtype, model_configs, model, ckpt_attn, qkv_format, fused_qkv_params, RoPE
):
    """Test TransformerLayer module"""

    # Get configs
    config = model_configs[model]
    tols = dict(atol=5e-1, rtol=5e-2)
    workspace_opt = True

    # Skip if only unfused backend is supported
    if config.max_seqlen_q <= 512 and config.max_seqlen_kv <= 512:
        os.environ["NVTE_FUSED_ATTN_BACKEND"] = "0"

    qkv_layout="sbh3d" if fused_qkv_params else "sb3hd"
    # override the qkv_layout in mqa gqa mode in ROCm TE
    if IS_HIP_EXTENSION and model_configs[model].num_gqa_groups != model_configs[model].num_heads:
        qkv_layout = "sbhd_sbhd_sbhd"
    fused_attn_supported, fused_attn_backend = _is_fused_attention_supported(
        config,
        dtype,
        qkv_layout=qkv_layout,
    )
    flash_attn_supported = _is_flash_attention_supported(config)
    unfused_attn_supported = _is_unfused_attention_supported(config, qkv_format)
    if (len(fused_attn_backend) + flash_attn_supported + unfused_attn_supported) < 2:
        pytest.skip("Less than two backends to compare.")

    # UnfusedDotProductAttention backend
    if unfused_attn_supported:
        unfused_attn_fwd, unfused_attn_bwd = _run_transformer_layer(
            dtype,
            config,
            "UnfusedDotProductAttention",
            ckpt_attn,
            qkv_format,
            workspace_opt,
            fused_qkv_params,
            RoPE,
        )

    # FusedAttention backend
    if fused_attn_supported:
        fused_attn_fwd, fused_attn_bwd = _run_transformer_layer(
            dtype,
            config,
            "FusedAttention",
            ckpt_attn,
            qkv_format,
            workspace_opt,
            fused_qkv_params,
            RoPE,
        )

    # FlashAttention backend
    if flash_attn_supported:
        flash_attn_fwd, flash_attn_bwd = _run_transformer_layer(
            dtype,
            config,
            "FlashAttention",
            ckpt_attn,
            qkv_format,
            workspace_opt,
            fused_qkv_params,
            RoPE,
        )

    if unfused_attn_supported and fused_attn_supported:
        logging.info("[test_transformer_layer]: unfused attn vs fused attn")
        torch.testing.assert_close(fused_attn_fwd, unfused_attn_fwd, **tols)
        torch.testing.assert_close(fused_attn_bwd, unfused_attn_bwd, **tols)
    if unfused_attn_supported and flash_attn_supported:
        logging.info("[test_transformer_layer]: unfused attn vs flash attn")
        torch.testing.assert_close(flash_attn_fwd, unfused_attn_fwd, **tols)
        torch.testing.assert_close(flash_attn_bwd, unfused_attn_bwd, **tols)
    if fused_attn_supported and flash_attn_supported:
        logging.info("[test_transformer_layer]: fused attn vs flash attn")
        torch.testing.assert_close(fused_attn_fwd, flash_attn_fwd, **tols)
        torch.testing.assert_close(fused_attn_bwd, flash_attn_bwd, **tols)


@pytest.mark.skipif(get_cudnn_version() < (8, 9, 1), reason="cuDNN 8.9.1+ is required.")
@pytest.mark.parametrize("dtype", param_types_lean)
@pytest.mark.parametrize("model_configs", [model_configs_te_layer])
@pytest.mark.parametrize("model", ["te_1_2", "te_2_0"])
@pytest.mark.parametrize("qkv_format", ["bshd", "sbhd"])
def test_te_layer_misc(dtype, model_configs, model, qkv_format):
    """Test TransformerLayer module with miscellaneous settings"""
    ckpt_attn = True
    fused_qkv_params = True
    RoPE = True
    test_transformer_layer(
        dtype, model_configs, model, ckpt_attn, qkv_format, fused_qkv_params, RoPE
    )


@pytest.mark.skipif(get_cudnn_version() < (8, 9, 1), reason="cuDNN 8.9.1+ is required.")
@pytest.mark.parametrize("dtype", param_types_lean)
@pytest.mark.parametrize("model_configs", [model_configs_te_layer])
@pytest.mark.parametrize("model", ["te_2_0", "te_2_1", "te_2_2"])
def test_te_layer_mqa_gqa(dtype, model_configs, model):
    """Test TransformerLayer module with MQA/GQA"""

    def find_factors(x):
        f = []
        for i in range(2, x + 1):
            if x % i == 0:
                f.append(i)
        return f

    ckpt_attn = True
    qkv_format = "bshd"
    fused_qkv_params = True
    RoPE = True
    config = model_configs[model]
    num_querys_per_gqa_group = find_factors(config.num_heads)

    for num_q_per_gqa_group in num_querys_per_gqa_group:
        config.num_gqa_groups = config.num_heads // num_q_per_gqa_group
        test_transformer_layer(
            dtype, model_configs, model, ckpt_attn, qkv_format, fused_qkv_params, RoPE
        )


def _run_transformer_layer(
    dtype: torch.dtype,
    config: ModelConfig,
    backend: str,
    ckpt_attn: bool,
    qkv_format: str,
    workspace_opt: bool,
    fused_qkv_params: bool,
    RoPE: bool,
) -> Tuple[torch.Tensor, Tuple[torch.Tensor, torch.Tensor, torch.Tensor]]:
    """Run TransformerLayer module with one forward pass and one backward pass"""

    # Set RNG and environment variables
    reset_rng_states()
    os.environ["NVTE_FLASH_ATTN"] = "0"
    os.environ["NVTE_FUSED_ATTN"] = "0"
    if backend == "FlashAttention":
        os.environ["NVTE_FLASH_ATTN"] = "1"
    if backend == "FusedAttention":
        os.environ["NVTE_FUSED_ATTN"] = "1"

    # Create input tensor
    inp = torch.randn(
        config.max_seqlen_q,
        config.batch_size,
        config.hidden_size,
        dtype=dtype,
        device="cuda",
        requires_grad=True,
    )
    # In case the format to be tested is batch-first, need to transpose the
    # input tensor.
    if qkv_format == "bshd":
        inp = inp.transpose(0, 1)

    # Create seqlens
    if "padding" in config.attn_mask_type:
        seqlens_q = torch.randint(
            1, config.max_seqlen_q, [config.batch_size], dtype=torch.int32, device="cuda"
        )
    else:
        seqlens_q = torch.full(
            [config.batch_size], config.max_seqlen_q, dtype=torch.int32, device="cuda"
        )

    # Create attention mask if padding
    attention_mask = None
    if "padding" in config.attn_mask_type:
        attention_mask_q = torch.Tensor([]).to(dtype=torch.bool)
        for i in range(config.batch_size):
            attention_mask_q = torch.cat(
                [
                    attention_mask_q,
                    torch.Tensor(
                        [False] * seqlens_q[i] + [True] * (config.max_seqlen_q - seqlens_q[i])
                    )
                    .to(torch.bool)
                    .unsqueeze(0)
                    .unsqueeze(0)
                    .unsqueeze(0),
                ],
                dim=0,
            )
        attention_mask = attention_mask_q.to(device="cuda")

    sigma = 0.02
    init_method = init_method_normal(sigma)
    output_layer_init_method = scaled_init_method_normal(sigma, config.num_layers)

    layer_number = 1
    drop_path_rate = 0.0
    drop_path_rates = [rate.item() for rate in torch.linspace(0, drop_path_rate, config.num_layers)]

    # Create bias
    bias = None
    if config.attn_bias_type == "post_scale_bias":
        bias = torch.randn(
            1,
            config.num_heads,
            config.max_seqlen_q,
            config.max_seqlen_kv,
            dtype=dtype,
            device="cuda",
        )

    # Create RoPE
    rotary_pos_emb = None
    if RoPE:
        PE = RotaryPositionEmbedding(dim=config.head_dim)
        rotary_pos_emb = PE(config.max_seqlen_q).to(device="cuda")

    # Set up model
    block = TransformerLayer(
        config.hidden_size,
        4 * config.hidden_size,
        config.num_heads,
        num_gqa_groups=config.num_gqa_groups,
        layernorm_epsilon=1e-5,
        hidden_dropout=0.0,
        attention_dropout=config.dropout_p,
        init_method=init_method,
        output_layer_init_method=output_layer_init_method,
        layer_number=layer_number,
        kv_channels=config.head_dim,
        self_attn_mask_type=config.attn_mask_type,
        tp_group=None,
        tp_size=1,
        params_dtype=dtype,
        get_rng_state_tracker=None,
        fuse_wgrad_accumulation=False,
        seq_length=config.max_seqlen_q,
        micro_batch_size=config.batch_size,
        sequence_parallel=False,
        apply_residual_connection_post_layernorm=False,
        output_layernorm=False,
        layer_type="encoder",
        drop_path_rate=drop_path_rates[layer_number - 1],
        set_parallel_mode=True,
        fuse_qkv_params=fused_qkv_params,
        zero_centered_gamma=False,
        qkv_weight_interleaved=False,
        ub_tp_comm_overlap=False,
        bias=True,
        attn_input_format=qkv_format,
    ).to(dtype=dtype, device="cuda")

    # Create ALiBi slopes
    alibi_slopes = None
    if config.attn_bias_type == "alibi" and config.alibi_type == "custom":
        alibi_slopes = torch.randn(config.num_heads).abs().to(dtype=torch.float32, device="cuda")

    # Run a forward and backward pass
    out = block(
        inp,
        attention_mask=attention_mask,
        self_attn_mask_type=config.attn_mask_type,
        checkpoint_core_attention=False,
        rotary_pos_emb=rotary_pos_emb,
        core_attention_bias_type=config.attn_bias_type,
        core_attention_bias=bias,
        alibi_slopes=alibi_slopes,
    )
    loss = out.sum()
    loss.backward()

    return out, inp.grad


model_configs_fp8_vs_f16 = {
    #  test:             b,  h, hg,   d,   sq,  skv,   p,      mask,      bias
    "fp8_9": ModelConfig(2, 24, 24, 128, 2048, 2048, 0.0, "no_mask", "no_bias"),
    "fp8_10": ModelConfig(2, 24, 24, 128, 2048, 2048, 0.0, "causal", "no_bias"),
    "fp8_11": ModelConfig(2, 24, 12, 128, 2048, 2048, 0.0, "no_mask", "no_bias"),
    "fp8_12": ModelConfig(2, 24, 12, 128, 2048, 2048, 0.0, "causal", "no_bias"),
    "fp8_13": ModelConfig(1, 32, 4, 128, 8192, 8192, 0.0, "no_mask", "no_bias"),
    "fp8_14": ModelConfig(1, 32, 4, 128, 8192, 8192, 0.0, "causal", "no_bias"),
}

param_types_fp8_vs_f16 = [torch.float16, torch.bfloat16]
qkv_layout_fp8_vs_f16 = ["sbh3d", "bshd_bshd_bshd", "sbhd_sbhd_sbhd"]
qkv_format_fp8_vs_f16 = ["bshd", "sbhd"]


def _rmse(a, b):
    return math.sqrt((torch.pow((a - b), 2) / a.numel()).sum())


<<<<<<< HEAD
=======
@pytest.mark.skipif(IS_HIP_EXTENSION, reason="FP8 Fused attention is not supported on ROCm")
>>>>>>> 691dc239
@pytest.mark.skipif(get_cudnn_version() < (8, 9, 3), reason="cuDNN 8.9.3+ is required.")
@pytest.mark.skipif(not fp8_available, reason=reason_for_no_fp8)
@pytest.mark.skipif(get_device_compute_capability() < (9, 0), reason="FP8 tests require Hopper+.")
@pytest.mark.parametrize("dtype", param_types_fp8_vs_f16)
@pytest.mark.parametrize("model", model_configs_fp8_vs_f16.keys())
@pytest.mark.parametrize("qkv_format", qkv_format_fp8_vs_f16)
@pytest.mark.parametrize("input_layernorm", [True, False])
@pytest.mark.parametrize("fp8_dpa_bwd", [True, False])
def test_mha_fp8_vs_f16(dtype, model, qkv_format, input_layernorm, fp8_dpa_bwd):
    if IS_HIP_EXTENSION:
        pytest.skip("fp8 fused attention not supported in ROCm")
    os.environ["NVTE_FLASH_ATTN"] = "0"
    os.environ["NVTE_FUSED_ATTN"] = "1"
    config = model_configs_fp8_vs_f16[model]

    os.environ["NVTE_FP8_DPA_BWD"] = "1" if fp8_dpa_bwd else "0"

    logging.info("[test_mha_fp8_vs_f16]: run with fp8_mha = True")
    fused_attn_fwd_fp8, param_names, fused_attn_bwd_fp8 = _run_mha_fp8_vs_f16(
        dtype, config, True, qkv_format, input_layernorm
    )

    logging.info("[test_mha_fp8_vs_f16]: run with fp8_mha = False")
    fused_attn_fwd_f16, param_names, fused_attn_bwd_f16 = _run_mha_fp8_vs_f16(
        dtype, config, False, qkv_format, input_layernorm
    )

    tols = dict(atol=5e-1, rtol=5e-1)
    rmse_tol = 0.1
    fwd_rmse = _rmse(fused_attn_fwd_fp8, fused_attn_fwd_f16)
    fwd_range = max(fused_attn_fwd_fp8.max().item(), fused_attn_fwd_f16.max().item()) - min(
        fused_attn_fwd_fp8.min().item(), fused_attn_fwd_f16.min().item()
    )

    logging.debug("========== {:^25s} ==========".format("forward output"))
    logging.debug(
        "fused_attn_fwd_fp8 min {:.6f} max {:.6f}".format(
            fused_attn_fwd_fp8.min().item(), fused_attn_fwd_fp8.max().item()
        )
    )
    logging.debug(
        "fused_attn_fwd_f16 min {:.6f} max {:.6f}".format(
            fused_attn_fwd_f16.min().item(), fused_attn_fwd_f16.max().item()
        )
    )
    logging.debug("fused_attn_fwd RMSE: {:.6f}".format(fwd_rmse))
    try:
        torch.testing.assert_close(fused_attn_fwd_fp8, fused_attn_fwd_f16, **tols)
    except Exception as e:
        logging.debug(e)

    assert (
        fwd_rmse < rmse_tol * fwd_range
    ), "FWD RMSE {:.5f} is over tolerance {:.5f} ({:.5f} * {:.5f})".format(
        fwd_rmse, rmse_tol * fwd_range, rmse_tol, fwd_range
    )
    for i in range(len(param_names[:1])):
        bwd_rmse = _rmse(fused_attn_bwd_fp8[i], fused_attn_bwd_f16[i])
        bwd_range = max(
            fused_attn_bwd_fp8[i].max().item(), fused_attn_bwd_f16[i].max().item()
        ) - min(fused_attn_bwd_fp8[i].min().item(), fused_attn_bwd_f16[i].min().item())

        logging.debug("========== {:^25s} ==========".format(param_names[i]))
        logging.debug(
            "fused_attn_bwd_fp8[{}] min {:.6f} max {:.6f}".format(
                i, fused_attn_bwd_fp8[i].min().item(), fused_attn_bwd_fp8[i].max().item()
            )
        )
        logging.debug(
            "fused_attn_bwd_f16[{}] min {:.6f} max {:.6f}".format(
                i, fused_attn_bwd_f16[i].min().item(), fused_attn_bwd_f16[i].max().item()
            )
        )
        logging.debug("fused_attn_bwd RMSE[{}]: {:.6f}".format(i, bwd_rmse))
        try:
            torch.testing.assert_close(fused_attn_bwd_fp8[i], fused_attn_bwd_f16[i], **tols)
        except Exception as e:
            logging.debug(e)

        assert (
            bwd_rmse < rmse_tol * bwd_range
        ), "BWD RMSE {:.5f} is over tolerance {:.5f} ({:.5f} * {:.5f})".format(
            bwd_rmse, rmse_tol * bwd_range, rmse_tol, bwd_range
        )


def _run_mha_fp8_vs_f16(dtype, config, fp8_mha, qkv_format, input_layernorm):
    reset_rng_states()
    _DUMMY_CUDA_RNG_STATE_TRACKER = CudaRNGStatesTracker()
    _DUMMY_CUDA_RNG_STATE_TRACKER.add("model-parallel-rng", seed)

    def get_dummy_cuda_rng_tracker() -> CudaRNGStatesTracker:
        """Get cuda rng tracker."""
        return _DUMMY_CUDA_RNG_STATE_TRACKER

    fp8_recipe = recipe.DelayedScaling(
        margin=0,
        fp8_format=recipe.Format.HYBRID,
        amax_history_len=1,
        amax_compute_algo="most_recent",
        fp8_dpa=fp8_mha,
        fp8_mha=fp8_mha,
    )

    with fp8_model_init(enabled=fp8_mha):
        mha = MultiheadAttention(
            hidden_size=config.hidden_size,
            num_attention_heads=config.num_heads,
            kv_channels=config.head_dim,
            num_gqa_groups=config.num_gqa_groups,
            attention_dropout=config.dropout_p,
            layer_number=1,
            bias=True,
            get_rng_state_tracker=get_dummy_cuda_rng_tracker,
            params_dtype=dtype,
            input_layernorm=input_layernorm,
            fuse_qkv_params=True,
            attention_type="self",
            qkv_weight_interleaved=True,
            qkv_format=qkv_format,
        ).to(dtype=dtype, device="cuda")

    seqlens_q = torch.full(
        [config.batch_size], config.max_seqlen_q, dtype=torch.int32, device="cuda"
    )
    seqlens_kv = torch.full(
        [config.batch_size], config.max_seqlen_kv, dtype=torch.int32, device="cuda"
    )
    cu_seqlens_q = torch.zeros(config.batch_size + 1, dtype=torch.int32, device="cuda")
    cu_seqlens_kv = torch.zeros(config.batch_size + 1, dtype=torch.int32, device="cuda")
    cu_seqlens_q[1:] = torch.cumsum(seqlens_q, dim=0)
    cu_seqlens_kv[1:] = torch.cumsum(seqlens_kv, dim=0)

    dim_to_num = {
        "b": config.batch_size,
        "sq": config.max_seqlen_q,
        "skv": config.max_seqlen_kv,
        "h": config.num_heads,
        "hg": config.num_gqa_groups,
        "d": config.head_dim,
        "t": cu_seqlens_q[-1],
        "tg": cu_seqlens_kv[-1],
        "3": 3,
        "2": 2,
        "1": 1,
    }
    layout = "_".join(qkv_format)
    layout = layout.replace("s", "sq")
    tensor_shape = [dim_to_num[j] for j in layout.split("_")]
    tensor = 0.01 * torch.randint(-100, 100, tensor_shape, dtype=dtype, device="cuda")
    hidden_states = tensor.view(*tensor.shape[:-2], -1)
    hidden_states.requires_grad = True
    tensor = 0.01 * torch.randn(tensor_shape, dtype=dtype, device="cuda")
    out_grad = tensor.view(*tensor.shape[:-2], -1)

    with fp8_autocast(enabled=fp8_mha, fp8_recipe=fp8_recipe):
        out = mha(
            hidden_states,
            attn_mask_type=config.attn_mask_type,
            checkpoint_core_attention=False,
            core_attention_bias_type=config.attn_bias_type,
            is_first_microbatch=None,
        )
        out.backward(out_grad)

    param_names = []
    param_names.append("hidden_states.grad")
    params = []
    params.append(hidden_states)
    for name, param in mha.named_parameters():
        if param.requires_grad:
            param_names.append(name + ".grad")
            params.append(param)

    return out, param_names, tuple(x.grad for x in params)


<<<<<<< HEAD
=======
@pytest.mark.skipif(IS_HIP_EXTENSION, reason="FP8 Fused attention is not supported on ROCm")
>>>>>>> 691dc239
@pytest.mark.skipif(get_cudnn_version() < (8, 9, 3), reason="cuDNN 8.9.3+ is required.")
@pytest.mark.skipif(not fp8_available, reason=reason_for_no_fp8)
@pytest.mark.skipif(get_device_compute_capability() < (9, 0), reason="FP8 tests require Hopper+.")
@pytest.mark.parametrize("dtype", param_types_fp8_vs_f16)
@pytest.mark.parametrize("model", model_configs_fp8_vs_f16.keys())
@pytest.mark.parametrize("qkv_layout", qkv_layout_fp8_vs_f16)
@pytest.mark.parametrize("fp8_dpa_bwd", [True, False])
def test_dpa_fp8_vs_f16(dtype, model, qkv_layout, fp8_dpa_bwd):
    if IS_HIP_EXTENSION:
        pytest.skip("fp8 fused attention not supported in ROCm")
    config = model_configs_fp8_vs_f16[model]

    if config.num_heads != config.num_gqa_groups and "3" in qkv_layout:
        pytest.skip("qkv_layout not applicable for MQA/GQA")

    os.environ["NVTE_FP8_DPA_BWD"] = "1" if fp8_dpa_bwd else "0"

    logging.info("[test_dpa_fp8_vs_f16]: run with fp8_dpa = True")
    fused_attn_fwd_fp8, fused_attn_bwd_fp8 = _run_dpa_fp8_vs_f16(dtype, config, True, qkv_layout)

    logging.info("[test_dpa_fp8_vs_f16]: run with fp8_dpa = False")
    fused_attn_fwd_f16, fused_attn_bwd_f16 = _run_dpa_fp8_vs_f16(dtype, config, False, qkv_layout)

    tols = dict(atol=5e-1, rtol=5e-2)
    rmse_tol = 0.1
    bwd_names = ["dq", "dk", "dv"]
    fwd_rmse = _rmse(fused_attn_fwd_fp8, fused_attn_fwd_f16)
    fwd_range = max(fused_attn_fwd_fp8.max().item(), fused_attn_fwd_f16.max().item()) - min(
        fused_attn_fwd_fp8.min().item(), fused_attn_fwd_f16.min().item()
    )

    logging.debug("========== {:^25s} ==========".format("forward output"))
    logging.debug(
        "fused_attn_fwd_fp8 min {:.6f} max {:.6f}".format(
            fused_attn_fwd_fp8.min().item(), fused_attn_fwd_fp8.max().item()
        )
    )
    logging.debug(
        "fused_attn_fwd_f16 min {:.6f} max {:.6f}".format(
            fused_attn_fwd_f16.min().item(), fused_attn_fwd_f16.max().item()
        )
    )
    logging.debug("fused_attn_fwd RMSE: {:.6f}".format(fwd_rmse))
    try:
        torch.testing.assert_close(fused_attn_fwd_fp8, fused_attn_fwd_f16, **tols)
    except Exception as e:
        logging.debug(e)

    assert (
        fwd_rmse < rmse_tol * fwd_range
    ), "FWD RMSE {:.5f} is over tolerance {:.5f} ({:.5f} * {:.5f})".format(
        fwd_rmse, rmse_tol * fwd_range, rmse_tol, fwd_range
    )
    for i, _ in enumerate(fused_attn_bwd_f16):
        bwd_rmse = _rmse(fused_attn_bwd_fp8[i], fused_attn_bwd_f16[i])
        bwd_range = max(
            fused_attn_bwd_fp8[i].max().item(), fused_attn_bwd_f16[i].max().item()
        ) - min(fused_attn_bwd_fp8[i].min().item(), fused_attn_bwd_f16[i].min().item())

        logging.debug("========== {:^25s} ==========".format(bwd_names[i]))
        logging.debug(
            "fused_attn_bwd_fp8[{}] min {:.6f} max {:.6f}".format(
                i, fused_attn_bwd_fp8[i].min().item(), fused_attn_bwd_fp8[i].max().item()
            )
        )
        logging.debug(
            "fused_attn_bwd_f16[{}] min {:.6f} max {:.6f}".format(
                i, fused_attn_bwd_f16[i].min().item(), fused_attn_bwd_f16[i].max().item()
            )
        )
        logging.debug("fused_attn_bwd RMSE[{}]: {:.6f}".format(i, bwd_rmse))
        try:
            torch.testing.assert_close(fused_attn_bwd_fp8[i], fused_attn_bwd_f16[i], **tols)
        except Exception as e:
            logging.debug(e)

        assert (
            bwd_rmse < rmse_tol * bwd_range
        ), "BWD RMSE {:.5f} is over tolerance {:.5f} ({:.5f} * {:.5f})".format(
            bwd_rmse, rmse_tol * bwd_range, rmse_tol, bwd_range
        )


def _run_dpa_fp8_vs_f16(dtype, config, fp8_dpa, qkv_layout):

    reset_rng_states()
    _DUMMY_CUDA_RNG_STATE_TRACKER = CudaRNGStatesTracker()
    _DUMMY_CUDA_RNG_STATE_TRACKER.add("model-parallel-rng", seed)

    def get_dummy_cuda_rng_tracker() -> CudaRNGStatesTracker:
        """Get cuda rng tracker."""
        return _DUMMY_CUDA_RNG_STATE_TRACKER

    fp8_recipe = recipe.DelayedScaling(
        margin=0,
        fp8_format=recipe.Format.HYBRID,
        amax_history_len=1,
        amax_compute_algo="most_recent",
        fp8_dpa=fp8_dpa,
    )

    qkv_format = "".join([i for i in qkv_layout.split("_")[0] if i.isalpha()])
    with fp8_model_init(enabled=fp8_dpa):
        dpa = DotProductAttention(
            config.num_heads,
            config.head_dim,
            num_gqa_groups=config.num_gqa_groups,
            attention_dropout=config.dropout_p,
            sequence_parallel=False,
            tp_size=1,
            get_rng_state_tracker=get_dummy_cuda_rng_tracker,
            tp_group=None,
            layer_number=1,
            attention_type="self",
            qkv_format=qkv_format,
        ).to(dtype=dtype, device="cuda")

    seqlens_q = torch.full(
        [config.batch_size], config.max_seqlen_q, dtype=torch.int32, device="cuda"
    )
    seqlens_kv = torch.full(
        [config.batch_size], config.max_seqlen_kv, dtype=torch.int32, device="cuda"
    )
    cu_seqlens_q = torch.zeros(config.batch_size + 1, dtype=torch.int32, device="cuda")
    cu_seqlens_kv = torch.zeros(config.batch_size + 1, dtype=torch.int32, device="cuda")
    cu_seqlens_q[1:] = torch.cumsum(seqlens_q, dim=0)
    cu_seqlens_kv[1:] = torch.cumsum(seqlens_kv, dim=0)

    dim_to_num = {
        "b": config.batch_size,
        "sq": config.max_seqlen_q,
        "skv": config.max_seqlen_kv,
        "h": config.num_heads,
        "hg": config.num_gqa_groups,
        "d": config.head_dim,
        "t": cu_seqlens_q[-1],
        "tg": cu_seqlens_kv[-1],
        "3": 3,
        "2": 2,
        "1": 1,
    }
    inp = []
    for i, layout in enumerate(qkv_layout.split("_")):
        layout = "_".join(layout)
        if i == 0:
            layout = layout.replace("s", "sq")
        else:
            layout = layout.replace("s", "skv")
            layout = layout.replace("h", "hg")
            layout = layout.replace("t", "tg")
        tensor_shape = [dim_to_num[j] for j in layout.split("_")]
        tensor = torch.randn(tensor_shape, dtype=dtype, device="cuda")
        tensor_count = 1
        split_dim = 0
        for dim, l in enumerate(layout.split("_")):
            if l.isdigit():
                tensor_count = int(l)
                split_dim = dim
                break
        tensors = torch.split(tensor, 1, dim=split_dim) if split_dim != 0 else [tensor]
        for j in range(tensor_count):
            if split_dim != 0:
                inp.append(tensors[j].squeeze(split_dim))
            else:
                inp.append(tensors[j])
    for i in range(3):
        inp[i].requires_grad = True

    qkv_format_kv = "_".join(qkv_format)
    qkv_format_kv = qkv_format_kv.replace("s", "sq")
    out_grad_shape = [dim_to_num[i] for i in qkv_format_kv.split("_")]
    out_grad_shape_new = [*out_grad_shape[:-2], out_grad_shape[-2] * out_grad_shape[-1]]
    out_grad = torch.randn(out_grad_shape_new, dtype=dtype, device="cuda")

    with fp8_autocast(enabled=fp8_dpa, fp8_recipe=fp8_recipe):
        out = dpa(
            inp[0],
            inp[1],
            inp[2],
            qkv_format=qkv_format,
            cu_seqlens_q=cu_seqlens_q,
            cu_seqlens_kv=cu_seqlens_kv,
            max_seqlen_q=config.max_seqlen_q,
            max_seqlen_kv=config.max_seqlen_kv,
            attn_mask_type=config.attn_mask_type,
            checkpoint_core_attention=False,
            core_attention_bias_type=config.attn_bias_type,
            is_first_microbatch=True,
        )
        out.backward(out_grad)

    return out, (inp[0].grad, inp[1].grad, inp[2].grad)


model_configs_fp8 = {
    #  test:             b,  h, hg,   d,   sq,  skv,   p,      mask,      bias
    "fp8_1": ModelConfig(1, 1, 1, 64, 512, 512, 0.0, "no_mask", "no_bias"),
    "fp8_2": ModelConfig(4, 16, 16, 64, 512, 512, 0.0, "no_mask", "no_bias"),
    "fp8_3": ModelConfig(1, 1, 1, 128, 2048, 2048, 0.0, "no_mask", "no_bias"),
    "fp8_4": ModelConfig(2, 24, 24, 128, 2048, 2048, 0.0, "no_mask", "no_bias"),
    "fp8_5": ModelConfig(1, 1, 1, 64, 512, 512, 0.0, "causal", "no_bias"),
    "fp8_6": ModelConfig(4, 16, 16, 64, 512, 512, 0.0, "causal", "no_bias"),
    "fp8_7": ModelConfig(1, 1, 1, 128, 2048, 2048, 0.0, "causal", "no_bias"),
    "fp8_8": ModelConfig(2, 24, 24, 128, 2048, 2048, 0.0, "causal", "no_bias"),
}
param_types_fp8 = [torch.float16, torch.bfloat16]
cudnn_frontend_version = int(os.getenv("NVTE_FUSED_ATTN_FE_VER", "1"))
models_v0 = ["fp8_1", "fp8_2", "fp8_5", "fp8_6"]
models_v1 = ["fp8_3", "fp8_4", "fp8_7", "fp8_8"]


<<<<<<< HEAD
=======
@pytest.mark.skipif(IS_HIP_EXTENSION, reason="FP8 Fused attention is not supported on ROCm")
>>>>>>> 691dc239
@pytest.mark.skipif(get_cudnn_version() < (8, 9, 3), reason="cuDNN 8.9.3+ is required.")
@pytest.mark.skipif(not fp8_available, reason=reason_for_no_fp8)
@pytest.mark.skipif(get_device_compute_capability() < (9, 0), reason="FP8 tests require Hopper+.")
@pytest.mark.parametrize("dtype", param_types_fp8)
@pytest.mark.parametrize("model", models_v1 if cudnn_frontend_version == 1 else models_v0)
def test_custom_mha_fp8_vs_f16(dtype, model):
    """Test FP8 dot product attention implementations based on cuDNN frontend
    v0.9 and v1.0+. Each test compares results from a custom implementation of
    an FP8 MHA module, i.e. Custom_MHA_FP8(), to results from an F16 MHA
    implementation, i.e. transformer_engine.pytorch.attention.MultiHeadAttention.
    Both paths take F16 input and output. QKV layout is t3hd or bs3hd"""

    if IS_HIP_EXTENSION:
        pytest.skip("fp8 fused attention not supported in ROCm")
 
    config = model_configs_fp8[model]

    fused_attn_fwd_fp8, fused_attn_bwd_fp8 = _run_custom_mha_fp8(dtype, config, "FusedAttention")
    unfused_attn_fwd_f16, unfused_attn_bwd_f16 = _run_ref_mha_f16(dtype, config, "UnfusedAttention")

    tols = dict(atol=5e-1, rtol=5e-1)
    rmse_tol = 0.1
    fwd_rmse = _rmse(fused_attn_fwd_fp8, unfused_attn_fwd_f16)
    fwd_range = max(fused_attn_fwd_fp8.max().item(), unfused_attn_fwd_f16.max().item()) - min(
        fused_attn_fwd_fp8.min().item(), unfused_attn_fwd_f16.min().item()
    )
    bwd_rmse = _rmse(fused_attn_bwd_fp8, unfused_attn_bwd_f16)
    bwd_range = max(fused_attn_bwd_fp8.max().item(), unfused_attn_bwd_f16.max().item()) - min(
        fused_attn_bwd_fp8.min().item(), unfused_attn_bwd_f16.min().item()
    )

    logging.debug(
        "fused_attn_fwd_fp8   min {:.6f} max {:.6f}".format(
            fused_attn_fwd_fp8.min().item(), fused_attn_fwd_fp8.max().item()
        )
    )
    logging.debug(
        "unfused_attn_fwd_f16 min {:.6f} max {:.6f}".format(
            unfused_attn_fwd_f16.min().item(), unfused_attn_fwd_f16.max().item()
        )
    )
    logging.debug("fused_attn_fwd_fp8 vs unfused_attn_fwd_f16 RMSE: {:.6f}".format(fwd_rmse))
    try:
        torch.testing.assert_close(fused_attn_fwd_fp8, unfused_attn_fwd_f16, **tols)
    except Exception as e:
        logging.debug(e)

    logging.debug(
        "fused_attn_bwd_fp8   min {:.6f} max {:.6f}".format(
            fused_attn_bwd_fp8.min().item(), fused_attn_bwd_fp8.max().item()
        )
    )
    logging.debug(
        "unfused_attn_bwd_f16 min {:.6f} max {:.6f}".format(
            unfused_attn_bwd_f16.min().item(), unfused_attn_bwd_f16.max().item()
        )
    )
    logging.debug("fused_attn_bwd_fp8 vs unfused_attn_bwd_f16 RMSE: {:.6f}".format(bwd_rmse))
    try:
        torch.testing.assert_close(fused_attn_bwd_fp8, unfused_attn_bwd_f16, **tols)
    except Exception as e:
        logging.debug(e)

    assert (
        fwd_rmse < rmse_tol * fwd_range
    ), "FWD RMSE {:.5f} is over tolerance {:.5f} ({:.5f} * {:.5f})".format(
        fwd_rmse, rmse_tol * fwd_range, rmse_tol, fwd_range
    )
    assert (
        bwd_rmse < rmse_tol * bwd_range
    ), "FWD RMSE {:.5f} is over tolerance {:.5f} ({:.5f} * {:.5f})".format(
        bwd_rmse, rmse_tol * bwd_range, rmse_tol, bwd_range
    )


def _run_custom_mha_fp8(dtype, config, backend):
    """Run Custom_MHA_FP8 with FP8 FusedAttention backend. Both input and output
    are in F16. QKV GEMM, DPA, and projection GEMM are calculated in FP8."""
    reset_rng_states()
    os.environ["NVTE_FLASH_ATTN"] = "0"
    os.environ["NVTE_FUSED_ATTN"] = "0"
    if backend == "FlashAttention":
        os.environ["NVTE_FLASH_ATTN"] = "1"
    if backend == "FusedAttention":
        os.environ["NVTE_FUSED_ATTN"] = "1"

    inp = 0.0001 * torch.randint(
        -100,
        100,
        (config.batch_size * config.max_seqlen_q, config.num_heads * config.head_dim),
        dtype=dtype,
        device="cuda",
        requires_grad=True,
    )
    seqlens = torch.full([config.batch_size], config.max_seqlen_q, dtype=torch.int32, device="cuda")
    cu_seqlens = torch.zeros(config.batch_size + 1, device="cuda", dtype=torch.int32)
    cu_seqlens[1:] = torch.cumsum(seqlens, dim=0)

    out_grad = 0.01 * torch.randn(
        config.batch_size * config.max_seqlen_q,
        config.num_heads * config.head_dim,
        dtype=dtype,
        device="cuda",
    )
    torch.save(out_grad, "out_grad.pt")

    fp8_recipe = recipe.DelayedScaling(
        margin=0,
        fp8_format=recipe.Format.HYBRID,
        amax_history_len=1,
        amax_compute_algo="most_recent",
    )

    mha = Custom_MHA_FP8(config).to(dtype=dtype, device="cuda")
    with fp8_autocast(enabled=True, fp8_recipe=fp8_recipe):
        out = mha(inp, cu_seqlens, config.max_seqlen_q)
        out.backward(out_grad)

    out = torch.load("out.pt")
    dqkv = torch.load("dqkv.pt")
    return (
        out.view(config.batch_size, config.max_seqlen_q, -1),
        dqkv.view(
            config.batch_size, config.max_seqlen_q, 3, config.num_heads, config.head_dim
        ).contiguous(),
    )


def _run_ref_mha_f16(dtype, config, backend):
    """Run reference F16 FusedAttention. Both input and output
    are in F16. QKV GEMM, DPA, and projection GEMM are also in F16."""

    os.environ["NVTE_FLASH_ATTN"] = "0"
    os.environ["NVTE_FUSED_ATTN"] = "0"
    if backend == "FlashAttention":
        os.environ["NVTE_FLASH_ATTN"] = "1"
    if backend == "FusedAttention":
        os.environ["NVTE_FUSED_ATTN"] = "1"

    inp = torch.load("qkv.pt").to(device="cuda")
    inp.requires_grad = True
    seqlens = torch.full([config.batch_size], config.max_seqlen_q, dtype=torch.int32, device="cuda")
    cu_seqlens = torch.zeros(config.batch_size + 1, device="cuda", dtype=torch.int32)
    cu_seqlens[1:] = torch.cumsum(seqlens, dim=0)
    out_grad = (
        torch.load("out_grad.pt").to(device="cuda").view(config.batch_size, config.max_seqlen_q, -1)
    )

    _DUMMY_CUDA_RNG_STATE_TRACKER = CudaRNGStatesTracker()
    _DUMMY_CUDA_RNG_STATE_TRACKER.add("model-parallel-rng", seed)

    def get_dummy_cuda_rng_tracker() -> CudaRNGStatesTracker:
        """Get cuda rng tracker."""
        return _DUMMY_CUDA_RNG_STATE_TRACKER

    _DUMMY_CUDA_RNG_STATE_TRACKER = CudaRNGStatesTracker()
    _DUMMY_CUDA_RNG_STATE_TRACKER.add("model-parallel-rng", seed)

    def get_dummy_cuda_rng_tracker():
        """Get cuda rng tracker."""
        return _DUMMY_CUDA_RNG_STATE_TRACKER

    block = DotProductAttention(
        config.num_heads,
        config.head_dim,
        attention_dropout=config.dropout_p,
        sequence_parallel=False,
        tp_size=1,
        get_rng_state_tracker=get_dummy_cuda_rng_tracker,
        tp_group=None,
        layer_number=1,
        attention_type="self",
        qkv_format="bshd",
    ).to(dtype=dtype, device="cuda")

    q = inp[:, :, 0, :, :]
    k = inp[:, :, 1, :, :]
    v = inp[:, :, 2, :, :]
    out = block(q, k, v, attn_mask_type=config.attn_mask_type)
    out.backward(out_grad)

    return out, inp.grad


_CUBLASLT_WORKSPACE_SIZE_BYTES = 33_554_432  # 32MiB
_2X_ACC_FPROP = False
_2X_ACC_DGRAD = False
_2X_ACC_WGRAD = False

META_QKV = tex.FP8FwdTensors.GEMM1_OUTPUT
META_DQKV = tex.FP8BwdTensors.GRAD_OUTPUT1
META_O = tex.FP8FwdTensors.GEMM2_INPUT
META_DO = tex.FP8BwdTensors.GRAD_INPUT2
META_S = tex.FP8FwdTensors.GEMM3_OUTPUT
META_DP = tex.FP8BwdTensors.GRAD_INPUT3


class _custom_mha_fp8(torch.autograd.Function):
    @staticmethod
    def forward(
        ctx,
        inp: torch.Tensor,
        qkv_weight: torch.Tensor,
        qkv_bias: torch.Tensor,
        cu_seqlens: torch.Tensor,
        num_heads: int,
        p_dropout: float,
        max_s: int,
        fast_zero_fill: bool,
        fp8_meta: Dict[str, Any],
        workspace: torch.Tensor,
        is_training: bool,
        mask_type: str,
    ) -> torch.Tensor:

        assert inp.dim() == 2
        in_features = qkv_weight.shape[-1]
        h = num_heads
        d = in_features // h
        b = cu_seqlens.numel() - 1

        fp8_dtype_forward = fp8.get_fp8_te_dtype(fp8_meta["recipe"], fprop_tensor=True)

        inp_fp8, inp_t_fp8 = ext.fp8_cast_transpose_fused(
            inp,
            fp8_meta["scaling_fwd"],
            tex.FP8FwdTensors.GEMM1_INPUT,
            fp8_dtype_forward,
        )

        qkv_weight_fp8, qkv_weight_t_fp8 = ext.fp8_cast_transpose_fused(
            qkv_weight,
            fp8_meta["scaling_fwd"],
            tex.FP8FwdTensors.GEMM1_WEIGHT,
            fp8_dtype_forward,
        )

        M = None
        ZInv = None
        philox_unpacked = None

        qkv, _ = ext.fp8_gemm(
            qkv_weight_fp8,
            fp8_meta["scaling_fwd"].scale_inv,
            tex.FP8FwdTensors.GEMM1_WEIGHT,
            fp8_dtype_forward,
            inp_fp8,
            fp8_meta["scaling_fwd"].scale_inv,
            tex.FP8FwdTensors.GEMM1_INPUT,
            fp8_dtype_forward,
            torch.uint8,
            workspace,
            bias=qkv_bias,
            use_bias=True,
            out_index=META_QKV,
            fp8_meta_tensor=fp8_meta["scaling_fwd"],
            use_split_accumulator=_2X_ACC_FPROP,
            D_dtype=fp8_dtype_forward,
        )
        qkv = qkv.view(-1, 3, h, d)
        qkv_fp16 = (
            ext.cast_from_fp8(
                qkv, fp8_meta["scaling_fwd"], META_QKV, fp8_dtype_forward, tex.DType.kFloat16
            )
            .view(b, max_s, 3, h, d)
            .contiguous()
        )
        torch.save(qkv_fp16, "qkv.pt")
        if cudnn_frontend_version == 1:
            qkv = qkv.view(b, max_s, 3, h, d)  # bs3hd

        # FMHA
        out, aux_ctx_tensors, *rest = fused_attn_fwd(
            is_training,
            max_s,
            max_s,
            cu_seqlens,
            cu_seqlens,
            qkv[:, :, 0, :, :] if cudnn_frontend_version == 1 else qkv[:, 0, :, :],
            qkv[:, :, 1, :, :] if cudnn_frontend_version == 1 else qkv[:, 1, :, :],
            qkv[:, :, 2, :, :] if cudnn_frontend_version == 1 else qkv[:, 2, :, :],
            fp8_dtype_forward,
            FusedAttnBackend["FP8"],
            None,
            None,
            None,
<<<<<<< HEAD
=======
            None,
            None,
>>>>>>> 691dc239
            fp8_meta["scaling_fwd"].scale_inv[META_QKV],
            fp8_meta["scaling_fwd"].scale_inv[META_S],
            fp8_meta["scaling_fwd"].scale[META_S],
            fp8_meta["scaling_fwd"].scale[META_O],
            fp8_meta["scaling_fwd"].amax_history[0][META_S],
            fp8_meta["scaling_fwd"].amax_history[0][META_O],
            attn_scale=None,
            dropout=p_dropout,
            fast_zero_fill=fast_zero_fill,
            qkv_layout="bs3hd" if cudnn_frontend_version == 1 else "t3hd",
            attn_bias_type="no_bias",
            attn_mask_type=mask_type if cudnn_frontend_version == 1 else "padding",
            rng_gen=None,
        )

        M, ZInv, philox_unpacked = aux_ctx_tensors

        ctx.save_for_backward(
            inp_t_fp8,
            qkv_weight_t_fp8,
            workspace,
            qkv,
            out,
            fp8_meta["scaling_fwd"].scale,
            fp8_meta["scaling_fwd"].scale_inv,
        )
        ctx.aux_ctx_tensors = aux_ctx_tensors
        ctx.fp8_meta = fp8_meta
        ctx.cu_seqlens = cu_seqlens
        ctx.p_dropout = p_dropout
        ctx.max_s = max_s
        ctx.fast_zero_fill = fast_zero_fill
        ctx.hidden_size = in_features
        ctx.num_heads = num_heads
        ctx.mask_type = mask_type
        ctx.dtype = inp.dtype

        out = out.view(-1, in_features)  # (bs)(hd)
        out_fp16 = ext.cast_from_fp8(
            out, fp8_meta["scaling_fwd"], META_O, fp8_dtype_forward, tex.DType.kFloat16
        )
        torch.save(out_fp16, "out.pt")  # (bs)(hd)
        return out_fp16

    @staticmethod
    def backward(ctx, grad_output: torch.Tensor) -> Tuple[Union[torch.Tensor, None], ...]:
        with torch.cuda.nvtx.range("_DPA"):
            (
                inp_t_fp8,
                qkv_weight_t_fp8,
                workspace,
                qkv,
                out,
                fwd_scales,
                fwd_scale_inverses,
            ) = ctx.saved_tensors
            fp8_dtype_forward = fp8.get_fp8_te_dtype(ctx.fp8_meta["recipe"], fprop_tensor=True)
            fp8_dtype_backward = fp8.get_fp8_te_dtype(ctx.fp8_meta["recipe"], fprop_tensor=False)

            proj_dgrad = ext.cast_to_fp8(
                grad_output, ctx.fp8_meta["scaling_bwd"], META_DO, fp8_dtype_backward
            )  # (bs)(hd)

            dq, dk, dv, *rest = fused_attn_bwd(
                ctx.max_s,
                ctx.max_s,
                ctx.cu_seqlens,
                ctx.cu_seqlens,
                qkv[:, :, 0, :, :] if cudnn_frontend_version == 1 else qkv[:, 0, :, :],
                qkv[:, :, 1, :, :] if cudnn_frontend_version == 1 else qkv[:, 1, :, :],
                qkv[:, :, 2, :, :] if cudnn_frontend_version == 1 else qkv[:, 2, :, :],
                out,
                proj_dgrad.view_as(out),
                fp8_dtype_forward,
                fp8_dtype_backward,
                ctx.aux_ctx_tensors,
                FusedAttnBackend["FP8"],
                None,
                None,
<<<<<<< HEAD
=======
                None,
                None,
>>>>>>> 691dc239
                fwd_scale_inverses[META_QKV],  # d_scale_qkv,
                fwd_scale_inverses[META_S],  # d_scale_s,
                fwd_scale_inverses[META_O],  # d_scale_o,
                ctx.fp8_meta["scaling_bwd"].scale_inv[META_DO],  # d_scale_do
                ctx.fp8_meta["scaling_bwd"].scale_inv[META_DP],  # d_scale_dp
                fwd_scales[META_S],  # q_scale_s
                ctx.fp8_meta["scaling_bwd"].scale[META_DP],  # q_scale_dp
                ctx.fp8_meta["scaling_bwd"].scale[META_DQKV],  # q_scale_dqkv
                ctx.fp8_meta["scaling_bwd"].amax_history[0][META_DP],  # amax_dp
                ctx.fp8_meta["scaling_bwd"].amax_history[0][META_DQKV],  # amax_dqkv
                attn_scale=None,
                dropout=ctx.p_dropout,
                fast_zero_fill=ctx.fast_zero_fill,
                qkv_layout="bs3hd" if cudnn_frontend_version == 1 else "t3hd",
                attn_bias_type="no_bias",
                attn_mask_type=ctx.mask_type if cudnn_frontend_version == 1 else "padding",
            )
            dim = 2 if cudnn_frontend_version == 1 else 1
            dqkv = torch.Tensor().to(device=dq.device, dtype=dq.dtype)
            dqkv_shape = list(dq.shape)
            dqkv_shape.insert(dim, 3)
            dqkv_stride = list(dq.stride())
            dqkv_stride.insert(dim, int(dqkv_stride[-3] / 3))
            dqkv.set_(dq.untyped_storage(), dq.storage_offset(), dqkv_shape, dqkv_stride)  # bs3hd

            dqkv_c = dqkv.view(-1, 3 * ctx.hidden_size)
            dqkv_c_fp16 = ext.cast_from_fp8(
                dqkv_c,
                ctx.fp8_meta["scaling_bwd"],
                META_DQKV,
                fp8_dtype_backward,
                tex.DType.kFloat16,
            )
            torch.save(dqkv_c_fp16, "dqkv.pt")

            qkv_bgrad, dqkv_t = ext.fp8_transpose_bgrad_fused(
                dqkv_c,
                ctx.fp8_meta["scaling_bwd"],
                META_DQKV,
                fp8_dtype_backward,
                ctx.dtype,
            )

            # QKV DGRAD
            qkv_dgrad, _ = ext.fp8_gemm(
                qkv_weight_t_fp8,
                fwd_scale_inverses,
                tex.FP8FwdTensors.GEMM1_WEIGHT,
                fp8_dtype_forward,
                dqkv_c,
                ctx.fp8_meta["scaling_bwd"].scale_inv,
                META_DQKV,
                fp8_dtype_backward,
                ctx.dtype,
                workspace,
                use_split_accumulator=_2X_ACC_DGRAD,
            )
            # QKV WGRAD
            qkv_wgrad, _ = ext.fp8_gemm(
                inp_t_fp8,
                fwd_scale_inverses,
                tex.FP8FwdTensors.GEMM1_INPUT,
                fp8_dtype_forward,
                dqkv_t,
                ctx.fp8_meta["scaling_bwd"].scale_inv,
                META_DQKV,
                fp8_dtype_backward,
                ctx.dtype,
                workspace,
                use_split_accumulator=_2X_ACC_WGRAD,
            )

        return (
            qkv_dgrad,
            qkv_wgrad,
            qkv_bgrad,
            None,
            None,
            None,
            None,
            None,
            None,
            None,
            None,
            None,
            None,
        )


class Custom_MHA_FP8(TransformerEngineBaseModule):
    def __init__(self, config, params_dtype: torch.dtype = torch.float32):
        super().__init__()
        self.p_dropout = config.dropout_p
        self.h = config.num_heads
        self.hidden_size = config.hidden_size
        self.head_dim = config.head_dim
        self.fast_zero_fill = True
        self.mask_type = config.attn_mask_type

        self.qkv_weight = torch.nn.Parameter(
            torch.empty(
                self.hidden_size * 3,
                self.hidden_size,
                device=torch.cuda.current_device(),
                dtype=params_dtype,
            )
        )
        self.qkv_bias = torch.nn.Parameter(
            torch.empty(
                self.hidden_size * 3,
                device=torch.cuda.current_device(),
                dtype=params_dtype,
            )
        )
        with torch.no_grad():
            self.qkv_bias.zero_()
            self.qkv_weight.fill_(1.0)
        self.workspace = torch.empty(
            _CUBLASLT_WORKSPACE_SIZE_BYTES, dtype=torch.int8, device="cuda"
        )

    def forward(
        self,
        inp: torch.Tensor,
        cu_seqlens,
        max_s,
    ) -> torch.Tensor:
        with self.prepare_forward(inp, None, num_gemms=3) as inp:
            out = _custom_mha_fp8.apply(
                inp,
                self.qkv_weight,
                self.qkv_bias,
                cu_seqlens,
                self.h,
                self.p_dropout,
                max_s,
                self.fast_zero_fill,
                self.fp8_meta,
                self.workspace,
                self.training,
                self.mask_type,
            )
        return out<|MERGE_RESOLUTION|>--- conflicted
+++ resolved
@@ -872,27 +872,6 @@
         inp[i].requires_grad = True
         inp_orig[i].requires_grad = True
 
-<<<<<<< HEAD
-=======
-    # Create ragged offsets for q/k/v
-    seq_offsets_q, seq_offsets_k, seq_offsets_v, seq_offsets_o = None, None, None, None
-    qkv_group = "".join([x for x in qkv_layout if x not in "bst"])
-    if qkv_format == "thd":
-        seq_offsets_o = config.num_heads * config.head_dim * cu_seqlens_q_after_pad
-        if qkv_group == "hd_hd_hd":
-            seq_offsets_q = config.num_heads * config.head_dim * cu_seqlens_q_after_pad
-            seq_offsets_k = config.num_gqa_groups * config.head_dim * cu_seqlens_kv_after_pad
-            seq_offsets_v = config.num_gqa_groups * config.head_dim * cu_seqlens_kv_after_pad
-        if qkv_group in ["3hd", "h3d"]:
-            seq_offsets_q = config.num_heads * config.head_dim * 3 * cu_seqlens_q_after_pad
-            seq_offsets_k = config.num_heads * config.head_dim * 3 * cu_seqlens_q_after_pad
-            seq_offsets_v = config.num_heads * config.head_dim * 3 * cu_seqlens_q_after_pad
-        if qkv_group in ["hd_2hd", "hd_h2d"]:
-            seq_offsets_q = config.num_heads * config.head_dim * cu_seqlens_q_after_pad
-            seq_offsets_k = config.num_gqa_groups * config.head_dim * 2 * cu_seqlens_kv_after_pad
-            seq_offsets_v = config.num_gqa_groups * config.head_dim * 2 * cu_seqlens_kv_after_pad
-
->>>>>>> 691dc239
     # Create output gradient
     qkv_format_kv = "_".join(qkv_format)
     qkv_format_kv = qkv_format_kv.replace("s", "sq")
@@ -971,15 +950,8 @@
         max_seqlen_kv=config.max_seqlen_kv,
         cu_seqlens_q=cu_seqlens_q,
         cu_seqlens_kv=cu_seqlens_kv,
-<<<<<<< HEAD
         cu_seqlens_q_padded=cu_seqlens_q_after_pad if backend == "FusedAttention" else None,
         cu_seqlens_kv_padded=cu_seqlens_kv_after_pad if backend == "FusedAttention" else None,
-=======
-        seq_offsets_q=seq_offsets_q,
-        seq_offsets_k=seq_offsets_k,
-        seq_offsets_v=seq_offsets_v,
-        seq_offsets_o=seq_offsets_o,
->>>>>>> 691dc239
         attn_mask_type=config.attn_mask_type,
         checkpoint_core_attention=ckpt_attn,
         core_attention_bias_type=config.attn_bias_type,
@@ -1343,10 +1315,7 @@
     return math.sqrt((torch.pow((a - b), 2) / a.numel()).sum())
 
 
-<<<<<<< HEAD
-=======
 @pytest.mark.skipif(IS_HIP_EXTENSION, reason="FP8 Fused attention is not supported on ROCm")
->>>>>>> 691dc239
 @pytest.mark.skipif(get_cudnn_version() < (8, 9, 3), reason="cuDNN 8.9.3+ is required.")
 @pytest.mark.skipif(not fp8_available, reason=reason_for_no_fp8)
 @pytest.mark.skipif(get_device_compute_capability() < (9, 0), reason="FP8 tests require Hopper+.")
@@ -1356,8 +1325,6 @@
 @pytest.mark.parametrize("input_layernorm", [True, False])
 @pytest.mark.parametrize("fp8_dpa_bwd", [True, False])
 def test_mha_fp8_vs_f16(dtype, model, qkv_format, input_layernorm, fp8_dpa_bwd):
-    if IS_HIP_EXTENSION:
-        pytest.skip("fp8 fused attention not supported in ROCm")
     os.environ["NVTE_FLASH_ATTN"] = "0"
     os.environ["NVTE_FUSED_ATTN"] = "1"
     config = model_configs_fp8_vs_f16[model]
@@ -1524,10 +1491,7 @@
     return out, param_names, tuple(x.grad for x in params)
 
 
-<<<<<<< HEAD
-=======
 @pytest.mark.skipif(IS_HIP_EXTENSION, reason="FP8 Fused attention is not supported on ROCm")
->>>>>>> 691dc239
 @pytest.mark.skipif(get_cudnn_version() < (8, 9, 3), reason="cuDNN 8.9.3+ is required.")
 @pytest.mark.skipif(not fp8_available, reason=reason_for_no_fp8)
 @pytest.mark.skipif(get_device_compute_capability() < (9, 0), reason="FP8 tests require Hopper+.")
@@ -1739,10 +1703,7 @@
 models_v1 = ["fp8_3", "fp8_4", "fp8_7", "fp8_8"]
 
 
-<<<<<<< HEAD
-=======
 @pytest.mark.skipif(IS_HIP_EXTENSION, reason="FP8 Fused attention is not supported on ROCm")
->>>>>>> 691dc239
 @pytest.mark.skipif(get_cudnn_version() < (8, 9, 3), reason="cuDNN 8.9.3+ is required.")
 @pytest.mark.skipif(not fp8_available, reason=reason_for_no_fp8)
 @pytest.mark.skipif(get_device_compute_capability() < (9, 0), reason="FP8 tests require Hopper+.")
@@ -2029,11 +1990,6 @@
             None,
             None,
             None,
-<<<<<<< HEAD
-=======
-            None,
-            None,
->>>>>>> 691dc239
             fp8_meta["scaling_fwd"].scale_inv[META_QKV],
             fp8_meta["scaling_fwd"].scale_inv[META_S],
             fp8_meta["scaling_fwd"].scale[META_S],
@@ -2113,11 +2069,6 @@
                 FusedAttnBackend["FP8"],
                 None,
                 None,
-<<<<<<< HEAD
-=======
-                None,
-                None,
->>>>>>> 691dc239
                 fwd_scale_inverses[META_QKV],  # d_scale_qkv,
                 fwd_scale_inverses[META_S],  # d_scale_s,
                 fwd_scale_inverses[META_O],  # d_scale_o,
