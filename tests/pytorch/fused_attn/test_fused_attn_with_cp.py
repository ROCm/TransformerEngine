# Copyright (c) 2022-2024, NVIDIA CORPORATION & AFFILIATES. All rights reserved.
#
# See LICENSE for license information.

import os
import pytest
import subprocess
from torch.utils.cpp_extension import IS_HIP_EXTENSION
from test_fused_attn import (
    ModelConfig,
    _is_flash_attention_2_available,
)
<<<<<<< HEAD
from transformer_engine.pytorch.utils import get_device_compute_capability

model_configs_flash_attn = {
    #   test:             b,  h, hg,   d,   sq,  skv,   p,      mask,      bias
    "cp_1_0": ModelConfig(2, 12, 12, 128, 4096, 4096, 0.0,  "causal", "no_bias"), # MHA
    "cp_1_1": ModelConfig(2, 12, 12, 128, 4096, 4096, 0.0, "no_mask", "no_bias"), # MHA
    "cp_2_0": ModelConfig(2, 12,  1, 128, 4096, 4096, 0.0,  "causal", "no_bias"), # GQA
    "cp_2_1": ModelConfig(2, 12,  1, 128, 4096, 4096, 0.0, "no_mask", "no_bias"), # GQA
}
=======
if not IS_HIP_EXTENSION:
    from test_fused_attn import (
        _cudnn_version,
    )
#TODO: release GQA tests once CK/AOTriton support GQA/MQA
if IS_HIP_EXTENSION:
    model_configs = {
        #   test:             b,  h, hg,   d,    sq,   skv,   p,      mask,      bias
        "cp_1_0": ModelConfig(1, 12, 12, 128, 16384, 16384, 0.0,  "causal", "no_bias"), # MHA
        "cp_1_1": ModelConfig(1, 12, 12, 128, 16384, 16384, 0.0, "no_mask", "no_bias"), # MHA
    }
else:
    model_configs = {
        #   test:             b,  h, hg,   d,    sq,   skv,   p,      mask,      bias
        "cp_1_0": ModelConfig(1, 12, 12, 128, 16384, 16384, 0.0,  "causal", "no_bias"), # MHA
        "cp_1_1": ModelConfig(1, 12, 12, 128, 16384, 16384, 0.0, "no_mask", "no_bias"), # MHA
        "cp_2_0": ModelConfig(1, 12,  1, 128, 16384, 16384, 0.0,  "causal", "no_bias"), # GQA
        "cp_2_1": ModelConfig(1, 12,  1, 128, 16384, 16384, 0.0, "no_mask", "no_bias"), # GQA
    }
>>>>>>> 9818406e

def get_bash_arguments(**kwargs):
    args = ["python", "-m", "torch.distributed.launch", "--nproc-per-node=2"]
    te_path = os.getenv("TE_PATH", "/opt/transformerengine")
    script_path = os.path.join(te_path, "tests/pytorch/fused_attn/run_fused_attn_with_cp.py")
    args.append(script_path)
    for k, v in kwargs.items():
        args.append(f"{k}={v}")
    return args

@pytest.mark.skipif(not _is_flash_attention_2_available(), reason="Flash-attn 2.0+ is required.")
@pytest.mark.skipif(get_device_compute_capability() < (8, 0), reason="CP tests require sm80+.")
@pytest.mark.parametrize("dtype", ['bf16', 'fp16'])
@pytest.mark.parametrize("model", model_configs_flash_attn.keys())
@pytest.mark.parametrize("qkv_format", ['bshd', 'sbhd', 'thd'])
def test_cp_with_flash_attention(dtype, model, qkv_format):
    subprocess.run(
        get_bash_arguments(
            dtype=dtype,
            model=model,
            qkv_format=qkv_format,
            kernel_backend='FlashAttention'
        ),
        check=True
    )

<<<<<<< HEAD
model_configs_fused_attn = {
    #   test:             b,  h, hg,   d,   sq,  skv,   p,      mask,              bias
    "cp_1_0": ModelConfig(2, 12, 12, 128, 4096, 4096, 0.0,  "causal",         "no_bias"), # MHA
    "cp_1_1": ModelConfig(2, 12, 12, 128, 4096, 4096, 0.0, "no_mask",         "no_bias"), # MHA
    "cp_1_2": ModelConfig(2, 12, 12, 128, 4096, 4096, 0.0,  "causal", "post_scale_bias"), # MHA
    "cp_1_3": ModelConfig(2, 12, 12, 128, 4096, 4096, 0.0, "no_mask", "post_scale_bias"), # MHA
    "cp_2_0": ModelConfig(2, 12,  1, 128, 4096, 4096, 0.0,  "causal",         "no_bias"), # GQA
    "cp_2_1": ModelConfig(2, 12,  1, 128, 4096, 4096, 0.0, "no_mask",         "no_bias"), # GQA
    "cp_2_2": ModelConfig(2, 12,  1, 128, 4096, 4096, 0.0,  "causal", "post_scale_bias"), # GQA
    "cp_2_3": ModelConfig(2, 12,  1, 128, 4096, 4096, 0.0, "no_mask", "post_scale_bias"), # GQA
}

@pytest.mark.skipif(_cudnn_version() < (8,9,7), reason="cuDNN 8.9.7+ is required.")
@pytest.mark.skipif(get_device_compute_capability() < (8, 0), reason="CP tests require sm80+.")
=======
@pytest.mark.skipif(False if IS_HIP_EXTENSION else _cudnn_version() < (8,9,7), reason="cuDNN 8.9.7+ is required for NVTE.")
>>>>>>> 9818406e
@pytest.mark.parametrize("dtype", ['bf16', 'fp16'])
@pytest.mark.parametrize("model", model_configs_fused_attn.keys())
@pytest.mark.parametrize("qkv_format", ['bshd', 'sbhd', 'thd'])
def test_cp_with_fused_attention(dtype, model, qkv_format):
    subprocess.run(
        get_bash_arguments(
            dtype=dtype,
            model=model,
            qkv_format=qkv_format,
            kernel_backend='FusedAttention'
        ),
        check=True
    )<|MERGE_RESOLUTION|>--- conflicted
+++ resolved
@@ -1,3 +1,5 @@
+# This file was modified for portability to AMDGPU
+# Copyright (c) 2024, Advanced Micro Devices, Inc. All rights reserved.
 # Copyright (c) 2022-2024, NVIDIA CORPORATION & AFFILIATES. All rights reserved.
 #
 # See LICENSE for license information.
@@ -10,8 +12,9 @@
     ModelConfig,
     _is_flash_attention_2_available,
 )
-<<<<<<< HEAD
-from transformer_engine.pytorch.utils import get_device_compute_capability
+if not IS_HIP_EXTENSION:
+    from test_fused_attn import _cudnn_version
+    from transformer_engine.pytorch.utils import get_device_compute_capability
 
 model_configs_flash_attn = {
     #   test:             b,  h, hg,   d,   sq,  skv,   p,      mask,      bias
@@ -20,27 +23,6 @@
     "cp_2_0": ModelConfig(2, 12,  1, 128, 4096, 4096, 0.0,  "causal", "no_bias"), # GQA
     "cp_2_1": ModelConfig(2, 12,  1, 128, 4096, 4096, 0.0, "no_mask", "no_bias"), # GQA
 }
-=======
-if not IS_HIP_EXTENSION:
-    from test_fused_attn import (
-        _cudnn_version,
-    )
-#TODO: release GQA tests once CK/AOTriton support GQA/MQA
-if IS_HIP_EXTENSION:
-    model_configs = {
-        #   test:             b,  h, hg,   d,    sq,   skv,   p,      mask,      bias
-        "cp_1_0": ModelConfig(1, 12, 12, 128, 16384, 16384, 0.0,  "causal", "no_bias"), # MHA
-        "cp_1_1": ModelConfig(1, 12, 12, 128, 16384, 16384, 0.0, "no_mask", "no_bias"), # MHA
-    }
-else:
-    model_configs = {
-        #   test:             b,  h, hg,   d,    sq,   skv,   p,      mask,      bias
-        "cp_1_0": ModelConfig(1, 12, 12, 128, 16384, 16384, 0.0,  "causal", "no_bias"), # MHA
-        "cp_1_1": ModelConfig(1, 12, 12, 128, 16384, 16384, 0.0, "no_mask", "no_bias"), # MHA
-        "cp_2_0": ModelConfig(1, 12,  1, 128, 16384, 16384, 0.0,  "causal", "no_bias"), # GQA
-        "cp_2_1": ModelConfig(1, 12,  1, 128, 16384, 16384, 0.0, "no_mask", "no_bias"), # GQA
-    }
->>>>>>> 9818406e
 
 def get_bash_arguments(**kwargs):
     args = ["python", "-m", "torch.distributed.launch", "--nproc-per-node=2"]
@@ -52,7 +34,7 @@
     return args
 
 @pytest.mark.skipif(not _is_flash_attention_2_available(), reason="Flash-attn 2.0+ is required.")
-@pytest.mark.skipif(get_device_compute_capability() < (8, 0), reason="CP tests require sm80+.")
+@pytest.mark.skipif(IS_HIP_EXTENSION or get_device_compute_capability() < (8, 0), reason="CP tests require sm80+.")
 @pytest.mark.parametrize("dtype", ['bf16', 'fp16'])
 @pytest.mark.parametrize("model", model_configs_flash_attn.keys())
 @pytest.mark.parametrize("qkv_format", ['bshd', 'sbhd', 'thd'])
@@ -67,24 +49,28 @@
         check=True
     )
 
-<<<<<<< HEAD
-model_configs_fused_attn = {
-    #   test:             b,  h, hg,   d,   sq,  skv,   p,      mask,              bias
-    "cp_1_0": ModelConfig(2, 12, 12, 128, 4096, 4096, 0.0,  "causal",         "no_bias"), # MHA
-    "cp_1_1": ModelConfig(2, 12, 12, 128, 4096, 4096, 0.0, "no_mask",         "no_bias"), # MHA
-    "cp_1_2": ModelConfig(2, 12, 12, 128, 4096, 4096, 0.0,  "causal", "post_scale_bias"), # MHA
-    "cp_1_3": ModelConfig(2, 12, 12, 128, 4096, 4096, 0.0, "no_mask", "post_scale_bias"), # MHA
-    "cp_2_0": ModelConfig(2, 12,  1, 128, 4096, 4096, 0.0,  "causal",         "no_bias"), # GQA
-    "cp_2_1": ModelConfig(2, 12,  1, 128, 4096, 4096, 0.0, "no_mask",         "no_bias"), # GQA
-    "cp_2_2": ModelConfig(2, 12,  1, 128, 4096, 4096, 0.0,  "causal", "post_scale_bias"), # GQA
-    "cp_2_3": ModelConfig(2, 12,  1, 128, 4096, 4096, 0.0, "no_mask", "post_scale_bias"), # GQA
-}
+#TODO: release GQA tests once CK/AOTriton support GQA/MQA
+if IS_HIP_EXTENSION:
+    model_configs_fused_attn = {
+        #   test:             b,  h, hg,   d,    sq,   skv,   p,      mask,      bias
+        "cp_1_0": ModelConfig(1, 12, 12, 128, 16384, 16384, 0.0,  "causal", "no_bias"), # MHA
+        "cp_1_1": ModelConfig(1, 12, 12, 128, 16384, 16384, 0.0, "no_mask", "no_bias"), # MHA
+    }
+else:
+    model_configs_fused_attn = {
+        #   test:             b,  h, hg,   d,   sq,  skv,   p,      mask,              bias
+        "cp_1_0": ModelConfig(2, 12, 12, 128, 4096, 4096, 0.0,  "causal",         "no_bias"), # MHA
+        "cp_1_1": ModelConfig(2, 12, 12, 128, 4096, 4096, 0.0, "no_mask",         "no_bias"), # MHA
+        "cp_1_2": ModelConfig(2, 12, 12, 128, 4096, 4096, 0.0,  "causal", "post_scale_bias"), # MHA
+        "cp_1_3": ModelConfig(2, 12, 12, 128, 4096, 4096, 0.0, "no_mask", "post_scale_bias"), # MHA
+        "cp_2_0": ModelConfig(2, 12,  1, 128, 4096, 4096, 0.0,  "causal",         "no_bias"), # GQA
+        "cp_2_1": ModelConfig(2, 12,  1, 128, 4096, 4096, 0.0, "no_mask",         "no_bias"), # GQA
+        "cp_2_2": ModelConfig(2, 12,  1, 128, 4096, 4096, 0.0,  "causal", "post_scale_bias"), # GQA
+        "cp_2_3": ModelConfig(2, 12,  1, 128, 4096, 4096, 0.0, "no_mask", "post_scale_bias"), # GQA
+    }
 
-@pytest.mark.skipif(_cudnn_version() < (8,9,7), reason="cuDNN 8.9.7+ is required.")
-@pytest.mark.skipif(get_device_compute_capability() < (8, 0), reason="CP tests require sm80+.")
-=======
-@pytest.mark.skipif(False if IS_HIP_EXTENSION else _cudnn_version() < (8,9,7), reason="cuDNN 8.9.7+ is required for NVTE.")
->>>>>>> 9818406e
+@pytest.mark.skipif(not IS_HIP_EXTENSION and _cudnn_version() < (8,9,7), reason="cuDNN 8.9.7+ is required for NVTE.")
+@pytest.mark.skipif(not IS_HIP_EXTENSION and get_device_compute_capability() < (8, 0), reason="CP tests require sm80+.")
 @pytest.mark.parametrize("dtype", ['bf16', 'fp16'])
 @pytest.mark.parametrize("model", model_configs_fused_attn.keys())
 @pytest.mark.parametrize("qkv_format", ['bshd', 'sbhd', 'thd'])
