--- conflicted
+++ resolved
@@ -13,8 +13,10 @@
     _is_flash_attention_2_available,
 )
 if not IS_HIP_EXTENSION:
-    from test_fused_attn import _cudnn_version
-    from transformer_engine.pytorch.utils import get_device_compute_capability
+    from transformer_engine.pytorch.utils import (
+        get_device_compute_capability,
+        get_cudnn_version,
+    )
 
 model_configs_flash_attn = {
     #   test:             b,  h, hg,   d,   sq,  skv,   p,      mask,      bias
@@ -36,13 +38,8 @@
 
 
 @pytest.mark.skipif(not _is_flash_attention_2_available(), reason="Flash-attn 2.0+ is required.")
-<<<<<<< HEAD
 @pytest.mark.skipif(IS_HIP_EXTENSION or get_device_compute_capability() < (8, 0), reason="CP tests require sm80+.")
-@pytest.mark.parametrize("dtype", ['bf16', 'fp16'])
-=======
-@pytest.mark.skipif(get_device_compute_capability() < (8, 0), reason="CP tests require sm80+.")
 @pytest.mark.parametrize("dtype", ["bf16", "fp16"])
->>>>>>> d71fc946
 @pytest.mark.parametrize("model", model_configs_flash_attn.keys())
 @pytest.mark.parametrize("qkv_format", ["bshd", "sbhd", "thd"])
 def test_cp_with_flash_attention(dtype, model, qkv_format):
@@ -53,53 +50,32 @@
         check=True,
     )
 
-<<<<<<< HEAD
 #TODO: release GQA tests once CK/AOTriton support GQA/MQA
 if IS_HIP_EXTENSION:
     model_configs_fused_attn = {
         #   test:             b,  h, hg,   d,    sq,   skv,   p,      mask,      bias
-        "cp_1_0": ModelConfig(2, 12, 12, 128,  4096,  4096, 0.0,  "causal", "no_bias"), # MHA
-        "cp_1_1": ModelConfig(2, 12, 12, 128,  4096,  4096, 0.0, "no_mask", "no_bias"), # MHA
+        "cp_1_0": ModelConfig(2, 12, 12, 128,  4096,  4096, 0.0,  "causal", "no_bias"),  # MHA
+        "cp_1_1": ModelConfig(2, 12, 12, 128,  4096,  4096, 0.0, "no_mask", "no_bias"),  # MHA
     }
 else:
     model_configs_fused_attn = {
         #   test:             b,  h, hg,   d,   sq,  skv,   p,      mask,              bias
-        "cp_1_0": ModelConfig(2, 12, 12, 128, 4096, 4096, 0.0,  "causal",         "no_bias"), # MHA
-        "cp_1_1": ModelConfig(2, 12, 12, 128, 4096, 4096, 0.0, "no_mask",         "no_bias"), # MHA
-        "cp_1_2": ModelConfig(2, 12, 12, 128, 4096, 4096, 0.0,  "causal", "post_scale_bias"), # MHA
-        "cp_1_3": ModelConfig(2, 12, 12, 128, 4096, 4096, 0.0, "no_mask", "post_scale_bias"), # MHA
-        "cp_2_0": ModelConfig(2, 12,  1, 128, 4096, 4096, 0.0,  "causal",         "no_bias"), # GQA
-        "cp_2_1": ModelConfig(2, 12,  1, 128, 4096, 4096, 0.0, "no_mask",         "no_bias"), # GQA
-        "cp_2_2": ModelConfig(2, 12,  1, 128, 4096, 4096, 0.0,  "causal", "post_scale_bias"), # GQA
-        "cp_2_3": ModelConfig(2, 12,  1, 128, 4096, 4096, 0.0, "no_mask", "post_scale_bias"), # GQA
+        "cp_1_0": ModelConfig(2, 12, 12, 128, 4096, 4096, 0.0, "causal", "no_bias"),  # MHA
+        "cp_1_1": ModelConfig(2, 12, 12, 128, 4096, 4096, 0.0, "no_mask", "no_bias"),  # MHA
+        "cp_1_2": ModelConfig(2, 12, 12, 128, 4096, 4096, 0.0, "causal", "post_scale_bias"),  # MHA
+        "cp_1_3": ModelConfig(2, 12, 12, 128, 4096, 4096, 0.0, "no_mask", "post_scale_bias"),  # MHA
+        "cp_2_0": ModelConfig(2, 12, 1, 128, 4096, 4096, 0.0, "causal", "no_bias"),  # GQA
+        "cp_2_1": ModelConfig(2, 12, 1, 128, 4096, 4096, 0.0, "no_mask", "no_bias"),  # GQA
+        "cp_2_2": ModelConfig(2, 12, 1, 128, 4096, 4096, 0.0, "causal", "post_scale_bias"),  # GQA
+        "cp_2_3": ModelConfig(2, 12, 1, 128, 4096, 4096, 0.0, "no_mask", "post_scale_bias"),  # GQA
     }
 
-@pytest.mark.skipif(not IS_HIP_EXTENSION and _cudnn_version() < (8,9,7), reason="cuDNN 8.9.7+ is required for NVTE.")
+
+@pytest.mark.skipif(not IS_HIP_EXTENSION and get_cudnn_version() < (8, 9, 7), reason="cuDNN 8.9.7+ is required for NVTE.")
 @pytest.mark.skipif(not IS_HIP_EXTENSION and get_device_compute_capability() < (8, 0), reason="CP tests require sm80+.")
-@pytest.mark.parametrize("dtype", ['bf16', 'fp16'])
-@pytest.mark.parametrize("model", model_configs_fused_attn.keys())
-@pytest.mark.parametrize("qkv_format", ['bshd', 'sbhd'] if IS_HIP_EXTENSION else ['bshd', 'sbhd', 'thd'])
-=======
-
-model_configs_fused_attn = {
-    #   test:             b,  h, hg,   d,   sq,  skv,   p,      mask,              bias
-    "cp_1_0": ModelConfig(2, 12, 12, 128, 4096, 4096, 0.0, "causal", "no_bias"),  # MHA
-    "cp_1_1": ModelConfig(2, 12, 12, 128, 4096, 4096, 0.0, "no_mask", "no_bias"),  # MHA
-    "cp_1_2": ModelConfig(2, 12, 12, 128, 4096, 4096, 0.0, "causal", "post_scale_bias"),  # MHA
-    "cp_1_3": ModelConfig(2, 12, 12, 128, 4096, 4096, 0.0, "no_mask", "post_scale_bias"),  # MHA
-    "cp_2_0": ModelConfig(2, 12, 1, 128, 4096, 4096, 0.0, "causal", "no_bias"),  # GQA
-    "cp_2_1": ModelConfig(2, 12, 1, 128, 4096, 4096, 0.0, "no_mask", "no_bias"),  # GQA
-    "cp_2_2": ModelConfig(2, 12, 1, 128, 4096, 4096, 0.0, "causal", "post_scale_bias"),  # GQA
-    "cp_2_3": ModelConfig(2, 12, 1, 128, 4096, 4096, 0.0, "no_mask", "post_scale_bias"),  # GQA
-}
-
-
-@pytest.mark.skipif(_cudnn_version() < (8, 9, 7), reason="cuDNN 8.9.7+ is required.")
-@pytest.mark.skipif(get_device_compute_capability() < (8, 0), reason="CP tests require sm80+.")
 @pytest.mark.parametrize("dtype", ["bf16", "fp16"])
 @pytest.mark.parametrize("model", model_configs_fused_attn.keys())
-@pytest.mark.parametrize("qkv_format", ["bshd", "sbhd", "thd"])
->>>>>>> d71fc946
+@pytest.mark.parametrize("qkv_format", ["bshd", "sbhd"] if IS_HIP_EXTENSION else ["bshd", "sbhd", "thd"])
 def test_cp_with_fused_attention(dtype, model, qkv_format):
     subprocess.run(
         get_bash_arguments(
