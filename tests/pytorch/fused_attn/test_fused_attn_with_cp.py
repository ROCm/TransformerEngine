# This file was modified for portability to AMDGPU
# Copyright (c) 2024, Advanced Micro Devices, Inc. All rights reserved.
# Copyright (c) 2022-2024, NVIDIA CORPORATION & AFFILIATES. All rights reserved.
#
# See LICENSE for license information.

import os
import pytest
import subprocess
from torch.utils.cpp_extension import IS_HIP_EXTENSION
from test_fused_attn import ModelConfig
from transformer_engine.pytorch.attention import (
    _flash_attn_2_plus,
    _flash_attn_2_3_plus,
)
from transformer_engine.pytorch.utils import (
    get_device_compute_capability,
    get_cudnn_version,
)

model_configs_flash_attn = {
    #   test:             b,  h, hg,   d,   sq,  skv,   p,      mask,      bias
    "cp_1_0": ModelConfig(2, 12, 12, 128, 4096, 4096, 0.0, "causal", "no_bias"),  # MHA
    "cp_1_1": ModelConfig(2, 12, 12, 128, 4096, 4096, 0.0, "no_mask", "no_bias"),  # MHA
    "cp_2_0": ModelConfig(2, 12, 1, 128, 4096, 4096, 0.0, "causal", "no_bias"),  # GQA
    "cp_2_1": ModelConfig(2, 12, 1, 128, 4096, 4096, 0.0, "no_mask", "no_bias"),  # GQA
}


def get_bash_arguments(**kwargs):
    args = ["python", "-m", "torch.distributed.launch", "--nproc-per-node=2"]
    te_path = os.getenv("TE_PATH", "/opt/transformerengine")
    script_path = os.path.join(te_path, "tests/pytorch/fused_attn/run_fused_attn_with_cp.py")
    args.append(script_path)
    for k, v in kwargs.items():
        args.append(f"{k}={v}")
    return args


<<<<<<< HEAD
@pytest.mark.skipif(not _flash_attn_2_plus, reason="Flash-attn 2.0+ is required.")
@pytest.mark.skipif(get_device_compute_capability() < (8, 0), reason="CP tests require sm80+.")
=======
@pytest.mark.skipif(not _is_flash_attention_2_available(), reason="Flash-attn 2.0+ is required.")
@pytest.mark.skipif(IS_HIP_EXTENSION or get_device_compute_capability() < (8, 0), reason="CP tests require sm80+.")
>>>>>>> c1fe0a8e
@pytest.mark.parametrize("dtype", ["bf16", "fp16"])
@pytest.mark.parametrize("model", model_configs_flash_attn.keys())
@pytest.mark.parametrize("qkv_format", ["bshd", "sbhd", "thd"])
def test_cp_with_flash_attention(dtype, model, qkv_format):
    subprocess.run(
        get_bash_arguments(
            dtype=dtype, model=model, qkv_format=qkv_format, kernel_backend="FlashAttention"
        ),
        check=True,
    )

#TODO: release GQA tests once CK/AOTriton support GQA/MQA
if IS_HIP_EXTENSION:
    model_configs_fused_attn = {
        #   test:             b,  h, hg,   d,    sq,   skv,   p,      mask,      bias
        "cp_1_0": ModelConfig(2, 12, 12, 128,  4096,  4096, 0.0,  "causal", "no_bias"),  # MHA
        "cp_1_1": ModelConfig(2, 12, 12, 128,  4096,  4096, 0.0, "no_mask", "no_bias"),  # MHA
        "cp_2_0": ModelConfig(2, 12, 1, 128, 4096, 4096, 0.0, "causal", "no_bias"),  # GQA
        "cp_2_1": ModelConfig(2, 12, 1, 128, 4096, 4096, 0.0, "no_mask", "no_bias"),  # GQA
    }
else:
    model_configs_fused_attn = {
        #   test:             b,  h, hg,   d,   sq,  skv,   p,      mask,              bias
        "cp_1_0": ModelConfig(2, 12, 12, 128, 4096, 4096, 0.0, "causal", "no_bias"),  # MHA
        "cp_1_1": ModelConfig(2, 12, 12, 128, 4096, 4096, 0.0, "no_mask", "no_bias"),  # MHA
        "cp_1_2": ModelConfig(2, 12, 12, 128, 4096, 4096, 0.0, "causal", "post_scale_bias"),  # MHA
        "cp_1_3": ModelConfig(2, 12, 12, 128, 4096, 4096, 0.0, "no_mask", "post_scale_bias"),  # MHA
        "cp_2_0": ModelConfig(2, 12, 1, 128, 4096, 4096, 0.0, "causal", "no_bias"),  # GQA
        "cp_2_1": ModelConfig(2, 12, 1, 128, 4096, 4096, 0.0, "no_mask", "no_bias"),  # GQA
        "cp_2_2": ModelConfig(2, 12, 1, 128, 4096, 4096, 0.0, "causal", "post_scale_bias"),  # GQA
        "cp_2_3": ModelConfig(2, 12, 1, 128, 4096, 4096, 0.0, "no_mask", "post_scale_bias"),  # GQA
    }


@pytest.mark.skipif(not IS_HIP_EXTENSION and get_cudnn_version() < (8, 9, 7), reason="cuDNN 8.9.7+ is required for NVTE.")
@pytest.mark.skipif(not IS_HIP_EXTENSION and get_device_compute_capability() < (8, 0), reason="CP tests require sm80+.")
@pytest.mark.parametrize("dtype", ["bf16", "fp16"])
@pytest.mark.parametrize("model", model_configs_fused_attn.keys())
@pytest.mark.parametrize("qkv_format", ["bshd", "sbhd"] if IS_HIP_EXTENSION else ["bshd", "sbhd", "thd"])
def test_cp_with_fused_attention(dtype, model, qkv_format):
    if qkv_format == "thd" and get_device_compute_capability() < (9, 0):
        pytest.skip("THD format is only supported on sm90+.")
    subprocess.run(
        get_bash_arguments(
            dtype=dtype, model=model, qkv_format=qkv_format, kernel_backend="FusedAttention"
        ),
        check=True,
    )<|MERGE_RESOLUTION|>--- conflicted
+++ resolved
@@ -37,13 +37,8 @@
     return args
 
 
-<<<<<<< HEAD
 @pytest.mark.skipif(not _flash_attn_2_plus, reason="Flash-attn 2.0+ is required.")
-@pytest.mark.skipif(get_device_compute_capability() < (8, 0), reason="CP tests require sm80+.")
-=======
-@pytest.mark.skipif(not _is_flash_attention_2_available(), reason="Flash-attn 2.0+ is required.")
-@pytest.mark.skipif(IS_HIP_EXTENSION or get_device_compute_capability() < (8, 0), reason="CP tests require sm80+.")
->>>>>>> c1fe0a8e
+@pytest.mark.skipif(not IS_HIP_EXTENSION and get_device_compute_capability() < (8, 0), reason="CP tests require sm80+.")
 @pytest.mark.parametrize("dtype", ["bf16", "fp16"])
 @pytest.mark.parametrize("model", model_configs_flash_attn.keys())
 @pytest.mark.parametrize("qkv_format", ["bshd", "sbhd", "thd"])
@@ -55,7 +50,7 @@
         check=True,
     )
 
-#TODO: release GQA tests once CK/AOTriton support GQA/MQA
+#TODO: release bias tests once CK/AOTriton support bias
 if IS_HIP_EXTENSION:
     model_configs_fused_attn = {
         #   test:             b,  h, hg,   d,    sq,   skv,   p,      mask,      bias
@@ -78,7 +73,7 @@
     }
 
 
-@pytest.mark.skipif(not IS_HIP_EXTENSION and get_cudnn_version() < (8, 9, 7), reason="cuDNN 8.9.7+ is required for NVTE.")
+@pytest.mark.skipif(get_cudnn_version() < (8, 9, 7), reason="cuDNN 8.9.7+ is required.")
 @pytest.mark.skipif(not IS_HIP_EXTENSION and get_device_compute_capability() < (8, 0), reason="CP tests require sm80+.")
 @pytest.mark.parametrize("dtype", ["bf16", "fp16"])
 @pytest.mark.parametrize("model", model_configs_fused_attn.keys())
