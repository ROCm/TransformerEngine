--- conflicted
+++ resolved
@@ -7,23 +7,16 @@
 import os
 import pytest
 import subprocess
-<<<<<<< HEAD
 from torch.utils.cpp_extension import IS_HIP_EXTENSION
-from test_fused_attn import (
-    ModelConfig,
-    _is_flash_attention_2_available,
-=======
 from test_fused_attn import ModelConfig
 from transformer_engine.pytorch.attention import (
     _flash_attn_2_plus,
     _flash_attn_2_3_plus,
->>>>>>> ba36f90d
 )
-if not IS_HIP_EXTENSION:
-    from transformer_engine.pytorch.utils import (
-        get_device_compute_capability,
-        get_cudnn_version,
-    )
+from transformer_engine.pytorch.utils import (
+    get_device_compute_capability,
+    get_cudnn_version,
+)
 
 model_configs_flash_attn = {
     #   test:             b,  h, hg,   d,   sq,  skv,   p,      mask,      bias
@@ -44,15 +37,9 @@
     return args
 
 
-<<<<<<< HEAD
-@pytest.mark.skipif(not _is_flash_attention_2_available(), reason="Flash-attn 2.0+ is required.")
-@pytest.mark.skipif(IS_HIP_EXTENSION or get_device_compute_capability() < (8, 0), reason="CP tests require sm80+.")
-@pytest.mark.parametrize("dtype", ['bf16', 'fp16'])
-=======
 @pytest.mark.skipif(not _flash_attn_2_plus, reason="Flash-attn 2.0+ is required.")
 @pytest.mark.skipif(get_device_compute_capability() < (8, 0), reason="CP tests require sm80+.")
 @pytest.mark.parametrize("dtype", ["bf16", "fp16"])
->>>>>>> ba36f90d
 @pytest.mark.parametrize("model", model_configs_flash_attn.keys())
 @pytest.mark.parametrize("qkv_format", ["bshd", "sbhd", "thd"])
 def test_cp_with_flash_attention(dtype, model, qkv_format):
