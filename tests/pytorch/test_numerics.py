# This file was modified for portability to AMDGPU
# Copyright (c) 2022-2024, Advanced Micro Devices, Inc. All rights reserved.
# Copyright (c) 2022-2024, NVIDIA CORPORATION & AFFILIATES. All rights reserved.
#
# See LICENSE for license information.

import math
import os
from typing import Dict, List, Optional
import pytest
import copy

import torch
import torch.nn as nn
from torch.nn import Parameter
from torch.utils.cpp_extension import IS_HIP_EXTENSION

from transformer_engine.pytorch.fp8 import fp8_autocast, FP8GlobalStateManager, fp8_model_init
from transformer_engine.pytorch.utils import (
    init_method_normal,
    scaled_init_method_normal,
    attention_mask_func,
    is_bf16_compatible,
)
if IS_HIP_EXTENSION:
    from transformer_engine.pytorch.utils import is_mi200

from transformer_engine.pytorch import (
    DotProductAttention, LayerNormLinear, LayerNormMLP, Linear,
    MultiheadAttention, RMSNorm, TransformerLayer, LayerNorm, InferenceParams
)
from transformer_engine.pytorch.distributed import checkpoint as te_checkpoint


# Only run FP8 tests on H100.
fp8_available, reason_for_no_fp8 = FP8GlobalStateManager.is_fp8_available()


seed = 1234
torch.manual_seed(seed)
torch.cuda.manual_seed(seed)
# Record initial RNG state from script run.
_cpu_rng_state = torch.get_rng_state()
_cuda_rng_state = torch.cuda.get_rng_state()


class ModelConfig:
    def __init__(self, hidden_size, eps, num_attention_heads, embed, num_layers, seq_len):
        self.hidden_size = hidden_size
        self.eps = eps
        self.num_attention_heads = num_attention_heads
        self.embed = embed
        self.num_layers = num_layers
        self.seq_len = seq_len


model_configs = {
    "126m": ModelConfig(768, 1e-5, 12, 64, 12, 2048),
}

model_configs_inference = {
    # hidden_size, eps, num_attention_heads, embed, num_layers, seq_len
    "126m": ModelConfig(768, 1e-5, 12, 64, 12, 16),
}
backends_inference = ["FlashAttention", "UnfusedAttention"]
module_inference = ["TransformerLayer", "MultiheadAttention"]
input_formats_inference = ["sbhd", "bshd"]

param_types = [torch.float32, torch.float16]
if is_bf16_compatible():  # bf16 requires sm_80 or higher
    param_types.append(torch.bfloat16)

batch_sizes = [1, 2]

all_boolean = [True, False]

all_activations = ["gelu", "relu", "reglu", "geglu", "swiglu", "qgelu", "srelu"]

all_normalizations = ["LayerNorm", "RMSNorm"]

mask_types = ["causal", "no_mask"]


def get_causal_attn_mask(sq: int) -> torch.Tensor:
    return torch.triu(torch.ones(sq, sq, device="cuda"), diagonal=1).bool()


def dtype_tols(dtype: torch.dtype) -> Dict[str, float]:
    """Estimated numerical error for a datatype

    Based on tolerances for torch.testing.assert_close.

    """
    if dtype == torch.float32:
        return dict(rtol=1.3e-6, atol=1e-5)
    if dtype == torch.float16:
        return dict(rtol=1e-3, atol=1e-5)
    if dtype == torch.bfloat16:
        return dict(rtol=1.6e-2, atol=1e-5)
    raise ValueError(f"Unsuppored dtype ({dtype})")


def assert_allclose(
    l1: List[torch.Tensor],
    l2: List[torch.Tensor],
    atol: float,
) -> bool:
    """Ensures two lists are equal."""
    assert len(l1) == len(l2), "Unequal number of outputs."
    for i, (t1, t2) in enumerate(zip(l1, l2)):
        result = torch.allclose(t1, t2, atol=atol)
        if not result:
            diff = torch.abs(t1 - t2).flatten()
            m = torch.argmax(diff)
            msg = (f"Outputs not close enough in tensor at idx={i}. "
                   f"Location of the maximum difference: {m.item()} "
                   f"with {t1.flatten()[m].item()} vs {t2.flatten()[m].item()} "
                   f"(diff {diff[m].item()})."
            )
            raise AssertionError(msg)


def reset_rng_states() -> None:
    """revert back to initial RNG state."""
    torch.set_rng_state(_cpu_rng_state)
    torch.cuda.set_rng_state(_cuda_rng_state)


@pytest.fixture(autouse=True)
def reset_global_fp8_state():
    yield
    FP8GlobalStateManager.reset()


class TorchScaledMaskedSoftmax(nn.Module):
    def __init__(self) -> None:
        super().__init__()

    def forward(
        self, inp: torch.Tensor, mask: torch.Tensor, scale: Optional[float] = None
    ) -> torch.Tensor:
        dtype = inp.dtype
        inp = inp.float()

        if scale is not None:
            inp = inp * scale
        mask_output = attention_mask_func(inp, mask) if mask is not None else inp

        probs = torch.nn.Softmax(dim=-1)(mask_output)
        probs = probs.to(dtype)
        return probs

class TorchDotProductAttention(torch.nn.Module):
    def __init__(
        self,
        kv_channels: int,
        attention_dropout: float = 0.0,
    ) -> None:
        super().__init__()

        self.norm_factor = math.sqrt(kv_channels)
        self.scale_mask_softmax = TorchScaledMaskedSoftmax()
        self.attention_dropout = torch.nn.Dropout(attention_dropout)

    def forward(
        self,
        query_layer: torch.Tensor,
        key_layer: torch.Tensor,
        value_layer: torch.Tensor,
        attention_mask: Optional[torch.Tensor] = None,
    ) -> torch.Tensor:
        batch_size, seqlen = query_layer.shape[1], query_layer.shape[0]

        # [b, np, sq, sk]
        output_size = (
            query_layer.size(1),
            query_layer.size(2),
            query_layer.size(0),
            key_layer.size(0),
        )

        # [sq, b, np, hn] -> [sq, b * np, hn]
        query_layer = query_layer.reshape(
            output_size[2], output_size[0] * output_size[1], -1
        )
        # [sk, b, np, hn] -> [sk, b * np, hn]
        key_layer = key_layer.reshape(output_size[3], output_size[0] * output_size[1], -1)

        # preallocting result tensor: [b * np, sq, sk]
        matmul_result = torch.empty(
            output_size[0] * output_size[1],
            output_size[2],
            output_size[3],
            dtype=query_layer.dtype,
            device=torch.cuda.current_device(),
        )

        # Raw attention scores. [b * np, sq, sk]
        matmul_result = torch.baddbmm(
            matmul_result,
            query_layer.transpose(0, 1),  # [b * np, sq, hn]
            key_layer.transpose(0, 1).transpose(1, 2),  # [b * np, hn, sk]
            beta=0.0,
            alpha=(1.0 / self.norm_factor),
        )

        # change view to [b, np, sq, sk]
        attention_scores = matmul_result.view(*output_size)

        # attention scores and attention mask [b, np, sq, sk]
        attention_probs = self.scale_mask_softmax(attention_scores, attention_mask)
        attention_probs = self.attention_dropout(attention_probs)

        # value_layer -> context layer.
        # [sk, b, np, hn] --> [b, np, sq, hn]
        output_size = (
            value_layer.size(1),
            value_layer.size(2),
            query_layer.size(0),
            value_layer.size(3),
        )

        # change view [sk, b * np, hn]
        value_layer = value_layer.reshape(
            value_layer.size(0), output_size[0] * output_size[1], -1
        )

        # change view [b * np, sq, sk]
        attention_probs = attention_probs.view(
            output_size[0] * output_size[1], output_size[2], -1
        )

        # matmul: [b * np, sq, hn]
        context_layer = torch.bmm(attention_probs, value_layer.transpose(0, 1))

        # change view [b, np, sq, hn]
        context_layer = context_layer.view(*output_size)

        # [b, np, sq, hn] --> [sq, b, np, hn]
        context_layer = context_layer.permute(2, 0, 1, 3).contiguous()

        # [sq, b, np, hn] --> [sq, b, hp]
        context_layer = context_layer.view(seqlen, batch_size, -1)

        return context_layer


class TorchLayerNorm(nn.Module):
    def __init__(self, in_features: int,
                 eps: float,
                 zero_centered_gamma: bool):
        super().__init__()
        self.eps = eps
        self.in_features = in_features
        self.zero_centered_gamma = zero_centered_gamma

        initial_value = torch.ones(in_features) if zero_centered_gamma else torch.zeros(in_features)
        self.weight = nn.Parameter(initial_value)
        self.bias = nn.Parameter(torch.zeros(in_features))
        self.register_parameter("weight", self.weight)
        self.register_parameter("bias", self.bias)

    def forward(self, x: torch.Tensor) -> torch.Tensor:
        w = self.weight if not self.zero_centered_gamma else 1 + self.weight
        w = w.to(torch.float32)
        b = self.bias.to(torch.float32)
        inp = x.to(torch.float32)
        out = torch.nn.functional.layer_norm(inp, (self.in_features,), weight=w,
                                             bias=b, eps=self.eps)
        return out.to(x.dtype)

# Adapted from https://github.com/bzhangGo/rmsnorm/blob/c6691f20ec0af4128c8159c903071f7575404295/rmsnorm_torch.py
class TorchRMSNorm(nn.Module):
    def __init__(self, in_features, zero_centered_gamma, eps=1e-5):
        super().__init__()

        self.eps = eps
        self.in_features = in_features
        self.zero_centered_gamma = zero_centered_gamma

        initial_value = torch.ones(in_features) if zero_centered_gamma else torch.zeros(in_features)
        self.weight = nn.Parameter(initial_value)
        self.register_parameter("weight", self.weight)

    def forward(self, x):
        norm_x2 = torch.sum(x.float()**2, dim=-1, keepdim=True)
        d_x = self.in_features

        rms_x2 = norm_x2 / d_x + self.eps
        r_rms_x = rms_x2 ** (-1. / 2)
        x_normed = x * r_rms_x

        w = self.weight.float()
        if self.zero_centered_gamma:
            w = 1 + w
        return (w * x_normed).to(x.dtype)


class TorchLayerNormLinear(nn.Module):
    def __init__(self, in_features: int, out_features: int,
                 eps: float, bias: bool = True,
                 normalization: str = "LayerNorm",
                 zero_centered_gamma: bool = False):
        super().__init__()
        if normalization == "LayerNorm":
            self.layernorm = TorchLayerNorm(in_features, eps=eps,
                                            zero_centered_gamma=zero_centered_gamma)
        elif normalization == "RMSNorm":
            self.layernorm = TorchRMSNorm(in_features, eps=eps,
                                          zero_centered_gamma=zero_centered_gamma)
        else:
            raise RuntimeError("Unsupported normalization")

        self.linear = nn.Linear(in_features, out_features)

    def forward(self, x: torch.Tensor) -> torch.Tensor:
        return self.linear(self.layernorm(x))


class TorchMHA(nn.Module):
    def __init__(self, hidden_size: int, num_attention_heads: int):
        super().__init__()
        self.mhsa = nn.MultiheadAttention(
            embed_dim=hidden_size,
            num_heads=num_attention_heads,
            dropout=0.1,
            bias=True,
            batch_first=False,
        )

    def forward(self, x, attention_mask=None):
        output = self.mhsa(x, x, x, attn_mask=attention_mask, need_weights=False)
        if isinstance(output, tuple):
            output = output[0]
        return output

class TorchQuickGELU(nn.Module):
    def forward(self, input: torch.Tensor) -> torch.Tensor:
        return input * torch.sigmoid(1.702 * input)

class TorchSquaredRELU(nn.Module):
    def forward(self, input: torch.Tensor) -> torch.Tensor:
        return (input > 0) * input * input

_supported_act = {'geglu'  : nn.GELU(approximate="tanh"),
                  'gelu'  : nn.GELU(approximate="tanh"),
                  'reglu'  : nn.ReLU(),
                  'relu'  : nn.ReLU(),
                  'swiglu' : nn.SiLU(),
                  'qgelu'  : TorchQuickGELU(),
                  'srelu'  : TorchSquaredRELU()}


class TorchGLU(nn.Module):
    def __init__(self, activation: str):
        super().__init__()
        self.act = _supported_act[activation]

    def forward(self, x):
        shape = x.size(-1)
        a = x[..., :shape // 2]
        b = x[..., (shape // 2):]
        a = self.act(a)
        return a * b


class TorchLayerNormMLP(nn.Module):
    def __init__(self, hidden_size: int, ffn_hidden_size: int,
                 eps: float = 1e-5, activation = 'gelu',
                 normalization: str = "LayerNorm"):
        super().__init__()
        if normalization == "LayerNorm":
            self.ln = TorchLayerNorm(hidden_size, eps=eps,
                                     zero_centered_gamma=False)
        elif normalization == "RMSNorm":
            self.ln = TorchRMSNorm(hidden_size, eps=eps,
                                   zero_centered_gamma=False)
        else:
            raise RuntimeError("Unsupported normalization")
        if 'glu' in activation:
            fc1_output_features = 2 * ffn_hidden_size
            self.gelu = TorchGLU(activation)
        else:
            fc1_output_features = ffn_hidden_size
            self.gelu = _supported_act[activation]

        self.fc1 = nn.Linear(hidden_size, fc1_output_features)
        self.fc2 = nn.Linear(ffn_hidden_size, hidden_size)

    def forward(self, x):
        return self.fc2(self.gelu(self.fc1(self.ln(x))))


class TorchGPT(nn.Module):
    def __init__(self, hidden_size: int, eps: float, num_attention_heads: int, parallel_attention_mlp: bool):
        super().__init__()
        self.ln = nn.LayerNorm(hidden_size, eps=eps)
        self.causal_attn = TorchMHA(hidden_size, num_attention_heads)
        self.ln_mlp = TorchLayerNormMLP(hidden_size, 4 * hidden_size, eps)
        self.parallel_attention_mlp = parallel_attention_mlp

    def forward(
        self,
        x: torch.Tensor,
        attention_mask: Optional[torch.Tensor] = None,
    ) -> torch.Tensor:
        a = self.ln(x)
        b = self.causal_attn(a, attention_mask)
        if self.parallel_attention_mlp:
            n = self.ln_mlp(x)
            x = x + nn.functional.dropout(b + n, p=0.1, training=self.training)
        else:
            x = x + nn.functional.dropout(b, p=0.1, training=self.training)
            n = self.ln_mlp(x)
            x = x + nn.functional.dropout(n, p=0.1, training=self.training)
        return x



def _test_e2e_selective_recompute(bs, dtype, config, fp8, fp8_model_params=False, recompute=False):
    reset_rng_states()
    FP8GlobalStateManager.reset()

    sigma = 0.023
    init_method = init_method_normal(sigma)
    output_layer_init_method = scaled_init_method_normal(sigma, config.num_layers)

    with fp8_model_init(enabled=fp8 and fp8_model_params):
        block = (
            TransformerLayer(
                config.hidden_size,
                4 * config.hidden_size,
                config.num_attention_heads,
                layernorm_epsilon=config.eps,
                init_method=init_method,
                output_layer_init_method=output_layer_init_method,
                hidden_dropout=0.1,
                attention_dropout=0.1,
                kv_channels=config.embed,
                apply_residual_connection_post_layernorm=False,
                output_layernorm=False,
                params_dtype=dtype,
                fuse_qkv_params=True,
                device="cuda",
            )
        )

    te_inp_hidden_states = torch.randn(
        (config.seq_len, bs, config.hidden_size),
        dtype=dtype,
        device="cuda",
        requires_grad=True,
    )
    te_inp_hidden_states.retain_grad()
    te_inp_attn_mask = get_causal_attn_mask(config.seq_len)

    with fp8_autocast(enabled=fp8):
        te_out = block(
            te_inp_hidden_states,
            attention_mask=te_inp_attn_mask,
            checkpoint_core_attention=recompute,
        )
    loss = te_out.sum()
    loss.backward()
    torch.cuda.synchronize()

    outputs = [te_out, te_inp_hidden_states.grad]
    for p in block.parameters():
        if p.requires_grad:
            outputs.append(p.grad)
    return outputs


@pytest.mark.parametrize("dtype", param_types)
@pytest.mark.parametrize("bs", batch_sizes)
@pytest.mark.parametrize("model", model_configs.keys())
@pytest.mark.parametrize("fp8", all_boolean)
@pytest.mark.parametrize("fp8_model_params", all_boolean)
def test_gpt_selective_activation_recompute(dtype, bs, model, fp8, fp8_model_params):
    if fp8 and not fp8_available:
        pytest.skip(reason_for_no_fp8)

    config = model_configs[model]

    outputs = _test_e2e_selective_recompute(bs, dtype, config, fp8, fp8_model_params, recompute=False)
    outputs_recompute = _test_e2e_selective_recompute(bs, dtype, config, fp8, fp8_model_params, recompute=True)
<<<<<<< HEAD
    if IS_HIP_EXTENSION:
        use_fused_attn = int(os.getenv("NVTE_FUSED_ATTN", "1"))
        use_fused_attn_ck = int(os.getenv("NVTE_FUSED_ATTN_CK", "1"))
        # TODO: wait for the ck branch supporting determinism
        if use_fused_attn and (not use_fused_attn_ck):
            # AOTriton backend and non-fused attn are deterministic
            assert_all_equal(outputs, outputs_recompute)
        else:
            tols = dict(atol=5e-2, rtol=5e-2)
            torch.testing.assert_close(outputs, outputs_recompute, **tols)
    else:
        assert_all_equal(outputs, outputs_recompute)
=======

    # Check that results match
    tols = dtype_tols(dtype)
    if dtype in (torch.float16, torch.bfloat16):
        tols["atol"] = 1e-4
    if fp8 or fp8_model_params:
        tols.update(dict(rtol=0.125, atol=0.0675))
    for i, (ref, test) in enumerate(zip(outputs, outputs_recompute)):
        torch.testing.assert_close(
            test,
            ref,
            msg=f"Mismatch in tensor {i}",
            **tols,
        )
>>>>>>> 905d94f4


def _test_e2e_full_recompute(
    bs, dtype, config, fp8,
    fp8_model_params=False,
    recompute=False,
    use_reentrant=True
):
    reset_rng_states()
    FP8GlobalStateManager.reset()

    sigma = 0.023
    init_method = init_method_normal(sigma)
    output_layer_init_method = scaled_init_method_normal(sigma, config.num_layers)

    with fp8_model_init(enabled=fp8 and fp8_model_params):
        block = TransformerLayer(
            config.hidden_size,
            4 * config.hidden_size,
            config.num_attention_heads,
            layernorm_epsilon=config.eps,
            init_method=init_method,
            output_layer_init_method=output_layer_init_method,
            hidden_dropout=0.1,
            attention_dropout=0.1,
            kv_channels=config.embed,
            apply_residual_connection_post_layernorm=False,
            output_layernorm=False,
            params_dtype=dtype,
            fuse_qkv_params=True,
            device="cuda",
        )

    te_inp_hidden_states = torch.randn(
        (config.seq_len, bs, config.hidden_size),
        dtype=dtype,
        device="cuda",
        requires_grad=use_reentrant,
    )
    if use_reentrant:
        te_inp_hidden_states.retain_grad()
    te_inp_attn_mask = get_causal_attn_mask(config.seq_len)

    with fp8_autocast(enabled=fp8):
        if recompute:
            te_out = te_checkpoint(
                block,
                te_inp_hidden_states,
                attention_mask=te_inp_attn_mask,
                checkpoint_core_attention=False,
                distribute_saved_activations=False,
                tp_group=None,
                use_reentrant=use_reentrant,
            )
        else:
            te_out = block(
                te_inp_hidden_states,
                attention_mask=te_inp_attn_mask,
                checkpoint_core_attention=False,
            )
    loss = te_out.sum()
    loss.backward()
    torch.cuda.synchronize()

    outputs = [te_out]
    names = ["output"]
    if use_reentrant:
        outputs.append(te_inp_hidden_states.grad)
        names.append("input")
    for name, p in block.named_parameters():
        if p.requires_grad:
            outputs.append(p.grad)
            names.append(name)

    return outputs, names


@pytest.mark.parametrize("dtype", param_types)
@pytest.mark.parametrize("bs", batch_sizes)
@pytest.mark.parametrize("model", model_configs.keys())
@pytest.mark.parametrize("fp8", all_boolean)
@pytest.mark.parametrize("fp8_model_params", all_boolean)
@pytest.mark.parametrize("use_reentrant", all_boolean)
def test_gpt_full_activation_recompute(dtype, bs, model, fp8, fp8_model_params, use_reentrant):
    if fp8 and not fp8_available:
        pytest.skip(reason_for_no_fp8)

    config = model_configs[model]

<<<<<<< HEAD
    outputs = _test_e2e_full_recompute(bs, dtype, config, fp8, fp8_model_params, recompute=False)
    outputs_recompute = _test_e2e_full_recompute(bs, dtype, config, fp8, fp8_model_params, recompute=True)
    if IS_HIP_EXTENSION:
        if dtype==torch.float16 and is_mi200():
            # mi200 denorm issue
            assert_allclose(outputs, outputs_recompute, 1e-2)
        else:
            # TODO: wait for the ck branch supporting determinism
            use_fused_attn = int(os.getenv("NVTE_FUSED_ATTN", "1"))
            use_fused_attn_ck = int(os.getenv("NVTE_FUSED_ATTN_CK", "1"))
            if use_fused_attn and (not use_fused_attn_ck):
                # AOTriton backend and non-fused attn are deterministic
                assert_all_equal(outputs, outputs_recompute)
            else:
                tols = dict(atol=5e-2, rtol=5e-2)
                torch.testing.assert_close(outputs, outputs_recompute, **tols)
    else:
        assert_all_equal(outputs, outputs_recompute)
=======
    if not use_reentrant:
        # Non-reentrant checkpoint becomes non-deterministic with bias+GELU fusion
        os.environ["NVTE_BIAS_GELU_NVFUSION"] = "0"

    outputs, names = _test_e2e_full_recompute(bs, dtype, config, fp8, fp8_model_params,
                                              recompute=False, use_reentrant=use_reentrant)
    outputs_recompute, _ = _test_e2e_full_recompute(bs, dtype, config, fp8, fp8_model_params,
                                                    recompute=True, use_reentrant=use_reentrant)

    if not use_reentrant:
        # Reset bias+GELU fusion flag to avoid contaminating other tests
        del os.environ["NVTE_BIAS_GELU_NVFUSION"]

    # Check that results match
    tols = dtype_tols(dtype)
    if dtype in (torch.float16, torch.bfloat16):
        tols["atol"] = 1e-3
    if fp8 or fp8_model_params:
        tols.update(dict(rtol=0.125, atol=0.0675))
    for i, (ref, test) in enumerate(zip(outputs, outputs_recompute)):
        torch.testing.assert_close(
            test,
            ref,
            msg=f"Mismatch in tensor {i}",
            **tols,
        )

>>>>>>> 905d94f4

def _test_e2e_checkpointing_get_model(config, dtype):
    sigma = 0.023
    init_method = init_method_normal(sigma)
    output_layer_init_method = scaled_init_method_normal(sigma, config.num_layers)

    return TransformerLayer(
        config.hidden_size,
        4 * config.hidden_size,
        config.num_attention_heads,
        layernorm_epsilon=config.eps,
        init_method=init_method,
        output_layer_init_method=output_layer_init_method,
        hidden_dropout=0.1,
        attention_dropout=0.1,
        kv_channels=config.embed,
        apply_residual_connection_post_layernorm=False,
        output_layernorm=False,
        params_dtype=dtype,
        device="cuda",
    )


def _test_e2e_checkpointing(bs, dtype, config, checkpoint=False, steps=10, path="checkpoint.pt"):
    reset_rng_states()

    te_inp_hidden_states = torch.randn(
        (config.seq_len, bs, config.hidden_size),
        dtype=dtype,
        device="cuda",
        requires_grad=True,
    )
    te_inp_hidden_states.retain_grad()

    block = _test_e2e_checkpointing_get_model(config, dtype)

    for _ in range(steps // 2):
        te_out = block(
            te_inp_hidden_states,
            None,
        )
        loss = te_out.sum()
        loss.backward()

    if checkpoint:
        # This process is necessary so that we can start afresh with
        # a new model while erasing all internal state to ensure that
        # loading from a checkpoint gives bitwise identical results.
        # Since gradients are being accumulated, it is important to
        # restore them post loading the checkpoint.
        torch.save(block.state_dict(), path)

        param_grads = []
        for p in block.parameters():
            if p.requires_grad:
                param_grads.append(p.grad.clone())

        global _cpu_rng_state, _cuda_rng_state
        _cpu_rng_state = torch.get_rng_state()
        _cuda_rng_state = torch.cuda.get_rng_state()

        del block
        block = _test_e2e_checkpointing_get_model(config, dtype)
        block.load_state_dict(torch.load(path))
        reset_rng_states()

        for p in block.parameters():
            if p.requires_grad:
                p.grad = param_grads.pop(0)

        assert not param_grads, "Oops!"

    for _ in range(steps // 2):
        te_out = block(
            te_inp_hidden_states,
            None,
        )
        loss = te_out.sum()
        loss.backward()

    torch.cuda.synchronize()

    if os.path.exists(path):
        os.remove(path)

    outputs = [te_out, te_inp_hidden_states.grad]
    for p in block.parameters():
        if p.requires_grad:
            outputs.append(p.grad)
    return outputs


@pytest.mark.parametrize("dtype", param_types)
@pytest.mark.parametrize("bs", batch_sizes)
@pytest.mark.parametrize("model", model_configs.keys())
def test_gpt_checkpointing(dtype, bs, model):
    config = model_configs[model]
    outputs = _test_e2e_checkpointing(bs, dtype, config, checkpoint=False)
    outputs_checkpoint = _test_e2e_checkpointing(bs, dtype, config, checkpoint=True)
<<<<<<< HEAD
    if IS_HIP_EXTENSION: 
        use_hipblaslt = (os.getenv("NVTE_USE_HIPBLASLT") is not None)
        use_fused_attn = int(os.getenv("NVTE_FUSED_ATTN", "1"))
        use_fused_attn_ck = int(os.getenv("NVTE_FUSED_ATTN_CK", "1"))
        # ck fused_attn non-determinism requires higher tolerance
        if use_fused_attn and use_fused_attn_ck:
            # TODO: wait for the ck branch supporting determinism
            tols = dict(atol=5e-2, rtol=5e-2)
            torch.testing.assert_close(outputs, outputs_checkpoint, **tols)
        elif not use_hipblaslt: 
            # Relax to all close for rocm. We don't have bit-to-bit reproducibility
            # when running rocblas path mainly due to the usage of atomics
            # Need to check whether hipBlasLt path has reproducibility
            assert_allclose(outputs, outputs_checkpoint, 5e-5)
        else:
            # should be perfect match with hipblaslt and non-ck attention
            assert_all_equal(outputs, outputs_checkpoint)
    else: 
        assert_all_equal(outputs, outputs_checkpoint)
=======

    # Check that results match
    tols = dtype_tols(dtype)
    if dtype in (torch.float16, torch.bfloat16):
        tols.update(dict(rtol=2e-2, atol=2e-3))
    for i, (ref, test) in enumerate(zip(outputs, outputs_checkpoint)):
        torch.testing.assert_close(
            test,
            ref,
            msg=f"Mismatch in tensor {i}",
            **tols,
        )
>>>>>>> 905d94f4


def _test_e2e_gpt_accuracy(block, bs, dtype, config):
    reset_rng_states()

    inp_hidden_states = torch.randn(
        (config.seq_len, bs, config.hidden_size),
        dtype=dtype,
        device="cuda",
        requires_grad=True,
    )
    inp_hidden_states.retain_grad()
    inp_attn_mask = get_causal_attn_mask(config.seq_len)

    out = block(inp_hidden_states, attention_mask=inp_attn_mask)
    loss = out.sum()
    loss.backward()

    torch.cuda.synchronize()
    outputs = [out, inp_hidden_states.grad]
    for p in block.parameters():
        if p.requires_grad:
            outputs.append(p.grad)
    return outputs


@pytest.mark.parametrize("dtype", param_types)
@pytest.mark.parametrize("bs", batch_sizes)
@pytest.mark.parametrize("model", model_configs.keys())
@pytest.mark.parametrize("parallel_attention_mlp", all_boolean)
def test_gpt_accuracy(dtype, bs, model, parallel_attention_mlp):
    config = model_configs[model]

    te_gpt = (
        TransformerLayer(
            hidden_size=config.hidden_size,
            ffn_hidden_size=4 * config.hidden_size,
            num_attention_heads=config.num_attention_heads,
            layernorm_epsilon=config.eps,
            attention_dropout=0.1,
            hidden_dropout=0.1,
            params_dtype=dtype,
            fuse_qkv_params=True,
            qkv_weight_interleaved=False,
            parallel_attention_mlp=parallel_attention_mlp,
            device="cuda",
        )
        .eval()
    )

    torch_gpt = (
        TorchGPT(
            config.hidden_size,
            config.eps,
            config.num_attention_heads,
            parallel_attention_mlp=parallel_attention_mlp,
        )
        .to(dtype=dtype)
        .cuda()
        .eval()
    )

    # Share params
    with torch.no_grad():
        torch_gpt.ln.weight = Parameter(
            te_gpt.self_attention.layernorm_qkv.layer_norm_weight.clone()
        )
        torch_gpt.ln.bias = Parameter(te_gpt.self_attention.layernorm_qkv.layer_norm_bias.clone())
        torch_gpt.causal_attn.mhsa.in_proj_weight = Parameter(
            te_gpt.self_attention.layernorm_qkv.weight.clone()
        )
        torch_gpt.causal_attn.mhsa.in_proj_bias = Parameter(
            te_gpt.self_attention.layernorm_qkv.bias.clone()
        )
        torch_gpt.causal_attn.mhsa.out_proj.weight = Parameter(
            te_gpt.self_attention.proj.weight.clone()
        )
        torch_gpt.causal_attn.mhsa.out_proj.bias = Parameter(
            te_gpt.self_attention.proj.bias.clone()
        )
        torch_gpt.ln_mlp.ln.weight = Parameter(te_gpt.layernorm_mlp.layer_norm_weight.clone())
        torch_gpt.ln_mlp.ln.bias = Parameter(te_gpt.layernorm_mlp.layer_norm_bias.clone())
        torch_gpt.ln_mlp.fc1.weight = Parameter(te_gpt.layernorm_mlp.fc1_weight.clone())
        torch_gpt.ln_mlp.fc1.bias = Parameter(te_gpt.layernorm_mlp.fc1_bias.clone())
        torch_gpt.ln_mlp.fc2.weight = Parameter(te_gpt.layernorm_mlp.fc2_weight.clone())
        torch_gpt.ln_mlp.fc2.bias = Parameter(te_gpt.layernorm_mlp.fc2_bias.clone())

    te_outputs = _test_e2e_gpt_accuracy(te_gpt, bs, dtype, config)
    torch_outputs = _test_e2e_gpt_accuracy(torch_gpt, bs, dtype, config)

    # Check output.
    if dtype == torch.float32:
        assert_allclose(te_outputs[0], torch_outputs[0], 5e-3)
    else:
        assert_allclose(te_outputs[0], torch_outputs[0], 5e-2)


def _test_mha_accuracy(block, bs, dtype, config, mask_type, te=True):
    reset_rng_states()

    inp_hidden_states = torch.randn(
        (config.seq_len, bs, config.hidden_size),
        dtype=dtype,
        device="cuda",
        requires_grad=True,
    )
    inp_hidden_states.retain_grad()
    inp_attn_mask = get_causal_attn_mask(config.seq_len) if mask_type == "causal" else None

    forward_kwargs = {}
    if te:
        forward_kwargs["attn_mask_type"] = mask_type
    forward_kwargs["attention_mask"] = inp_attn_mask

    out = block(inp_hidden_states, **forward_kwargs)
    loss = out.sum()
    loss.backward()

    torch.cuda.synchronize()
    outputs = [out, inp_hidden_states.grad]
    for p in block.parameters():
        if p.requires_grad:
            outputs.append(p.grad)
    return outputs


@pytest.mark.parametrize("dtype", param_types)
@pytest.mark.parametrize("bs", batch_sizes)
@pytest.mark.parametrize("model", model_configs.keys())
@pytest.mark.parametrize("mask_type", mask_types)
def test_mha_accuracy(dtype, bs, model, mask_type):
    config = model_configs[model]

    te_mha = (
        MultiheadAttention(
            config.hidden_size,
            config.num_attention_heads,
            fuse_qkv_params=True,
            params_dtype=dtype,
            qkv_weight_interleaved=False,
            input_layernorm=False,
            device="cuda",
        )
        .eval()
    )

    torch_mha = (
        TorchMHA(
            config.hidden_size,
            config.num_attention_heads,
        )
        .to(dtype=dtype)
        .cuda()
        .eval()
    )

    # Share params
    with torch.no_grad():
        torch_mha.mhsa.in_proj_weight = Parameter(te_mha.qkv.weight.clone())
        torch_mha.mhsa.in_proj_bias = Parameter(te_mha.qkv.bias.clone())
        torch_mha.mhsa.out_proj.weight = Parameter(te_mha.proj.weight.clone())
        torch_mha.mhsa.out_proj.bias = Parameter(te_mha.proj.bias.clone())

    te_outputs = _test_mha_accuracy(te_mha, bs, dtype, config, mask_type, te=True)
    torch_outputs = _test_mha_accuracy(torch_mha, bs, dtype, config, mask_type, te=False)

    # Check output.
    if dtype == torch.float32:
        assert_allclose(te_outputs[0], torch_outputs[0], 5e-3)
    else:
        assert_allclose(te_outputs[0], torch_outputs[0], 5e-2)


def _test_granular_accuracy(block, bs, dtype, config):
    reset_rng_states()

    inp_hidden_states = torch.randn(
        (config.seq_len, bs, config.hidden_size),
        dtype=dtype,
        device="cuda",
        requires_grad=True,
    )
    inp_hidden_states.retain_grad()

    out = block(inp_hidden_states)
    loss = out.sum()
    loss.backward()

    torch.cuda.synchronize()
    outputs = [out, inp_hidden_states.grad]
    for p in block.parameters():
        if p.requires_grad:
            outputs.append(p.grad)
    return outputs


def _test_dpa_accuracy(block, bs, dtype, config):
    reset_rng_states()

    mask = torch.triu(torch.ones(config.seq_len, config.seq_len, dtype=torch.bool, device="cuda"), diagonal=1)
    query, key, value = [
        torch.randn(
            (config.seq_len, bs, config.num_attention_heads, config.embed),
            dtype=dtype,
            device="cuda",
            requires_grad=True,
        )
        for _ in range(3)
    ]

    query.retain_grad()
    key.retain_grad()
    value.retain_grad()

    out = block(query, key, value, attention_mask=mask)
    loss = out.sum()
    loss.backward()

    torch.cuda.synchronize()

    return [out, query.grad, key.grad, value.grad]


@pytest.mark.parametrize("dtype", param_types)
@pytest.mark.parametrize("bs", batch_sizes)
@pytest.mark.parametrize("model", model_configs.keys())
def test_dpa_accuracy(dtype, bs, model):
    config = model_configs[model]

    te_dpa = (
        DotProductAttention(
            config.num_attention_heads,
            config.embed,
            attention_dropout=0.0, # disable dropout, FU uses rng differently
        )
        .to(dtype=dtype)
        .cuda()
    )

    torch_dpa = (
        TorchDotProductAttention(
            config.embed,
            0.0, # dropout
        )
        .to(dtype=dtype)
        .cuda()
    )

    te_outputs = _test_dpa_accuracy(te_dpa, bs, dtype, config)
    torch_outputs = _test_dpa_accuracy(torch_dpa, bs, dtype, config)

    # Check output.
    if dtype == torch.float32:
        assert_allclose(te_outputs[0], torch_outputs[0], 5e-3)
    else:
        assert_allclose(te_outputs[0], torch_outputs[0], 5e-2)


@pytest.mark.parametrize("dtype", param_types)
@pytest.mark.parametrize("bs", batch_sizes)
@pytest.mark.parametrize("model", model_configs.keys())
def test_linear_accuracy(dtype, bs, model):
    config = model_configs[model]

    te_linear = (
        Linear(
            config.hidden_size,
            4 * config.hidden_size,
            bias=True,
            params_dtype=dtype,
            device="cuda",
        )
        .eval()
    )

    torch_linear = (
        torch.nn.Linear(
            config.hidden_size,
            4 * config.hidden_size,
            bias=True,
            device="cuda",
            dtype=dtype,
        )
        .eval()
    )

    # Share params
    with torch.no_grad():
        torch_linear.weight = Parameter(te_linear.weight.clone())
        torch_linear.bias = Parameter(te_linear.bias.clone())

    te_outputs = _test_granular_accuracy(te_linear, bs, dtype, config)
    torch_outputs = _test_granular_accuracy(torch_linear, bs, dtype, config)

    # Check output.
    if dtype == torch.float32:
        assert_allclose(te_outputs[0], torch_outputs[0], 5e-3)
    else:
        assert_allclose(te_outputs[0], torch_outputs[0], 5e-2)


@pytest.mark.parametrize("dtype", param_types)
@pytest.mark.parametrize("bs", batch_sizes)
@pytest.mark.parametrize("model", model_configs.keys())
@pytest.mark.parametrize("eps", [1e-1, 1e-3, 1e-5, 1e-7])
@pytest.mark.parametrize("zero_centered_gamma", all_boolean)
def test_rmsnorm_accuracy(dtype, bs, model, eps, zero_centered_gamma):
    config = model_configs[model]

    te_rmsnorm = (
        RMSNorm(
            config.hidden_size,
            eps=eps,
            params_dtype=dtype,
            zero_centered_gamma=zero_centered_gamma,
            device="cuda",
        )
        .eval()
    )

    torch_rmsnorm = (
        TorchRMSNorm(
            config.hidden_size,
            eps=eps,
            zero_centered_gamma=zero_centered_gamma
        )
        .to(dtype=dtype)
        .cuda()
        .eval()
    )

    # Share params
    with torch.no_grad():
        torch_rmsnorm.weight = Parameter(te_rmsnorm.weight.clone())

    te_outputs = _test_granular_accuracy(te_rmsnorm, bs, dtype, config)
    torch_outputs = _test_granular_accuracy(torch_rmsnorm, bs, dtype, config)

    # Check output.
    atol = {torch.float32 : 1e-7,
            torch.half    : 2e-3,
            torch.bfloat16: 2e-2,
    }
    assert_allclose(te_outputs[0], torch_outputs[0], atol[dtype])

@pytest.mark.parametrize("dtype", param_types)
@pytest.mark.parametrize("bs", batch_sizes)
@pytest.mark.parametrize("model", model_configs.keys())
@pytest.mark.parametrize("eps", [1e-1, 1e-3, 1e-5, 1e-7])
@pytest.mark.parametrize("zero_centered_gamma", all_boolean)
def test_layernorm_accuracy(dtype, bs, model, eps, zero_centered_gamma):
    config = model_configs[model]

    te_layernorm = (
        LayerNorm(
            config.hidden_size,
            eps=eps,
            params_dtype=dtype,
            zero_centered_gamma=zero_centered_gamma,
            device="cuda",
        )
        .eval()
    )

    torch_layernorm = (
        TorchLayerNorm(
            config.hidden_size,
            eps=eps,
            zero_centered_gamma=zero_centered_gamma
        )
        .to(dtype=dtype)
        .cuda()
        .eval()
    )

    # Share params
    with torch.no_grad():
        torch_layernorm.weight = Parameter(te_layernorm.weight.clone())
        torch_layernorm.bias = Parameter(te_layernorm.bias.clone())

    te_outputs = _test_granular_accuracy(te_layernorm, bs, dtype, config)
    torch_outputs = _test_granular_accuracy(torch_layernorm, bs, dtype, config)

    # Check output.
    atol = {torch.float32 : 1e-7,
            torch.half    : 2e-3,
            torch.bfloat16: 2e-2,
    }
    assert_allclose(te_outputs[0], torch_outputs[0], atol[dtype])


@pytest.mark.parametrize("dtype", param_types)
@pytest.mark.parametrize("bs", batch_sizes)
@pytest.mark.parametrize("model", model_configs.keys())
@pytest.mark.parametrize("normalization", all_normalizations)
@pytest.mark.parametrize("zero_centered_gamma", all_boolean)
def test_layernorm_linear_accuracy(dtype, bs, model, normalization, zero_centered_gamma):
    config = model_configs[model]

    te_ln_linear = (
        LayerNormLinear(
            config.hidden_size,
            4 * config.hidden_size,
            config.eps,
            bias=True,
            normalization=normalization,
            params_dtype=dtype,
            zero_centered_gamma=zero_centered_gamma,
            device="cuda",
        )
        .eval()
    )

    torch_ln_linear = (
        TorchLayerNormLinear(
            config.hidden_size,
            4 * config.hidden_size,
            config.eps,
            bias=True,
            normalization=normalization,
            zero_centered_gamma=zero_centered_gamma,
        )
        .to(dtype=dtype)
        .cuda()
        .eval()
    )

    # Share params
    with torch.no_grad():
        torch_ln_linear.layernorm.weight = Parameter(te_ln_linear.layer_norm_weight.clone())
        if normalization != "RMSNorm":
            torch_ln_linear.layernorm.bias = Parameter(te_ln_linear.layer_norm_bias.clone())
        torch_ln_linear.linear.weight = Parameter(te_ln_linear.weight.clone())
        torch_ln_linear.linear.bias = Parameter(te_ln_linear.bias.clone())

    te_outputs = _test_granular_accuracy(te_ln_linear, bs, dtype, config)
    torch_outputs = _test_granular_accuracy(torch_ln_linear, bs, dtype, config)

    # Check output.
    atol = {torch.float32 : 2.5e-4,
            torch.half    : 2e-3,
            torch.bfloat16: 2e-2,
    }
    assert_allclose(te_outputs[0], torch_outputs[0], atol[dtype])


@pytest.mark.parametrize("dtype", param_types)
@pytest.mark.parametrize("bs", batch_sizes)
@pytest.mark.parametrize("model", model_configs.keys())
@pytest.mark.parametrize("activation", all_activations)
@pytest.mark.parametrize("normalization", all_normalizations)
def test_layernorm_mlp_accuracy(dtype, bs, model, activation, normalization):
    config = model_configs[model]

    te_ln_mlp = (
        LayerNormMLP(
            config.hidden_size,
            4 * config.hidden_size,
            activation=activation,
            normalization=normalization,
            params_dtype=dtype,
            device="cuda",
        )
        .eval()
    )

    torch_ln_mlp = (
        TorchLayerNormMLP(
            config.hidden_size,
            4 * config.hidden_size,
            activation=activation,
            normalization=normalization,
        )
        .to(dtype=dtype)
        .cuda()
        .eval()
    )

    # Share params
    with torch.no_grad():
        torch_ln_mlp.ln.weight = Parameter(te_ln_mlp.layer_norm_weight.clone())
        if normalization != "RMSNorm":
            torch_ln_mlp.ln.bias = Parameter(te_ln_mlp.layer_norm_bias.clone())
        torch_ln_mlp.fc1.weight = Parameter(te_ln_mlp.fc1_weight.clone())
        torch_ln_mlp.fc1.bias = Parameter(te_ln_mlp.fc1_bias.clone())
        torch_ln_mlp.fc2.weight = Parameter(te_ln_mlp.fc2_weight.clone())
        torch_ln_mlp.fc2.bias = Parameter(te_ln_mlp.fc2_bias.clone())

    te_outputs = _test_granular_accuracy(te_ln_mlp, bs, dtype, config)
    torch_outputs = _test_granular_accuracy(torch_ln_mlp, bs, dtype, config)

    # Check output.
    if dtype == torch.float32:
        assert_allclose(te_outputs[0], torch_outputs[0], 5e-3)
    else:
        assert_allclose(te_outputs[0], torch_outputs[0], 5e-2)


def _test_gpt_e2e_cuda_graph(block, bs, dtype, config, graph):
    reset_rng_states()

    # Initialize loss function and optimizer.
    loss_fn = torch.nn.MSELoss()
    optimizer = torch.optim.SGD(block.parameters(), lr=0.1)

    # Placeholders used for graph capture.
    static_input = torch.randn(config.seq_len, bs, config.hidden_size, device='cuda', dtype=dtype, requires_grad=True)
    static_target = torch.randn(config.seq_len, bs, config.hidden_size, device='cuda', dtype=dtype)

    real_input = torch.rand_like(static_input)
    real_target = torch.rand_like(static_target)

    # Basic training loop.
    def train_step():
        optimizer.zero_grad(set_to_none=False)
        out = block(static_input)
        loss = loss_fn(out, static_target)
        loss.backward()
        optimizer.step()
        return out
  
    # Warmup steps in a separate stream.
    s = torch.cuda.Stream()
    s.wait_stream(torch.cuda.current_stream())
    with torch.cuda.stream(s):
        for _ in range(3):
            train_step()
    torch.cuda.current_stream().wait_stream(s)

    # Capture graph.
    g = None
    static_output = None
    if graph:
        g = torch.cuda.CUDAGraph()
        with torch.cuda.graph(g):
            static_output = train_step()

    # Run with new data.
    with torch.no_grad():
        static_input.copy_(real_input)
        static_target.copy_(real_target)
    if graph:
        g.replay()
    else:
        static_output = train_step()

    grads = [static_input.grad]
    for p in block.parameters():
        if p.requires_grad:
            grads.append(p.grad)

    with torch.no_grad():
        output = static_output.clone()
    return output, grads


@pytest.mark.parametrize("dtype", param_types)
@pytest.mark.parametrize("bs", batch_sizes)
@pytest.mark.parametrize("model", model_configs.keys())
def test_gpt_cuda_graph(dtype, bs, model):
    if IS_HIP_EXTENSION:
        use_fused_attn = int(os.getenv("NVTE_FUSED_ATTN", "1"))
        if use_fused_attn and (dtype in (torch.float16, torch.bfloat16)):
            pytest.skip("rocm fused attn backends does not support cuda graph")

    config = model_configs[model]

    sigma = 0.023
    init_method = init_method_normal(sigma)
    output_layer_init_method = scaled_init_method_normal(sigma, config.num_layers)

    block = (
        TransformerLayer(
            config.hidden_size,
            4 * config.hidden_size,
            config.num_attention_heads,
            layernorm_epsilon=config.eps,
            init_method=init_method,
            output_layer_init_method=output_layer_init_method,
            hidden_dropout=0.1,
            attention_dropout=0.1,
            kv_channels=config.embed,
            params_dtype=dtype,
            apply_residual_connection_post_layernorm=False,
            output_layernorm=False,
            device="cuda",
        )
    )
    graphed_block = copy.deepcopy(block)

    out, grads = _test_gpt_e2e_cuda_graph(block, bs, dtype, config, False)
    graphed_out, graphed_grads = _test_gpt_e2e_cuda_graph(graphed_block, bs, dtype, config, True)
    params = list(block.parameters())
    graphed_params = list(graphed_block.parameters())

    # Check that results match
    assert_allclose(out, graphed_out, 1e-3)
    assert_allclose(params, graphed_params, 1e-3)
    assert_allclose(grads, graphed_grads, 1e-3)


def _test_gpt_fp8_parameters(bs, dtype, config, fp8_model_params):
    reset_rng_states()
    FP8GlobalStateManager.reset()

    sigma = 0.023
    init_method = init_method_normal(sigma)
    output_layer_init_method = scaled_init_method_normal(sigma, config.num_layers)

    with fp8_model_init(enabled=fp8_model_params):
        block = TransformerLayer(
            config.hidden_size,
            4 * config.hidden_size,
            config.num_attention_heads,
            layernorm_epsilon=config.eps,
            init_method=init_method,
            output_layer_init_method=output_layer_init_method,
            hidden_dropout=0.1,
            attention_dropout=0.1,
            kv_channels=config.embed,
            apply_residual_connection_post_layernorm=False,
            output_layernorm=False,
            params_dtype=dtype,
            fuse_qkv_params=True,
            device="cuda",
        )

    te_inp_hidden_states = torch.randn(
        (config.seq_len, bs, config.hidden_size),
        dtype=dtype,
        device="cuda",
        requires_grad=True,
    )
    te_inp_hidden_states.retain_grad()
    te_inp_attn_mask = get_causal_attn_mask(config.seq_len)

    with fp8_autocast(enabled=True):
        te_out = block(te_inp_hidden_states, attention_mask=te_inp_attn_mask)
    loss = te_out.sum()
    loss.backward()
    torch.cuda.synchronize()

    outputs = [te_out, te_inp_hidden_states.grad]
    for p in block.parameters():
        if p.requires_grad:
            outputs.append(p.grad)
    return outputs


@pytest.mark.parametrize("dtype", param_types)
@pytest.mark.parametrize("bs", batch_sizes)
@pytest.mark.parametrize("model", model_configs.keys())
def test_gpt_fp8_parameters(dtype, bs, model):
    if not fp8_available:
        pytest.skip(reason_for_no_fp8)

    config = model_configs[model]

    outputs = _test_gpt_fp8_parameters(bs, dtype, config, False)
    outputs_fp8_params = _test_gpt_fp8_parameters(bs, dtype, config, True)
<<<<<<< HEAD
    if IS_HIP_EXTENSION:
        use_fused_attn = int(os.getenv("NVTE_FUSED_ATTN", "1"))
        use_fused_attn_ck = int(os.getenv("NVTE_FUSED_ATTN_CK", "1"))
        # TODO: wait for the ck branch supporting determinism
        if use_fused_attn and (not use_fused_attn_ck):
            assert_all_equal(outputs, outputs_fp8_params)
        else:
            tols = dict(atol=5e-2, rtol=5e-2)
            torch.testing.assert_close(outputs, outputs_fp8_params, **tols)
    else:
        assert_all_equal(outputs, outputs_fp8_params)
=======

    # Check that results match
    tols = dict(rtol=0.125, atol=0.0675)
    for i, (ref, test) in enumerate(zip(outputs, outputs_fp8_params)):
        torch.testing.assert_close(
            test,
            ref,
            msg=f"Mismatch in tensor {i}",
            rtol=0.125,
            atol=0.0675,
        )


>>>>>>> 905d94f4

@pytest.mark.parametrize("dtype", param_types)
@pytest.mark.parametrize("bs", batch_sizes)
@pytest.mark.parametrize("model", model_configs.keys())
def test_transformer_layer_hidden_states_format(dtype, bs, model):
    config = model_configs[model]

    sigma = 0.023
    init_method = init_method_normal(sigma)
    output_layer_init_method = scaled_init_method_normal(sigma, config.num_layers)

    # Set `torch.manual_seed` to make sure the weights are identical to the
    # other layer. Set `*dropout` values to 0 to make sure the forward pass
    # is identical to the other layer.
    torch.manual_seed(0)
    block_sbhd = TransformerLayer(
        config.hidden_size,
        4 * config.hidden_size,
        config.num_attention_heads,
        layernorm_epsilon=config.eps,
        init_method=init_method,
        output_layer_init_method=output_layer_init_method,
        hidden_dropout=0,
        attention_dropout=0,
        kv_channels=config.embed,
        params_dtype=dtype,
        apply_residual_connection_post_layernorm=False,
        output_layernorm=False,
        device="cuda",
        attn_input_format="sbhd",
    )

    # Set `torch.manual_seed` to make sure the weights are identical to the
    # other layer. Set `*dropout` values to 0 to make sure the forward pass
    # is identical to the other layer.
    torch.manual_seed(0)
    block_bshd = TransformerLayer(
        config.hidden_size,
        4 * config.hidden_size,
        config.num_attention_heads,
        layernorm_epsilon=config.eps,
        init_method=init_method,
        output_layer_init_method=output_layer_init_method,
        hidden_dropout=0,
        attention_dropout=0,
        kv_channels=config.embed,
        params_dtype=dtype,
        apply_residual_connection_post_layernorm=False,
        output_layernorm=False,
        device="cuda",
        attn_input_format="bshd",
    )

    for (n1, p1), (n2, p2) in zip(block_bshd.named_parameters(), block_sbhd.named_parameters()):
        assert torch.all(torch.eq(p1, p2)), f"{n1}, {n2} not identical"

    x_sbhd = torch.randn(
        (config.seq_len, bs, config.hidden_size),
        dtype=dtype,
        device="cuda",
        requires_grad=True,
    )

    x_bshd = x_sbhd.transpose(0,1).contiguous()

    # To make sure forward is also identical (just in case some module decides
    # to act fancy)
    torch.manual_seed(0)
    y_sbhd = block_sbhd(x_sbhd)

    # To make sure forward is also identical (just in case some module decides
    # to act fancy)
    torch.manual_seed(0)
    y_bshd = block_bshd(x_bshd)
<<<<<<< HEAD
    
    # TODO: wait for the full determinism fix from hipblaslt
    if IS_HIP_EXTENSION:
        use_hipblaslt = (os.getenv("NVTE_USE_HIPBLASLT") is not None)
        if use_hipblaslt: 
            assert_allclose([y_bshd], [y_sbhd.transpose(0,1).contiguous()], 1e-5)
        else:
            assert_all_equal([y_bshd], [y_sbhd.transpose(0,1).contiguous()])
    else:
        assert_all_equal([y_bshd], [y_sbhd.transpose(0,1).contiguous()])
=======

    # Check that results match
    torch.testing.assert_close(
        y_bshd,
        y_sbhd.transpose(0,1).contiguous(),
    )


@pytest.mark.parametrize("dtype", param_types)
@pytest.mark.parametrize("bs", batch_sizes)
@pytest.mark.parametrize("model_key", model_configs_inference.keys())
@pytest.mark.parametrize("use_RoPE", all_boolean)
@pytest.mark.parametrize("input_format", input_formats_inference)
@pytest.mark.parametrize("module", module_inference)
@pytest.mark.parametrize("backend", backends_inference)
def test_kv_cache_accuracy(dtype, bs, model_key, use_RoPE, input_format, module, backend):
    os.environ["NVTE_FLASH_ATTN"] = "0"
    os.environ["NVTE_FUSED_ATTN"] = "0"

    if backend == "FlashAttention":
        os.environ["NVTE_FLASH_ATTN"] = "1"
    elif backend == "FusedAttention":
        os.environ["NVTE_FUSED_ATTN"] = "1"

    config = model_configs_inference[model_key]

    S = config.seq_len
    B = bs
    H = config.num_attention_heads
    D = config.hidden_size
    head_size = config.embed
    layer_number = 1

    # Limits the max size of KV-cache
    B_max = B
    S_max = S + 2

    if module == "TransformerLayer":
        model = (
            TransformerLayer(
                hidden_size=D,
                ffn_hidden_size= 4 * D,
                num_attention_heads=H,
                attn_input_format=input_format,
                layer_number=layer_number,
                attention_dropout = 0.0,
                params_dtype=dtype,
                device="cuda",
            )
            .eval()
        )
    else:
        model = (
            MultiheadAttention(
                hidden_size=D,
                num_attention_heads=H,
                qkv_format=input_format,
                layer_number=layer_number,
                attention_dropout = 0.0,
                params_dtype=dtype,
            )
            .cuda()
            .eval()
        )

    inference_params = InferenceParams(max_batch_size=B_max, max_sequence_length=S_max)
    rotary_freqs = torch.randn((S_max, 1, 1, head_size), dtype=torch.float, device="cuda")

    input = torch.randn((S, B, D), dtype=dtype, device="cuda")
    if input_format == "bshd":
        input = input.transpose(0, 1).contiguous()

    incremental_output = torch.zeros_like(input)

    # Generate output for the entire sequence
    full_output = model(
        hidden_states=input,
        rotary_pos_emb=rotary_freqs if use_RoPE else None)

    # Incrementaly generate outputs using KV-cache
    for i in range(S):
        if input_format == "sbhd":
            incremental_input = input[i].view(1,B,D)
        else:
            incremental_input = input[:, i, :].view(B,1,D)

        line_output = model(
            hidden_states=incremental_input,
            inference_params=inference_params,
            rotary_pos_emb=rotary_freqs if use_RoPE else None)

        inference_params.sequence_len_offset += 1

        if input_format == "sbhd":
            incremental_output[i] = line_output.view(B,D)
        else:
            incremental_output[:, i, :] = line_output.view(B,D)

    if module == "TransformerLayer":
        atol = {
            torch.float32 : 5e-3,
            torch.half    : 5e-3,
            torch.bfloat16: 5e-2,
        }
    else:
        atol = {
            torch.float32 : 1e-3,
            torch.half    : 1e-3,
            torch.bfloat16: 1e-2,
        }

    # Check if the fully generated output matches the one generated incrementally
    assert_allclose(full_output, incremental_output, atol[dtype])
>>>>>>> 905d94f4
<|MERGE_RESOLUTION|>--- conflicted
+++ resolved
@@ -98,6 +98,20 @@
     if dtype == torch.bfloat16:
         return dict(rtol=1.6e-2, atol=1e-5)
     raise ValueError(f"Unsuppored dtype ({dtype})")
+
+
+def rocm_attn_tols() -> Dict[str, float]:
+    if IS_HIP_EXTENSION:
+        use_fused_attn = int(os.getenv("NVTE_FUSED_ATTN", "1"))
+        use_fused_attn_ck = int(os.getenv("NVTE_FUSED_ATTN_CK", "1"))
+        # TODO: wait for the ck branch supporting determinism
+        if use_fused_attn and (not use_fused_attn_ck):
+            # AOTriton backend and non-fused attn are deterministic
+            # TODO(PIV) should clear tols?
+            pass
+        else:
+            return dict(atol=5e-2, rtol=5e-2)
+    return []
 
 
 def assert_allclose(
@@ -484,25 +498,12 @@
 
     outputs = _test_e2e_selective_recompute(bs, dtype, config, fp8, fp8_model_params, recompute=False)
     outputs_recompute = _test_e2e_selective_recompute(bs, dtype, config, fp8, fp8_model_params, recompute=True)
-<<<<<<< HEAD
-    if IS_HIP_EXTENSION:
-        use_fused_attn = int(os.getenv("NVTE_FUSED_ATTN", "1"))
-        use_fused_attn_ck = int(os.getenv("NVTE_FUSED_ATTN_CK", "1"))
-        # TODO: wait for the ck branch supporting determinism
-        if use_fused_attn and (not use_fused_attn_ck):
-            # AOTriton backend and non-fused attn are deterministic
-            assert_all_equal(outputs, outputs_recompute)
-        else:
-            tols = dict(atol=5e-2, rtol=5e-2)
-            torch.testing.assert_close(outputs, outputs_recompute, **tols)
-    else:
-        assert_all_equal(outputs, outputs_recompute)
-=======
 
     # Check that results match
     tols = dtype_tols(dtype)
     if dtype in (torch.float16, torch.bfloat16):
         tols["atol"] = 1e-4
+    tols.update(rocm_attn_tols())
     if fp8 or fp8_model_params:
         tols.update(dict(rtol=0.125, atol=0.0675))
     for i, (ref, test) in enumerate(zip(outputs, outputs_recompute)):
@@ -512,7 +513,6 @@
             msg=f"Mismatch in tensor {i}",
             **tols,
         )
->>>>>>> 905d94f4
 
 
 def _test_e2e_full_recompute(
@@ -602,26 +602,6 @@
 
     config = model_configs[model]
 
-<<<<<<< HEAD
-    outputs = _test_e2e_full_recompute(bs, dtype, config, fp8, fp8_model_params, recompute=False)
-    outputs_recompute = _test_e2e_full_recompute(bs, dtype, config, fp8, fp8_model_params, recompute=True)
-    if IS_HIP_EXTENSION:
-        if dtype==torch.float16 and is_mi200():
-            # mi200 denorm issue
-            assert_allclose(outputs, outputs_recompute, 1e-2)
-        else:
-            # TODO: wait for the ck branch supporting determinism
-            use_fused_attn = int(os.getenv("NVTE_FUSED_ATTN", "1"))
-            use_fused_attn_ck = int(os.getenv("NVTE_FUSED_ATTN_CK", "1"))
-            if use_fused_attn and (not use_fused_attn_ck):
-                # AOTriton backend and non-fused attn are deterministic
-                assert_all_equal(outputs, outputs_recompute)
-            else:
-                tols = dict(atol=5e-2, rtol=5e-2)
-                torch.testing.assert_close(outputs, outputs_recompute, **tols)
-    else:
-        assert_all_equal(outputs, outputs_recompute)
-=======
     if not use_reentrant:
         # Non-reentrant checkpoint becomes non-deterministic with bias+GELU fusion
         os.environ["NVTE_BIAS_GELU_NVFUSION"] = "0"
@@ -639,6 +619,11 @@
     tols = dtype_tols(dtype)
     if dtype in (torch.float16, torch.bfloat16):
         tols["atol"] = 1e-3
+    if IS_HIP_EXTENSION:
+        if dtype==torch.float16 and is_mi200(): #TODO(PIV) should it be used in other tests too
+            # mi200 denorm issue
+            tols["atol"] = 1e-2
+        tols.update(rocm_attn_tols())
     if fp8 or fp8_model_params:
         tols.update(dict(rtol=0.125, atol=0.0675))
     for i, (ref, test) in enumerate(zip(outputs, outputs_recompute)):
@@ -649,7 +634,6 @@
             **tols,
         )
 
->>>>>>> 905d94f4
 
 def _test_e2e_checkpointing_get_model(config, dtype):
     sigma = 0.023
@@ -749,32 +733,23 @@
     config = model_configs[model]
     outputs = _test_e2e_checkpointing(bs, dtype, config, checkpoint=False)
     outputs_checkpoint = _test_e2e_checkpointing(bs, dtype, config, checkpoint=True)
-<<<<<<< HEAD
-    if IS_HIP_EXTENSION: 
-        use_hipblaslt = (os.getenv("NVTE_USE_HIPBLASLT") is not None)
-        use_fused_attn = int(os.getenv("NVTE_FUSED_ATTN", "1"))
-        use_fused_attn_ck = int(os.getenv("NVTE_FUSED_ATTN_CK", "1"))
-        # ck fused_attn non-determinism requires higher tolerance
-        if use_fused_attn and use_fused_attn_ck:
-            # TODO: wait for the ck branch supporting determinism
-            tols = dict(atol=5e-2, rtol=5e-2)
-            torch.testing.assert_close(outputs, outputs_checkpoint, **tols)
-        elif not use_hipblaslt: 
-            # Relax to all close for rocm. We don't have bit-to-bit reproducibility
-            # when running rocblas path mainly due to the usage of atomics
-            # Need to check whether hipBlasLt path has reproducibility
-            assert_allclose(outputs, outputs_checkpoint, 5e-5)
-        else:
-            # should be perfect match with hipblaslt and non-ck attention
-            assert_all_equal(outputs, outputs_checkpoint)
-    else: 
-        assert_all_equal(outputs, outputs_checkpoint)
-=======
 
     # Check that results match
     tols = dtype_tols(dtype)
     if dtype in (torch.float16, torch.bfloat16):
         tols.update(dict(rtol=2e-2, atol=2e-3))
+    if IS_HIP_EXTENSION: 
+        use_hipblaslt = (os.getenv("NVTE_USE_HIPBLASLT") is not None)
+        tols.update(rocm_attn_tols())
+        if len(tols) == 0 and not use_hipblaslt: 
+            # Relax to all close for rocm. We don't have bit-to-bit reproducibility
+            # when running rocblas path mainly due to the usage of atomics
+            # Need to check whether hipBlasLt path has reproducibility
+            tols["atol"] = 5e-5
+        else:
+            # should be perfect match with hipblaslt and non-ck attention
+            # TODO(PIV) should tols be cleared
+            pass
     for i, (ref, test) in enumerate(zip(outputs, outputs_checkpoint)):
         torch.testing.assert_close(
             test,
@@ -782,7 +757,6 @@
             msg=f"Mismatch in tensor {i}",
             **tols,
         )
->>>>>>> 905d94f4
 
 
 def _test_e2e_gpt_accuracy(block, bs, dtype, config):
@@ -1443,33 +1417,20 @@
 
     outputs = _test_gpt_fp8_parameters(bs, dtype, config, False)
     outputs_fp8_params = _test_gpt_fp8_parameters(bs, dtype, config, True)
-<<<<<<< HEAD
-    if IS_HIP_EXTENSION:
-        use_fused_attn = int(os.getenv("NVTE_FUSED_ATTN", "1"))
-        use_fused_attn_ck = int(os.getenv("NVTE_FUSED_ATTN_CK", "1"))
-        # TODO: wait for the ck branch supporting determinism
-        if use_fused_attn and (not use_fused_attn_ck):
-            assert_all_equal(outputs, outputs_fp8_params)
-        else:
-            tols = dict(atol=5e-2, rtol=5e-2)
-            torch.testing.assert_close(outputs, outputs_fp8_params, **tols)
-    else:
-        assert_all_equal(outputs, outputs_fp8_params)
-=======
-
     # Check that results match
     tols = dict(rtol=0.125, atol=0.0675)
+    if IS_HIP_EXTENSION:
+        tols = rocm_attn_tols()
+
     for i, (ref, test) in enumerate(zip(outputs, outputs_fp8_params)):
         torch.testing.assert_close(
             test,
             ref,
             msg=f"Mismatch in tensor {i}",
-            rtol=0.125,
-            atol=0.0675,
-        )
-
-
->>>>>>> 905d94f4
+            **tols
+        )
+
+
 
 @pytest.mark.parametrize("dtype", param_types)
 @pytest.mark.parametrize("bs", batch_sizes)
@@ -1544,24 +1505,20 @@
     # to act fancy)
     torch.manual_seed(0)
     y_bshd = block_bshd(x_bshd)
-<<<<<<< HEAD
     
     # TODO: wait for the full determinism fix from hipblaslt
     if IS_HIP_EXTENSION:
         use_hipblaslt = (os.getenv("NVTE_USE_HIPBLASLT") is not None)
         if use_hipblaslt: 
-            assert_allclose([y_bshd], [y_sbhd.transpose(0,1).contiguous()], 1e-5)
+            torch.testing.assert_close([y_bshd], [y_sbhd.transpose(0,1).contiguous()], atol=1e-5)
         else:
-            assert_all_equal([y_bshd], [y_sbhd.transpose(0,1).contiguous()])
+            torch.equal(y_bshd, y_sbhd.transpose(0,1).contiguous())
     else:
-        assert_all_equal([y_bshd], [y_sbhd.transpose(0,1).contiguous()])
-=======
-
-    # Check that results match
-    torch.testing.assert_close(
-        y_bshd,
-        y_sbhd.transpose(0,1).contiguous(),
-    )
+        # Check that results match
+        torch.testing.assert_close(
+            y_bshd,
+            y_sbhd.transpose(0,1).contiguous(),
+        )
 
 
 @pytest.mark.parametrize("dtype", param_types)
@@ -1668,5 +1625,4 @@
         }
 
     # Check if the fully generated output matches the one generated incrementally
-    assert_allclose(full_output, incremental_output, atol[dtype])
->>>>>>> 905d94f4
+    assert_allclose(full_output, incremental_output, atol[dtype])