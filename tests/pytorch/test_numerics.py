# This file was modified for portability to AMDGPU
# Copyright (c) 2022-2024, Advanced Micro Devices, Inc. All rights reserved.
# Copyright (c) 2022-2024, NVIDIA CORPORATION & AFFILIATES. All rights reserved.
#
# See LICENSE for license information.

import math
import os
from typing import Dict, List, Optional
import pytest
import copy

import torch
import torch.nn as nn
from torch.nn import Parameter
from torch.utils.cpp_extension import IS_HIP_EXTENSION

from transformer_engine.pytorch.fp8 import fp8_autocast, FP8GlobalStateManager, fp8_model_init
from transformer_engine.pytorch.utils import (
    init_method_normal,
    scaled_init_method_normal,
    attention_mask_func,
    is_bf16_compatible,
)
if IS_HIP_EXTENSION:
    from transformer_engine.pytorch.utils import is_mi200

from transformer_engine.pytorch import (
    DotProductAttention,
    LayerNormLinear,
    LayerNormMLP,
    Linear,
    MultiheadAttention,
    RMSNorm,
    TransformerLayer,
    LayerNorm,
    InferenceParams,
)
from transformer_engine.pytorch.distributed import checkpoint as te_checkpoint


# Only run FP8 tests on H100.
fp8_available, reason_for_no_fp8 = FP8GlobalStateManager.is_fp8_available()


seed = 1234
torch.manual_seed(seed)
torch.cuda.manual_seed(seed)
# Record initial RNG state from script run.
_cpu_rng_state = torch.get_rng_state()
_cuda_rng_state = torch.cuda.get_rng_state()


class ModelConfig:
    def __init__(self, hidden_size, eps, num_attention_heads, embed, num_layers, seq_len):
        self.hidden_size = hidden_size
        self.eps = eps
        self.num_attention_heads = num_attention_heads
        self.embed = embed
        self.num_layers = num_layers
        self.seq_len = seq_len


model_configs = {
    "126m": ModelConfig(768, 1e-5, 12, 64, 12, 2048),
}

model_configs_inference = {
    # hidden_size, eps, num_attention_heads, embed, num_layers, seq_len
    "126m": ModelConfig(768, 1e-5, 12, 64, 12, 16),
}
backends_inference = ["FlashAttention", "UnfusedAttention"]
module_inference = ["TransformerLayer", "MultiheadAttention"]
input_formats_inference = ["sbhd", "bshd"]

param_types = [torch.float32, torch.float16]
if is_bf16_compatible():  # bf16 requires sm_80 or higher
    param_types.append(torch.bfloat16)

batch_sizes = [1, 2]

all_boolean = [True, False]

all_activations = ["gelu", "relu", "reglu", "geglu", "swiglu", "qgelu", "srelu"]

all_normalizations = ["LayerNorm", "RMSNorm"]

mask_types = ["causal", "no_mask"]


def get_causal_attn_mask(sq: int) -> torch.Tensor:
    return torch.triu(torch.ones(sq, sq, device="cuda"), diagonal=1).bool()


def dtype_tols(dtype: torch.dtype) -> Dict[str, float]:
    """Estimated numerical error for a datatype

    Based on tolerances for torch.testing.assert_close.

    """
    if dtype == torch.float32:
        return dict(rtol=1.3e-6, atol=1e-5)
    if dtype == torch.float16:
        return dict(rtol=1e-3, atol=1e-5)
    if dtype == torch.bfloat16:
        return dict(rtol=1.6e-2, atol=1e-5)
    raise ValueError(f"Unsuppored dtype ({dtype})")


def rocm_attn_tols() -> Dict[str, float]:
    if IS_HIP_EXTENSION:
        use_fused_attn = int(os.getenv("NVTE_FUSED_ATTN", "1"))
        use_fused_attn_ck = int(os.getenv("NVTE_FUSED_ATTN_CK", "1"))
        # TODO: wait for the ck branch supporting determinism
        if use_fused_attn and (not use_fused_attn_ck):
            # AOTriton backend and non-fused attn are deterministic
            # TODO(PIV) should clear tols?
            pass
        else:
            return dict(atol=5e-2, rtol=5e-2)
    return {}


def assert_allclose(
    l1: List[torch.Tensor],
    l2: List[torch.Tensor],
    atol: float,
) -> bool:
    """Ensures two lists are equal."""
    assert len(l1) == len(l2), "Unequal number of outputs."
    for i, (t1, t2) in enumerate(zip(l1, l2)):
        result = torch.allclose(t1, t2, atol=atol)
        if not result:
            diff = torch.abs(t1 - t2).flatten()
            m = torch.argmax(diff)
            msg = (
                f"Outputs not close enough in tensor at idx={i}. "
                f"Location of the maximum difference: {m.item()} "
                f"with {t1.flatten()[m].item()} vs {t2.flatten()[m].item()} "
                f"(diff {diff[m].item()})."
            )
            raise AssertionError(msg)


def reset_rng_states() -> None:
    """revert back to initial RNG state."""
    torch.set_rng_state(_cpu_rng_state)
    torch.cuda.set_rng_state(_cuda_rng_state)


@pytest.fixture(autouse=True)
def reset_global_fp8_state():
    yield
    FP8GlobalStateManager.reset()


class TorchScaledMaskedSoftmax(nn.Module):
    def __init__(self) -> None:
        super().__init__()

    def forward(
        self, inp: torch.Tensor, mask: torch.Tensor, scale: Optional[float] = None
    ) -> torch.Tensor:
        dtype = inp.dtype
        inp = inp.float()

        if scale is not None:
            inp = inp * scale
        mask_output = attention_mask_func(inp, mask) if mask is not None else inp

        probs = torch.nn.Softmax(dim=-1)(mask_output)
        probs = probs.to(dtype)
        return probs

class TorchDotProductAttention(torch.nn.Module):
    def __init__(
        self,
        kv_channels: int,
        attention_dropout: float = 0.0,
    ) -> None:
        super().__init__()

        self.norm_factor = math.sqrt(kv_channels)
        self.scale_mask_softmax = TorchScaledMaskedSoftmax()
        self.attention_dropout = torch.nn.Dropout(attention_dropout)

    def forward(
        self,
        query_layer: torch.Tensor,
        key_layer: torch.Tensor,
        value_layer: torch.Tensor,
        attention_mask: Optional[torch.Tensor] = None,
    ) -> torch.Tensor:
        batch_size, seqlen = query_layer.shape[1], query_layer.shape[0]

        # [b, np, sq, sk]
        output_size = (
            query_layer.size(1),
            query_layer.size(2),
            query_layer.size(0),
            key_layer.size(0),
        )

        # [sq, b, np, hn] -> [sq, b * np, hn]
        query_layer = query_layer.reshape(output_size[2], output_size[0] * output_size[1], -1)
        # [sk, b, np, hn] -> [sk, b * np, hn]
        key_layer = key_layer.reshape(output_size[3], output_size[0] * output_size[1], -1)

        # preallocting result tensor: [b * np, sq, sk]
        matmul_result = torch.empty(
            output_size[0] * output_size[1],
            output_size[2],
            output_size[3],
            dtype=query_layer.dtype,
            device=torch.cuda.current_device(),
        )

        # Raw attention scores. [b * np, sq, sk]
        matmul_result = torch.baddbmm(
            matmul_result,
            query_layer.transpose(0, 1),  # [b * np, sq, hn]
            key_layer.transpose(0, 1).transpose(1, 2),  # [b * np, hn, sk]
            beta=0.0,
            alpha=(1.0 / self.norm_factor),
        )

        # change view to [b, np, sq, sk]
        attention_scores = matmul_result.view(*output_size)

        # attention scores and attention mask [b, np, sq, sk]
        attention_probs = self.scale_mask_softmax(attention_scores, attention_mask)
        attention_probs = self.attention_dropout(attention_probs)

        # value_layer -> context layer.
        # [sk, b, np, hn] --> [b, np, sq, hn]
        output_size = (
            value_layer.size(1),
            value_layer.size(2),
            query_layer.size(0),
            value_layer.size(3),
        )

        # change view [sk, b * np, hn]
        value_layer = value_layer.reshape(value_layer.size(0), output_size[0] * output_size[1], -1)

        # change view [b * np, sq, sk]
        attention_probs = attention_probs.view(output_size[0] * output_size[1], output_size[2], -1)

        # matmul: [b * np, sq, hn]
        context_layer = torch.bmm(attention_probs, value_layer.transpose(0, 1))

        # change view [b, np, sq, hn]
        context_layer = context_layer.view(*output_size)

        # [b, np, sq, hn] --> [sq, b, np, hn]
        context_layer = context_layer.permute(2, 0, 1, 3).contiguous()

        # [sq, b, np, hn] --> [sq, b, hp]
        context_layer = context_layer.view(seqlen, batch_size, -1)

        return context_layer


class TorchLayerNorm(nn.Module):
    def __init__(self, in_features: int, eps: float, zero_centered_gamma: bool):
        super().__init__()
        self.eps = eps
        self.in_features = in_features
        self.zero_centered_gamma = zero_centered_gamma

        initial_value = torch.ones(in_features) if zero_centered_gamma else torch.zeros(in_features)
        self.weight = nn.Parameter(initial_value)
        self.bias = nn.Parameter(torch.zeros(in_features))
        self.register_parameter("weight", self.weight)
        self.register_parameter("bias", self.bias)

    def forward(self, x: torch.Tensor) -> torch.Tensor:
        w = self.weight if not self.zero_centered_gamma else 1 + self.weight
        w = w.to(torch.float32)
        b = self.bias.to(torch.float32)
        inp = x.to(torch.float32)
        out = torch.nn.functional.layer_norm(
            inp, (self.in_features,), weight=w, bias=b, eps=self.eps
        )
        return out.to(x.dtype)


# Adapted from https://github.com/bzhangGo/rmsnorm/blob/c6691f20ec0af4128c8159c903071f7575404295/rmsnorm_torch.py
class TorchRMSNorm(nn.Module):
    def __init__(self, in_features, zero_centered_gamma, eps=1e-5):
        super().__init__()

        self.eps = eps
        self.in_features = in_features
        self.zero_centered_gamma = zero_centered_gamma

        initial_value = torch.ones(in_features) if zero_centered_gamma else torch.zeros(in_features)
        self.weight = nn.Parameter(initial_value)
        self.register_parameter("weight", self.weight)

    def forward(self, x):
        norm_x2 = torch.sum(x.float() ** 2, dim=-1, keepdim=True)
        d_x = self.in_features

        rms_x2 = norm_x2 / d_x + self.eps
        r_rms_x = rms_x2 ** (-1.0 / 2)
        x_normed = x * r_rms_x

        w = self.weight.float()
        if self.zero_centered_gamma:
            w = 1 + w
        return (w * x_normed).to(x.dtype)


class TorchLayerNormLinear(nn.Module):
    def __init__(
        self,
        in_features: int,
        out_features: int,
        eps: float,
        bias: bool = True,
        normalization: str = "LayerNorm",
        zero_centered_gamma: bool = False,
    ):
        super().__init__()
        if normalization == "LayerNorm":
            self.layernorm = TorchLayerNorm(
                in_features, eps=eps, zero_centered_gamma=zero_centered_gamma
            )
        elif normalization == "RMSNorm":
            self.layernorm = TorchRMSNorm(
                in_features, eps=eps, zero_centered_gamma=zero_centered_gamma
            )
        else:
            raise RuntimeError("Unsupported normalization")

        self.linear = nn.Linear(in_features, out_features)

    def forward(self, x: torch.Tensor) -> torch.Tensor:
        return self.linear(self.layernorm(x))


class TorchMHA(nn.Module):
    def __init__(self, hidden_size: int, num_attention_heads: int):
        super().__init__()
        self.mhsa = nn.MultiheadAttention(
            embed_dim=hidden_size,
            num_heads=num_attention_heads,
            dropout=0.1,
            bias=True,
            batch_first=False,
        )

    def forward(self, x, attention_mask=None):
        output = self.mhsa(x, x, x, attn_mask=attention_mask, need_weights=False)
        if isinstance(output, tuple):
            output = output[0]
        return output


class TorchQuickGELU(nn.Module):
    def forward(self, input: torch.Tensor) -> torch.Tensor:
        return input * torch.sigmoid(1.702 * input)


class TorchSquaredRELU(nn.Module):
    def forward(self, input: torch.Tensor) -> torch.Tensor:
        return (input > 0) * input * input


_supported_act = {
    "geglu": nn.GELU(approximate="tanh"),
    "gelu": nn.GELU(approximate="tanh"),
    "reglu": nn.ReLU(),
    "relu": nn.ReLU(),
    "swiglu": nn.SiLU(),
    "qgelu": TorchQuickGELU(),
    "srelu": TorchSquaredRELU(),
}


class TorchGLU(nn.Module):
    def __init__(self, activation: str):
        super().__init__()
        self.act = _supported_act[activation]

    def forward(self, x):
        shape = x.size(-1)
        a = x[..., : shape // 2]
        b = x[..., (shape // 2) :]
        a = self.act(a)
        return a * b


class TorchLayerNormMLP(nn.Module):
    def __init__(
        self,
        hidden_size: int,
        ffn_hidden_size: int,
        eps: float = 1e-5,
        activation="gelu",
        normalization: str = "LayerNorm",
    ):
        super().__init__()
        if normalization == "LayerNorm":
            self.ln = TorchLayerNorm(hidden_size, eps=eps, zero_centered_gamma=False)
        elif normalization == "RMSNorm":
            self.ln = TorchRMSNorm(hidden_size, eps=eps, zero_centered_gamma=False)
        else:
            raise RuntimeError("Unsupported normalization")
        if "glu" in activation:
            fc1_output_features = 2 * ffn_hidden_size
            self.gelu = TorchGLU(activation)
        else:
            fc1_output_features = ffn_hidden_size
            self.gelu = _supported_act[activation]

        self.fc1 = nn.Linear(hidden_size, fc1_output_features)
        self.fc2 = nn.Linear(ffn_hidden_size, hidden_size)

    def forward(self, x):
        return self.fc2(self.gelu(self.fc1(self.ln(x))))


class TorchGPT(nn.Module):
    def __init__(
        self, hidden_size: int, eps: float, num_attention_heads: int, parallel_attention_mlp: bool
    ):
        super().__init__()
        self.ln = nn.LayerNorm(hidden_size, eps=eps)
        self.causal_attn = TorchMHA(hidden_size, num_attention_heads)
        self.ln_mlp = TorchLayerNormMLP(hidden_size, 4 * hidden_size, eps)
        self.parallel_attention_mlp = parallel_attention_mlp

    def forward(
        self,
        x: torch.Tensor,
        attention_mask: Optional[torch.Tensor] = None,
    ) -> torch.Tensor:
        a = self.ln(x)
        b = self.causal_attn(a, attention_mask)
        if self.parallel_attention_mlp:
            n = self.ln_mlp(x)
            x = x + nn.functional.dropout(b + n, p=0.1, training=self.training)
        else:
            x = x + nn.functional.dropout(b, p=0.1, training=self.training)
            n = self.ln_mlp(x)
            x = x + nn.functional.dropout(n, p=0.1, training=self.training)
        return x


def _test_e2e_selective_recompute(bs, dtype, config, fp8, fp8_model_params=False, recompute=False):
    reset_rng_states()
    FP8GlobalStateManager.reset()

    sigma = 0.023
    init_method = init_method_normal(sigma)
    output_layer_init_method = scaled_init_method_normal(sigma, config.num_layers)

    with fp8_model_init(enabled=fp8 and fp8_model_params):
        block = TransformerLayer(
            config.hidden_size,
            4 * config.hidden_size,
            config.num_attention_heads,
            layernorm_epsilon=config.eps,
            init_method=init_method,
            output_layer_init_method=output_layer_init_method,
            hidden_dropout=0.1,
            attention_dropout=0.1,
            kv_channels=config.embed,
            apply_residual_connection_post_layernorm=False,
            output_layernorm=False,
            params_dtype=dtype,
            fuse_qkv_params=True,
            device="cuda",
        )

    te_inp_hidden_states = torch.randn(
        (config.seq_len, bs, config.hidden_size),
        dtype=dtype,
        device="cuda",
        requires_grad=True,
    )
    te_inp_hidden_states.retain_grad()
    te_inp_attn_mask = get_causal_attn_mask(config.seq_len)

    with fp8_autocast(enabled=fp8):
        te_out = block(
            te_inp_hidden_states,
            attention_mask=te_inp_attn_mask,
            checkpoint_core_attention=recompute,
        )
    loss = te_out.sum()
    loss.backward()
    torch.cuda.synchronize()

    outputs = [te_out, te_inp_hidden_states.grad]
    for p in block.parameters():
        if p.requires_grad:
            outputs.append(p.grad)
    return outputs


@pytest.mark.parametrize("dtype", param_types)
@pytest.mark.parametrize("bs", batch_sizes)
@pytest.mark.parametrize("model", model_configs.keys())
@pytest.mark.parametrize("fp8", all_boolean)
@pytest.mark.parametrize("fp8_model_params", all_boolean)
def test_gpt_selective_activation_recompute(dtype, bs, model, fp8, fp8_model_params):
    if fp8 and not fp8_available:
        pytest.skip(reason_for_no_fp8)

    config = model_configs[model]

    outputs = _test_e2e_selective_recompute(
        bs, dtype, config, fp8, fp8_model_params, recompute=False
    )
    outputs_recompute = _test_e2e_selective_recompute(
        bs, dtype, config, fp8, fp8_model_params, recompute=True
    )

    # Check that results match
    tols = dtype_tols(dtype)
    if dtype in (torch.float16, torch.bfloat16):
        tols["atol"] = 1e-4
    tols.update(rocm_attn_tols())
    if fp8 or fp8_model_params:
        tols.update(dict(rtol=0.125, atol=0.0675))
    for i, (ref, test) in enumerate(zip(outputs, outputs_recompute)):
        torch.testing.assert_close(
            test,
            ref,
            msg=f"Mismatch in tensor {i}",
            **tols,
        )


def _test_e2e_full_recompute(
    bs, dtype, config, fp8, fp8_model_params=False, recompute=False, use_reentrant=True
):
    reset_rng_states()
    FP8GlobalStateManager.reset()

    sigma = 0.023
    init_method = init_method_normal(sigma)
    output_layer_init_method = scaled_init_method_normal(sigma, config.num_layers)

    with fp8_model_init(enabled=fp8 and fp8_model_params):
        block = TransformerLayer(
            config.hidden_size,
            4 * config.hidden_size,
            config.num_attention_heads,
            layernorm_epsilon=config.eps,
            init_method=init_method,
            output_layer_init_method=output_layer_init_method,
            hidden_dropout=0.1,
            attention_dropout=0.1,
            kv_channels=config.embed,
            apply_residual_connection_post_layernorm=False,
            output_layernorm=False,
            params_dtype=dtype,
            fuse_qkv_params=True,
            device="cuda",
        )

    te_inp_hidden_states = torch.randn(
        (config.seq_len, bs, config.hidden_size),
        dtype=dtype,
        device="cuda",
        requires_grad=use_reentrant,
    )
    if use_reentrant:
        te_inp_hidden_states.retain_grad()
    te_inp_attn_mask = get_causal_attn_mask(config.seq_len)

    with fp8_autocast(enabled=fp8):
        if recompute:
            te_out = te_checkpoint(
                block,
                te_inp_hidden_states,
                attention_mask=te_inp_attn_mask,
                checkpoint_core_attention=False,
                distribute_saved_activations=False,
                tp_group=None,
                use_reentrant=use_reentrant,
            )
        else:
            te_out = block(
                te_inp_hidden_states,
                attention_mask=te_inp_attn_mask,
                checkpoint_core_attention=False,
            )
    loss = te_out.sum()
    loss.backward()
    torch.cuda.synchronize()

    outputs = [te_out]
    names = ["output"]
    if use_reentrant:
        outputs.append(te_inp_hidden_states.grad)
        names.append("input")
    for name, p in block.named_parameters():
        if p.requires_grad:
            outputs.append(p.grad)
            names.append(name)

    return outputs, names


@pytest.mark.parametrize("dtype", param_types)
@pytest.mark.parametrize("bs", batch_sizes)
@pytest.mark.parametrize("model", model_configs.keys())
@pytest.mark.parametrize("fp8", all_boolean)
@pytest.mark.parametrize("fp8_model_params", all_boolean)
@pytest.mark.parametrize("use_reentrant", all_boolean)
def test_gpt_full_activation_recompute(dtype, bs, model, fp8, fp8_model_params, use_reentrant):
    if fp8 and not fp8_available:
        pytest.skip(reason_for_no_fp8)

    config = model_configs[model]

    if not use_reentrant:
        # Non-reentrant checkpoint becomes non-deterministic with bias+GELU fusion
        os.environ["NVTE_BIAS_GELU_NVFUSION"] = "0"

    outputs, names = _test_e2e_full_recompute(
        bs, dtype, config, fp8, fp8_model_params, recompute=False, use_reentrant=use_reentrant
    )
    outputs_recompute, _ = _test_e2e_full_recompute(
        bs, dtype, config, fp8, fp8_model_params, recompute=True, use_reentrant=use_reentrant
    )

    if not use_reentrant:
        # Reset bias+GELU fusion flag to avoid contaminating other tests
        del os.environ["NVTE_BIAS_GELU_NVFUSION"]

    # Check that results match
    tols = dtype_tols(dtype)
    if dtype in (torch.float16, torch.bfloat16):
        tols["atol"] = 1e-3
    if IS_HIP_EXTENSION:
        if dtype==torch.float16 and is_mi200(): #TODO(PIV) should it be used in other tests too
            # mi200 denorm issue
            tols["atol"] = 1e-2
        tols.update(rocm_attn_tols())
    if fp8 or fp8_model_params:
        tols.update(dict(rtol=0.125, atol=0.0675))
    for i, (ref, test) in enumerate(zip(outputs, outputs_recompute)):
        torch.testing.assert_close(
            test,
            ref,
            msg=f"Mismatch in tensor {i}",
            **tols,
        )


def _test_e2e_checkpointing_get_model(config, dtype):
    sigma = 0.023
    init_method = init_method_normal(sigma)
    output_layer_init_method = scaled_init_method_normal(sigma, config.num_layers)

    return TransformerLayer(
        config.hidden_size,
        4 * config.hidden_size,
        config.num_attention_heads,
        layernorm_epsilon=config.eps,
        init_method=init_method,
        output_layer_init_method=output_layer_init_method,
        hidden_dropout=0.1,
        attention_dropout=0.1,
        kv_channels=config.embed,
        apply_residual_connection_post_layernorm=False,
        output_layernorm=False,
        params_dtype=dtype,
        device="cuda",
    )


def _test_e2e_checkpointing(bs, dtype, config, checkpoint=False, steps=10, path="checkpoint.pt"):
    reset_rng_states()

    te_inp_hidden_states = torch.randn(
        (config.seq_len, bs, config.hidden_size),
        dtype=dtype,
        device="cuda",
        requires_grad=True,
    )
    te_inp_hidden_states.retain_grad()

    block = _test_e2e_checkpointing_get_model(config, dtype)

    for _ in range(steps // 2):
        te_out = block(
            te_inp_hidden_states,
            None,
        )
        loss = te_out.sum()
        loss.backward()

    if checkpoint:
        # This process is necessary so that we can start afresh with
        # a new model while erasing all internal state to ensure that
        # loading from a checkpoint gives bitwise identical results.
        # Since gradients are being accumulated, it is important to
        # restore them post loading the checkpoint.
        torch.save(block.state_dict(), path)

        param_grads = []
        for p in block.parameters():
            if p.requires_grad:
                param_grads.append(p.grad.clone())

        global _cpu_rng_state, _cuda_rng_state
        _cpu_rng_state = torch.get_rng_state()
        _cuda_rng_state = torch.cuda.get_rng_state()

        del block
        block = _test_e2e_checkpointing_get_model(config, dtype)
        block.load_state_dict(torch.load(path))
        reset_rng_states()

        for p in block.parameters():
            if p.requires_grad:
                p.grad = param_grads.pop(0)

        assert not param_grads, "Oops!"

    for _ in range(steps // 2):
        te_out = block(
            te_inp_hidden_states,
            None,
        )
        loss = te_out.sum()
        loss.backward()

    torch.cuda.synchronize()

    if os.path.exists(path):
        os.remove(path)

    outputs = [te_out, te_inp_hidden_states.grad]
    for p in block.parameters():
        if p.requires_grad:
            outputs.append(p.grad)
    return outputs


@pytest.mark.parametrize("dtype", param_types)
@pytest.mark.parametrize("bs", batch_sizes)
@pytest.mark.parametrize("model", model_configs.keys())
def test_gpt_checkpointing(dtype, bs, model):
    config = model_configs[model]
    outputs = _test_e2e_checkpointing(bs, dtype, config, checkpoint=False)
    outputs_checkpoint = _test_e2e_checkpointing(bs, dtype, config, checkpoint=True)

    # Check that results match
    tols = dtype_tols(dtype)
    if dtype in (torch.float16, torch.bfloat16):
        tols.update(dict(rtol=2e-2, atol=2e-3))
    if IS_HIP_EXTENSION: 
        use_hipblaslt = (os.getenv("NVTE_USE_HIPBLASLT") is not None)
        tols.update(rocm_attn_tols())
        if len(tols) == 0 and not use_hipblaslt: 
            # Relax to all close for rocm. We don't have bit-to-bit reproducibility
            # when running rocblas path mainly due to the usage of atomics
            # Need to check whether hipBlasLt path has reproducibility
            tols["atol"] = 5e-5
        else:
            # should be perfect match with hipblaslt and non-ck attention
            # TODO(PIV) should tols be cleared
            pass
    for i, (ref, test) in enumerate(zip(outputs, outputs_checkpoint)):
        torch.testing.assert_close(
            test,
            ref,
            msg=f"Mismatch in tensor {i}",
            **tols,
        )


def _test_e2e_gpt_accuracy(block, bs, dtype, config):
    reset_rng_states()

    inp_hidden_states = torch.randn(
        (config.seq_len, bs, config.hidden_size),
        dtype=dtype,
        device="cuda",
        requires_grad=True,
    )
    inp_hidden_states.retain_grad()
    inp_attn_mask = get_causal_attn_mask(config.seq_len)

    out = block(inp_hidden_states, attention_mask=inp_attn_mask)
    loss = out.sum()
    loss.backward()

    torch.cuda.synchronize()
    outputs = [out, inp_hidden_states.grad]
    for p in block.parameters():
        if p.requires_grad:
            outputs.append(p.grad)
    return outputs


@pytest.mark.parametrize("dtype", param_types)
@pytest.mark.parametrize("bs", batch_sizes)
@pytest.mark.parametrize("model", model_configs.keys())
@pytest.mark.parametrize("parallel_attention_mlp", all_boolean)
def test_gpt_accuracy(dtype, bs, model, parallel_attention_mlp):
    config = model_configs[model]

    te_gpt = TransformerLayer(
        hidden_size=config.hidden_size,
        ffn_hidden_size=4 * config.hidden_size,
        num_attention_heads=config.num_attention_heads,
        layernorm_epsilon=config.eps,
        attention_dropout=0.1,
        hidden_dropout=0.1,
        params_dtype=dtype,
        fuse_qkv_params=True,
        qkv_weight_interleaved=False,
        parallel_attention_mlp=parallel_attention_mlp,
        device="cuda",
    ).eval()

    torch_gpt = (
        TorchGPT(
            config.hidden_size,
            config.eps,
            config.num_attention_heads,
            parallel_attention_mlp=parallel_attention_mlp,
        )
        .to(dtype=dtype)
        .cuda()
        .eval()
    )

    # Share params
    with torch.no_grad():
        torch_gpt.ln.weight = Parameter(
            te_gpt.self_attention.layernorm_qkv.layer_norm_weight.clone()
        )
        torch_gpt.ln.bias = Parameter(te_gpt.self_attention.layernorm_qkv.layer_norm_bias.clone())
        torch_gpt.causal_attn.mhsa.in_proj_weight = Parameter(
            te_gpt.self_attention.layernorm_qkv.weight.clone()
        )
        torch_gpt.causal_attn.mhsa.in_proj_bias = Parameter(
            te_gpt.self_attention.layernorm_qkv.bias.clone()
        )
        torch_gpt.causal_attn.mhsa.out_proj.weight = Parameter(
            te_gpt.self_attention.proj.weight.clone()
        )
        torch_gpt.causal_attn.mhsa.out_proj.bias = Parameter(
            te_gpt.self_attention.proj.bias.clone()
        )
        torch_gpt.ln_mlp.ln.weight = Parameter(te_gpt.layernorm_mlp.layer_norm_weight.clone())
        torch_gpt.ln_mlp.ln.bias = Parameter(te_gpt.layernorm_mlp.layer_norm_bias.clone())
        torch_gpt.ln_mlp.fc1.weight = Parameter(te_gpt.layernorm_mlp.fc1_weight.clone())
        torch_gpt.ln_mlp.fc1.bias = Parameter(te_gpt.layernorm_mlp.fc1_bias.clone())
        torch_gpt.ln_mlp.fc2.weight = Parameter(te_gpt.layernorm_mlp.fc2_weight.clone())
        torch_gpt.ln_mlp.fc2.bias = Parameter(te_gpt.layernorm_mlp.fc2_bias.clone())

    te_outputs = _test_e2e_gpt_accuracy(te_gpt, bs, dtype, config)
    torch_outputs = _test_e2e_gpt_accuracy(torch_gpt, bs, dtype, config)

    # Check output.
    if dtype == torch.float32:
        assert_allclose(te_outputs[0], torch_outputs[0], 5e-3)
    else:
        assert_allclose(te_outputs[0], torch_outputs[0], 5e-2)


def _test_mha_accuracy(block, bs, dtype, config, mask_type, te=True):
    reset_rng_states()

    inp_hidden_states = torch.randn(
        (config.seq_len, bs, config.hidden_size),
        dtype=dtype,
        device="cuda",
        requires_grad=True,
    )
    inp_hidden_states.retain_grad()
    inp_attn_mask = get_causal_attn_mask(config.seq_len) if mask_type == "causal" else None

    forward_kwargs = {}
    if te:
        forward_kwargs["attn_mask_type"] = mask_type
    forward_kwargs["attention_mask"] = inp_attn_mask

    out = block(inp_hidden_states, **forward_kwargs)
    loss = out.sum()
    loss.backward()

    torch.cuda.synchronize()
    outputs = [out, inp_hidden_states.grad]
    for p in block.parameters():
        if p.requires_grad:
            outputs.append(p.grad)
    return outputs


@pytest.mark.parametrize("dtype", param_types)
@pytest.mark.parametrize("bs", batch_sizes)
@pytest.mark.parametrize("model", model_configs.keys())
@pytest.mark.parametrize("mask_type", mask_types)
def test_mha_accuracy(dtype, bs, model, mask_type):
    config = model_configs[model]

    te_mha = MultiheadAttention(
        config.hidden_size,
        config.num_attention_heads,
        fuse_qkv_params=True,
        params_dtype=dtype,
        qkv_weight_interleaved=False,
        input_layernorm=False,
        device="cuda",
    ).eval()

    torch_mha = (
        TorchMHA(
            config.hidden_size,
            config.num_attention_heads,
        )
        .to(dtype=dtype)
        .cuda()
        .eval()
    )

    # Share params
    with torch.no_grad():
        torch_mha.mhsa.in_proj_weight = Parameter(te_mha.qkv.weight.clone())
        torch_mha.mhsa.in_proj_bias = Parameter(te_mha.qkv.bias.clone())
        torch_mha.mhsa.out_proj.weight = Parameter(te_mha.proj.weight.clone())
        torch_mha.mhsa.out_proj.bias = Parameter(te_mha.proj.bias.clone())

    te_outputs = _test_mha_accuracy(te_mha, bs, dtype, config, mask_type, te=True)
    torch_outputs = _test_mha_accuracy(torch_mha, bs, dtype, config, mask_type, te=False)

    # Check output.
    if dtype == torch.float32:
        assert_allclose(te_outputs[0], torch_outputs[0], 5e-3)
    else:
        assert_allclose(te_outputs[0], torch_outputs[0], 5e-2)


def _test_granular_accuracy(block, bs, dtype, config):
    reset_rng_states()

    inp_hidden_states = torch.randn(
        (config.seq_len, bs, config.hidden_size),
        dtype=dtype,
        device="cuda",
        requires_grad=True,
    )
    inp_hidden_states.retain_grad()

    out = block(inp_hidden_states)
    loss = out.sum()
    loss.backward()

    torch.cuda.synchronize()
    outputs = [out, inp_hidden_states.grad]
    for p in block.parameters():
        if p.requires_grad:
            outputs.append(p.grad)
    return outputs


def _test_dpa_accuracy(block, bs, dtype, config):
    reset_rng_states()

    mask = torch.triu(
        torch.ones(config.seq_len, config.seq_len, dtype=torch.bool, device="cuda"), diagonal=1
    )
    query, key, value = [
        torch.randn(
            (config.seq_len, bs, config.num_attention_heads, config.embed),
            dtype=dtype,
            device="cuda",
            requires_grad=True,
        )
        for _ in range(3)
    ]

    query.retain_grad()
    key.retain_grad()
    value.retain_grad()

    out = block(query, key, value, attention_mask=mask)
    loss = out.sum()
    loss.backward()

    torch.cuda.synchronize()

    return [out, query.grad, key.grad, value.grad]


@pytest.mark.parametrize("dtype", param_types)
@pytest.mark.parametrize("bs", batch_sizes)
@pytest.mark.parametrize("model", model_configs.keys())
def test_dpa_accuracy(dtype, bs, model):
    config = model_configs[model]

    te_dpa = (
        DotProductAttention(
            config.num_attention_heads,
            config.embed,
            attention_dropout=0.0,  # disable dropout, FU uses rng differently
        )
        .to(dtype=dtype)
        .cuda()
    )

    torch_dpa = (
        TorchDotProductAttention(
            config.embed,
            0.0,  # dropout
        )
        .to(dtype=dtype)
        .cuda()
    )

    te_outputs = _test_dpa_accuracy(te_dpa, bs, dtype, config)
    torch_outputs = _test_dpa_accuracy(torch_dpa, bs, dtype, config)

    # Check output.
    if dtype == torch.float32:
        assert_allclose(te_outputs[0], torch_outputs[0], 5e-3)
    else:
        assert_allclose(te_outputs[0], torch_outputs[0], 5e-2)


@pytest.mark.parametrize("dtype", param_types)
@pytest.mark.parametrize("bs", batch_sizes)
@pytest.mark.parametrize("model", model_configs.keys())
def test_linear_accuracy(dtype, bs, model):
    config = model_configs[model]

    te_linear = Linear(
        config.hidden_size,
        4 * config.hidden_size,
        bias=True,
        params_dtype=dtype,
        device="cuda",
    ).eval()

    torch_linear = torch.nn.Linear(
        config.hidden_size,
        4 * config.hidden_size,
        bias=True,
        device="cuda",
        dtype=dtype,
    ).eval()

    # Share params
    with torch.no_grad():
        torch_linear.weight = Parameter(te_linear.weight.clone())
        torch_linear.bias = Parameter(te_linear.bias.clone())

    te_outputs = _test_granular_accuracy(te_linear, bs, dtype, config)
    torch_outputs = _test_granular_accuracy(torch_linear, bs, dtype, config)

    # Check output.
    if dtype == torch.float32:
        assert_allclose(te_outputs[0], torch_outputs[0], 5e-3)
    else:
        assert_allclose(te_outputs[0], torch_outputs[0], 5e-2)


@pytest.mark.parametrize("dtype", param_types)
@pytest.mark.parametrize("bs", batch_sizes)
@pytest.mark.parametrize("model", model_configs.keys())
@pytest.mark.parametrize("eps", [1e-1, 1e-3, 1e-5, 1e-7])
@pytest.mark.parametrize("zero_centered_gamma", all_boolean)
def test_rmsnorm_accuracy(dtype, bs, model, eps, zero_centered_gamma):
    config = model_configs[model]

    te_rmsnorm = RMSNorm(
        config.hidden_size,
        eps=eps,
        params_dtype=dtype,
        zero_centered_gamma=zero_centered_gamma,
        device="cuda",
    ).eval()

    torch_rmsnorm = (
        TorchRMSNorm(config.hidden_size, eps=eps, zero_centered_gamma=zero_centered_gamma)
        .to(dtype=dtype)
        .cuda()
        .eval()
    )

    # Share params
    with torch.no_grad():
        torch_rmsnorm.weight = Parameter(te_rmsnorm.weight.clone())

    te_outputs = _test_granular_accuracy(te_rmsnorm, bs, dtype, config)
    torch_outputs = _test_granular_accuracy(torch_rmsnorm, bs, dtype, config)

    # Check output.
    atol = {
        torch.float32: 1e-7,
        torch.half: 2e-3,
        torch.bfloat16: 2e-2,
    }
    assert_allclose(te_outputs[0], torch_outputs[0], atol[dtype])


@pytest.mark.parametrize("dtype", param_types)
@pytest.mark.parametrize("bs", batch_sizes)
@pytest.mark.parametrize("model", model_configs.keys())
@pytest.mark.parametrize("eps", [1e-1, 1e-3, 1e-5, 1e-7])
@pytest.mark.parametrize("zero_centered_gamma", all_boolean)
def test_layernorm_accuracy(dtype, bs, model, eps, zero_centered_gamma):
    config = model_configs[model]

    te_layernorm = LayerNorm(
        config.hidden_size,
        eps=eps,
        params_dtype=dtype,
        zero_centered_gamma=zero_centered_gamma,
        device="cuda",
    ).eval()

    torch_layernorm = (
        TorchLayerNorm(config.hidden_size, eps=eps, zero_centered_gamma=zero_centered_gamma)
        .to(dtype=dtype)
        .cuda()
        .eval()
    )

    # Share params
    with torch.no_grad():
        torch_layernorm.weight = Parameter(te_layernorm.weight.clone())
        torch_layernorm.bias = Parameter(te_layernorm.bias.clone())

    te_outputs = _test_granular_accuracy(te_layernorm, bs, dtype, config)
    torch_outputs = _test_granular_accuracy(torch_layernorm, bs, dtype, config)

    # Check output.
    atol = {
        torch.float32: 1e-7,
        torch.half: 2e-3,
        torch.bfloat16: 2e-2,
    }
    assert_allclose(te_outputs[0], torch_outputs[0], atol[dtype])


@pytest.mark.parametrize("dtype", param_types)
@pytest.mark.parametrize("bs", batch_sizes)
@pytest.mark.parametrize("model", model_configs.keys())
@pytest.mark.parametrize("normalization", all_normalizations)
@pytest.mark.parametrize("zero_centered_gamma", all_boolean)
def test_layernorm_linear_accuracy(dtype, bs, model, normalization, zero_centered_gamma):
    config = model_configs[model]

    te_ln_linear = LayerNormLinear(
        config.hidden_size,
        4 * config.hidden_size,
        config.eps,
        bias=True,
        normalization=normalization,
        params_dtype=dtype,
        zero_centered_gamma=zero_centered_gamma,
        device="cuda",
    ).eval()

    torch_ln_linear = (
        TorchLayerNormLinear(
            config.hidden_size,
            4 * config.hidden_size,
            config.eps,
            bias=True,
            normalization=normalization,
            zero_centered_gamma=zero_centered_gamma,
        )
        .to(dtype=dtype)
        .cuda()
        .eval()
    )

    # Share params
    with torch.no_grad():
        torch_ln_linear.layernorm.weight = Parameter(te_ln_linear.layer_norm_weight.clone())
        if normalization != "RMSNorm":
            torch_ln_linear.layernorm.bias = Parameter(te_ln_linear.layer_norm_bias.clone())
        torch_ln_linear.linear.weight = Parameter(te_ln_linear.weight.clone())
        torch_ln_linear.linear.bias = Parameter(te_ln_linear.bias.clone())

    te_outputs = _test_granular_accuracy(te_ln_linear, bs, dtype, config)
    torch_outputs = _test_granular_accuracy(torch_ln_linear, bs, dtype, config)

    # Check output.
    atol = {
        torch.float32: 2.5e-4,
        torch.half: 2e-3,
        torch.bfloat16: 2e-2,
    }
    assert_allclose(te_outputs[0], torch_outputs[0], atol[dtype])


@pytest.mark.parametrize("dtype", param_types)
@pytest.mark.parametrize("bs", batch_sizes)
@pytest.mark.parametrize("model", model_configs.keys())
@pytest.mark.parametrize("activation", all_activations)
@pytest.mark.parametrize("normalization", all_normalizations)
def test_layernorm_mlp_accuracy(dtype, bs, model, activation, normalization):
    config = model_configs[model]

    te_ln_mlp = LayerNormMLP(
        config.hidden_size,
        4 * config.hidden_size,
        activation=activation,
        normalization=normalization,
        params_dtype=dtype,
        device="cuda",
    ).eval()

    torch_ln_mlp = (
        TorchLayerNormMLP(
            config.hidden_size,
            4 * config.hidden_size,
            activation=activation,
            normalization=normalization,
        )
        .to(dtype=dtype)
        .cuda()
        .eval()
    )

    # Share params
    with torch.no_grad():
        torch_ln_mlp.ln.weight = Parameter(te_ln_mlp.layer_norm_weight.clone())
        if normalization != "RMSNorm":
            torch_ln_mlp.ln.bias = Parameter(te_ln_mlp.layer_norm_bias.clone())
        torch_ln_mlp.fc1.weight = Parameter(te_ln_mlp.fc1_weight.clone())
        torch_ln_mlp.fc1.bias = Parameter(te_ln_mlp.fc1_bias.clone())
        torch_ln_mlp.fc2.weight = Parameter(te_ln_mlp.fc2_weight.clone())
        torch_ln_mlp.fc2.bias = Parameter(te_ln_mlp.fc2_bias.clone())

    te_outputs = _test_granular_accuracy(te_ln_mlp, bs, dtype, config)
    torch_outputs = _test_granular_accuracy(torch_ln_mlp, bs, dtype, config)

    # Check output.
    if dtype == torch.float32:
        assert_allclose(te_outputs[0], torch_outputs[0], 5e-3)
    else:
        assert_allclose(te_outputs[0], torch_outputs[0], 5e-2)


def _test_gpt_e2e_cuda_graph(block, bs, dtype, config, graph):
    reset_rng_states()

    # Initialize loss function and optimizer.
    loss_fn = torch.nn.MSELoss()
    optimizer = torch.optim.SGD(block.parameters(), lr=0.1)

    # Placeholders used for graph capture.
    static_input = torch.randn(
        config.seq_len, bs, config.hidden_size, device="cuda", dtype=dtype, requires_grad=True
    )
    static_target = torch.randn(config.seq_len, bs, config.hidden_size, device="cuda", dtype=dtype)

    real_input = torch.rand_like(static_input)
    real_target = torch.rand_like(static_target)

    # Basic training loop.
    def train_step():
        optimizer.zero_grad(set_to_none=False)
        out = block(static_input)
        loss = loss_fn(out, static_target)
        loss.backward()
        optimizer.step()
        return out
  
    # Warmup steps in a separate stream.
    s = torch.cuda.Stream()
    s.wait_stream(torch.cuda.current_stream())
    with torch.cuda.stream(s):
        for _ in range(3):
            train_step()
    torch.cuda.current_stream().wait_stream(s)

    # Capture graph.
    g = None
    static_output = None
    if graph:
        g = torch.cuda.CUDAGraph()
        with torch.cuda.graph(g):
            static_output = train_step()

    # Run with new data.
    with torch.no_grad():
        static_input.copy_(real_input)
        static_target.copy_(real_target)
    if graph:
        g.replay()
    else:
        static_output = train_step()

    grads = [static_input.grad]
    for p in block.parameters():
        if p.requires_grad:
            grads.append(p.grad)

    with torch.no_grad():
        output = static_output.clone()
    return output, grads


@pytest.mark.parametrize("dtype", param_types)
@pytest.mark.parametrize("bs", batch_sizes)
@pytest.mark.parametrize("model", model_configs.keys())
def test_gpt_cuda_graph(dtype, bs, model, monkeypatch):
    if IS_HIP_EXTENSION and dtype not in (torch.float32,):
        if int(os.getenv("NVTE_FUSED_ATTN", "1")):
            #pytest.skip(f"rocm fused attention backends do not support cuda graph with {dtype}")
            monkeypatch.setenv("NVTE_FUSED_ATTN", "0")

    config = model_configs[model]

    sigma = 0.023
    init_method = init_method_normal(sigma)
    output_layer_init_method = scaled_init_method_normal(sigma, config.num_layers)

    block = TransformerLayer(
        config.hidden_size,
        4 * config.hidden_size,
        config.num_attention_heads,
        layernorm_epsilon=config.eps,
        init_method=init_method,
        output_layer_init_method=output_layer_init_method,
        hidden_dropout=0.1,
        attention_dropout=0.1,
        kv_channels=config.embed,
        params_dtype=dtype,
        apply_residual_connection_post_layernorm=False,
        output_layernorm=False,
        device="cuda",
    )
    graphed_block = copy.deepcopy(block)

    out, grads = _test_gpt_e2e_cuda_graph(block, bs, dtype, config, False)
    graphed_out, graphed_grads = _test_gpt_e2e_cuda_graph(graphed_block, bs, dtype, config, True)
    params = list(block.parameters())
    graphed_params = list(graphed_block.parameters())

    # Check that results match
    assert_allclose(out, graphed_out, 1e-3)
    assert_allclose(params, graphed_params, 1e-3)
    assert_allclose(grads, graphed_grads, 1e-3)


def _test_gpt_fp8_parameters(bs, dtype, config, fp8_model_params):
    reset_rng_states()
    FP8GlobalStateManager.reset()

    sigma = 0.023
    init_method = init_method_normal(sigma)
    output_layer_init_method = scaled_init_method_normal(sigma, config.num_layers)

    with fp8_model_init(enabled=fp8_model_params):
        block = TransformerLayer(
            config.hidden_size,
            4 * config.hidden_size,
            config.num_attention_heads,
            layernorm_epsilon=config.eps,
            init_method=init_method,
            output_layer_init_method=output_layer_init_method,
            hidden_dropout=0.1,
            attention_dropout=0.1,
            kv_channels=config.embed,
            apply_residual_connection_post_layernorm=False,
            output_layernorm=False,
            params_dtype=dtype,
            fuse_qkv_params=True,
            device="cuda",
        )

    te_inp_hidden_states = torch.randn(
        (config.seq_len, bs, config.hidden_size),
        dtype=dtype,
        device="cuda",
        requires_grad=True,
    )
    te_inp_hidden_states.retain_grad()
    te_inp_attn_mask = get_causal_attn_mask(config.seq_len)

    with fp8_autocast(enabled=True):
        te_out = block(te_inp_hidden_states, attention_mask=te_inp_attn_mask)
    loss = te_out.sum()
    loss.backward()
    torch.cuda.synchronize()

    outputs = [te_out, te_inp_hidden_states.grad]
    for p in block.parameters():
        if p.requires_grad:
            outputs.append(p.grad)
    return outputs


@pytest.mark.parametrize("dtype", param_types)
@pytest.mark.parametrize("bs", batch_sizes)
@pytest.mark.parametrize("model", model_configs.keys())
def test_gpt_fp8_parameters(dtype, bs, model):
    if not fp8_available:
        pytest.skip(reason_for_no_fp8)

    config = model_configs[model]

    outputs = _test_gpt_fp8_parameters(bs, dtype, config, False)
    outputs_fp8_params = _test_gpt_fp8_parameters(bs, dtype, config, True)
    # Check that results match
    tols = dict(rtol=0.125, atol=0.0675)
    if IS_HIP_EXTENSION:
        tols = rocm_attn_tols()

    for i, (ref, test) in enumerate(zip(outputs, outputs_fp8_params)):
        torch.testing.assert_close(
            test,
            ref,
            msg=f"Mismatch in tensor {i}",
            **tols
        )


@pytest.mark.parametrize("dtype", param_types)
@pytest.mark.parametrize("bs", batch_sizes)
@pytest.mark.parametrize("model", model_configs.keys())
def test_transformer_layer_hidden_states_format(dtype, bs, model):
    config = model_configs[model]

    sigma = 0.023
    init_method = init_method_normal(sigma)
    output_layer_init_method = scaled_init_method_normal(sigma, config.num_layers)

    # Set `torch.manual_seed` to make sure the weights are identical to the
    # other layer. Set `*dropout` values to 0 to make sure the forward pass
    # is identical to the other layer.
    torch.manual_seed(0)
    block_sbhd = TransformerLayer(
        config.hidden_size,
        4 * config.hidden_size,
        config.num_attention_heads,
        layernorm_epsilon=config.eps,
        init_method=init_method,
        output_layer_init_method=output_layer_init_method,
        hidden_dropout=0,
        attention_dropout=0,
        kv_channels=config.embed,
        params_dtype=dtype,
        apply_residual_connection_post_layernorm=False,
        output_layernorm=False,
        device="cuda",
        attn_input_format="sbhd",
    )

    # Set `torch.manual_seed` to make sure the weights are identical to the
    # other layer. Set `*dropout` values to 0 to make sure the forward pass
    # is identical to the other layer.
    torch.manual_seed(0)
    block_bshd = TransformerLayer(
        config.hidden_size,
        4 * config.hidden_size,
        config.num_attention_heads,
        layernorm_epsilon=config.eps,
        init_method=init_method,
        output_layer_init_method=output_layer_init_method,
        hidden_dropout=0,
        attention_dropout=0,
        kv_channels=config.embed,
        params_dtype=dtype,
        apply_residual_connection_post_layernorm=False,
        output_layernorm=False,
        device="cuda",
        attn_input_format="bshd",
    )

    for (n1, p1), (n2, p2) in zip(block_bshd.named_parameters(), block_sbhd.named_parameters()):
        assert torch.all(torch.eq(p1, p2)), f"{n1}, {n2} not identical"

    x_sbhd = torch.randn(
        (config.seq_len, bs, config.hidden_size),
        dtype=dtype,
        device="cuda",
        requires_grad=True,
    )

    x_bshd = x_sbhd.transpose(0, 1).contiguous()

    # To make sure forward is also identical (just in case some module decides
    # to act fancy)
    torch.manual_seed(0)
    y_sbhd = block_sbhd(x_sbhd)

    # To make sure forward is also identical (just in case some module decides
    # to act fancy)
    torch.manual_seed(0)
    y_bshd = block_bshd(x_bshd)
    
    # TODO: wait for the full determinism fix from hipblaslt
    if IS_HIP_EXTENSION:
        use_hipblaslt = (os.getenv("NVTE_USE_HIPBLASLT") is not None)
        if use_hipblaslt: 
<<<<<<< HEAD
            torch.testing.assert_close([y_bshd], [y_sbhd.transpose(0, 1).contiguous()], atol=1e-5)
=======
            torch.testing.assert_close([y_bshd], [y_sbhd.transpose(0,1).contiguous()])
>>>>>>> a6ace8a0
        else:
            torch.equal(y_bshd, y_sbhd.transpose(0, 1).contiguous())
    else:
        # Check that results match
        torch.testing.assert_close(
            y_bshd,
            y_sbhd.transpose(0, 1).contiguous(),
        )


@pytest.mark.parametrize("dtype", param_types)
@pytest.mark.parametrize("bs", batch_sizes)
@pytest.mark.parametrize("model_key", model_configs_inference.keys())
@pytest.mark.parametrize("use_RoPE", all_boolean)
@pytest.mark.parametrize("input_format", input_formats_inference)
@pytest.mark.parametrize("module", module_inference)
@pytest.mark.parametrize("backend", backends_inference)
def test_kv_cache_accuracy(dtype, bs, model_key, use_RoPE, input_format, module, backend):
    os.environ["NVTE_FLASH_ATTN"] = "0"
    os.environ["NVTE_FUSED_ATTN"] = "0"

    if backend == "FlashAttention":
        os.environ["NVTE_FLASH_ATTN"] = "1"
    elif backend == "FusedAttention":
        os.environ["NVTE_FUSED_ATTN"] = "1"

    config = model_configs_inference[model_key]

    S = config.seq_len
    B = bs
    H = config.num_attention_heads
    D = config.hidden_size
    head_size = config.embed
    layer_number = 1

    # Limits the max size of KV-cache
    B_max = B
    S_max = S + 2

    if module == "TransformerLayer":
        model = TransformerLayer(
            hidden_size=D,
            ffn_hidden_size=4 * D,
            num_attention_heads=H,
            attn_input_format=input_format,
            layer_number=layer_number,
            attention_dropout=0.0,
            params_dtype=dtype,
            device="cuda",
        ).eval()
    else:
        model = (
            MultiheadAttention(
                hidden_size=D,
                num_attention_heads=H,
                qkv_format=input_format,
                layer_number=layer_number,
                attention_dropout=0.0,
                params_dtype=dtype,
            )
            .cuda()
            .eval()
        )

    inference_params = InferenceParams(max_batch_size=B_max, max_sequence_length=S_max)
    rotary_freqs = torch.randn((S_max, 1, 1, head_size), dtype=torch.float, device="cuda")

    input = torch.randn((S, B, D), dtype=dtype, device="cuda")
    if input_format == "bshd":
        input = input.transpose(0, 1).contiguous()

    incremental_output = torch.zeros_like(input)

    # Generate output for the entire sequence
    full_output = model(hidden_states=input, rotary_pos_emb=rotary_freqs if use_RoPE else None)

    # Incrementaly generate outputs using KV-cache
    for i in range(S):
        if input_format == "sbhd":
            incremental_input = input[i].view(1, B, D)
        else:
            incremental_input = input[:, i, :].view(B, 1, D)

        line_output = model(
            hidden_states=incremental_input,
            inference_params=inference_params,
            rotary_pos_emb=rotary_freqs if use_RoPE else None,
        )

        inference_params.sequence_len_offset += 1

        if input_format == "sbhd":
            incremental_output[i] = line_output.view(B, D)
        else:
            incremental_output[:, i, :] = line_output.view(B, D)

    if module == "TransformerLayer":
        atol = {
            torch.float32: 5e-3,
            torch.half: 5e-3,
            torch.bfloat16: 5e-2,
        }
    else:
        atol = {
            torch.float32: 1e-3,
            torch.half: 1e-3,
            torch.bfloat16: 1e-2,
        }

    # Check if the fully generated output matches the one generated incrementally
    assert_allclose(full_output, incremental_output, atol[dtype])<|MERGE_RESOLUTION|>--- conflicted
+++ resolved
@@ -1502,11 +1502,7 @@
     if IS_HIP_EXTENSION:
         use_hipblaslt = (os.getenv("NVTE_USE_HIPBLASLT") is not None)
         if use_hipblaslt: 
-<<<<<<< HEAD
-            torch.testing.assert_close([y_bshd], [y_sbhd.transpose(0, 1).contiguous()], atol=1e-5)
-=======
-            torch.testing.assert_close([y_bshd], [y_sbhd.transpose(0,1).contiguous()])
->>>>>>> a6ace8a0
+            torch.testing.assert_close([y_bshd], [y_sbhd.transpose(0, 1).contiguous()])
         else:
             torch.equal(y_bshd, y_sbhd.transpose(0, 1).contiguous())
     else:
