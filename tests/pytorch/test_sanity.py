--- conflicted
+++ resolved
@@ -813,18 +813,6 @@
 @pytest.mark.parametrize("normalization", all_normalizations)
 def test_gpt_cuda_graph(dtype, fp8_recipe, model, skip_wgrad, zero_centered_gamma,
                         normalization):
-<<<<<<< HEAD
-    if IS_HIP_EXTENSION:
-        pytest.skip("hipGraph is not ready yet")
- 
-=======
-    if fp8_recipe is not None and not fp8_available:
-        pytest.skip(reason_for_no_fp8)
-
-    if normalization == "RMSNorm" and zero_centered_gamma:
-        pytest.skip("RMSNorm does not support zero_centered_gamma yet!")
-
->>>>>>> 3ef10328
     config = model_configs[model]
 
     if fp8_recipe is not None:
