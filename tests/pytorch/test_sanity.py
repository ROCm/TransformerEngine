# This file was modified for portability to AMDGPU
# Copyright (c) 2022-2024, Advanced Micro Devices, Inc. All rights reserved.
# Copyright (c) 2022-2024, NVIDIA CORPORATION & AFFILIATES. All rights reserved.
#
# See LICENSE for license information.

import os
from dataclasses import dataclass
from typing import Optional
from contextlib import nullcontext

import torch
import pytest
from torch.utils.cpp_extension import IS_HIP_EXTENSION
import io
import os

from transformer_engine.pytorch.fp8 import (
    fp8_autocast,
    FP8GlobalStateManager,
    fp8_model_init,
)
from transformer_engine.pytorch.utils import (
    get_device_compute_capability,
    init_method_normal,
    scaled_init_method_normal,
    is_bf16_compatible,
)
from transformer_engine.pytorch import (
    LayerNormLinear,
    Linear,
    LayerNormMLP,
    TransformerLayer,
    RMSNorm,
    LayerNorm,
    get_cpu_offload_context,
)
from transformer_engine.common import recipe
import transformer_engine_torch as tex
from transformer_engine.pytorch.cpp_extensions import (
    gemm,
    fp8_gemm,
    gelu,
    cast_to_fp8,
    cast_from_fp8,
)
from transformer_engine.pytorch.module.base import get_workspace
from test_onnx_export import create_meta

# Only run FP8 tests on H100.
fp8_available, reason_for_no_fp8 = FP8GlobalStateManager.is_fp8_available()


def custom_amax_to_scale(
    amax: torch.Tensor,
    scale: torch.Tensor,
    fp8_max: torch.Tensor,
    recipe: recipe.DelayedScaling,
) -> torch.Tensor:
    """Custom func to test recipe."""
    sf = fp8_max / amax
    sf = torch.where(amax > 0.0, sf, scale)
    sf = torch.where(torch.isfinite(amax), sf, scale)

    return sf


def custom_amax_compute(amax_history: torch.Tensor) -> torch.Tensor:
    """Custom func to test recipe."""
    return torch.min(amax_history, dim=0).values


@dataclass
class ModelConfig:
    """Transformer model configuration"""

    num_layers: int
    seq_len: int
    batch_size: int
    hidden_size: int
    num_attention_heads: int
    kv_channels: Optional[int] = None

    def is_fp8_supported(self):
        if self.seq_len * self.batch_size % 16:
            return False
        if self.hidden_size % 16:
            return False
        return True


model_configs = {
    "126m": ModelConfig(12, 2048, 2, 768, 12),
    "small": ModelConfig(2, 32, 2, 64, 2),
    "weird": ModelConfig(2, 37, 3, 69, 3),
    "large": ModelConfig(1, 128, 2, 512, 4, 128),
}

fp8_recipes = [
    None,  # Handles non-FP8 case
    recipe.DelayedScaling(margin=0, fp8_format=recipe.Format.E4M3),
    recipe.DelayedScaling(margin=0, fp8_format=recipe.Format.HYBRID),
    recipe.DelayedScaling(
        margin=0,
        fp8_format=recipe.Format.E4M3,
        override_linear_precision=(False, False, True),
    ),
    recipe.DelayedScaling(
        margin=0,
        fp8_format=recipe.Format.E4M3,
        amax_history_len=16,
        amax_compute_algo="most_recent",
    ),
    recipe.DelayedScaling(
        margin=0,
        fp8_format=recipe.Format.E4M3,
        amax_history_len=16,
        amax_compute_algo="max",
    ),
    recipe.DelayedScaling(
        margin=0,
        fp8_format=recipe.Format.E4M3,
        amax_history_len=16,
        amax_compute_algo=custom_amax_compute,
    ),
    recipe.DelayedScaling(
        margin=0,
        fp8_format=recipe.Format.E4M3,
        amax_history_len=16,
        scaling_factor_compute_algo=custom_amax_to_scale,
    ),
]

param_types = [torch.float32, torch.float16]
if is_bf16_compatible():  # bf16 requires sm_80 or higher
    param_types.append(torch.bfloat16)

all_boolean = [True, False]
batch_sizes_with_zero = [0, 1, 2]

all_activations = ["gelu", "relu", "reglu", "geglu", "swiglu", "srelu"]
all_normalizations = ["LayerNorm", "RMSNorm"]


def _disable_wgrads(block):
    for p in block.parameters():
        p.requires_grad = False


@pytest.fixture(autouse=True)
def reset_global_fp8_state():
    yield
    FP8GlobalStateManager.reset()


def _test_sanity_e2e_cuda_graph(block, dtype, config, fp8_recipe, skip_wgrad):
    # Initialize loss function and optimizer.
    loss_fn = torch.nn.MSELoss()
    optimizer = torch.optim.SGD(block.parameters(), lr=0.1)

    # Placeholders used for capture.
    static_input = torch.randn(
        config.seq_len,
        config.batch_size,
        config.hidden_size,
        device="cuda",
        dtype=dtype,
        requires_grad=True,
    )
    static_target = torch.randn(
        config.seq_len, config.batch_size, config.hidden_size, device="cuda", dtype=dtype
    )

    real_input = torch.rand_like(static_input)
    real_target = torch.rand_like(static_target)


    use_fp8 = fp8_recipe is not None
    if skip_wgrad:
        _disable_wgrads(block)

    # Pre graph capture warmup in a separate stream.
    s = torch.cuda.Stream()
    s.wait_stream(torch.cuda.current_stream())
    with torch.cuda.stream(s):
        for _ in range(3):
            optimizer.zero_grad(set_to_none=True)
            with fp8_autocast(enabled=use_fp8, fp8_recipe=fp8_recipe, _graph=True):
                out = block(static_input)
            loss = loss_fn(out, static_target)
            loss.backward()
            optimizer.step()
    torch.cuda.current_stream().wait_stream(s)

    # Capture.
    g = torch.cuda.CUDAGraph()
    optimizer.zero_grad(set_to_none=True)
    with torch.cuda.graph(g):
        with fp8_autocast(enabled=use_fp8, fp8_recipe=fp8_recipe, _graph=True):
            static_output = block(static_input)
        static_loss = loss_fn(static_output, static_target)
        static_loss.backward()
        optimizer.step()

    # Fills the graph's input memory with new data to compute on
    with torch.no_grad():
        static_input.copy_(real_input)
        static_target.copy_(real_target)
    g.replay()

    torch.cuda.synchronize()


def _test_sanity_e2e_amp(block, dtype, config, fp8_recipe, skip_wgrad):
    te_inp_hidden_states = torch.randn(
        (config.seq_len, config.batch_size, config.hidden_size),
        dtype=torch.float32,
        device="cuda",
        requires_grad=True,
    )
    te_inp_hidden_states.retain_grad()
    te_inp_attn_mask = torch.randint(
        2,
        (1, 1, config.seq_len, config.seq_len),
        dtype=torch.bool,
        device="cuda",
    )

    if skip_wgrad:
        _disable_wgrads(block)

    use_fp8 = fp8_recipe is not None
    with torch.autocast(device_type="cuda", enabled=True, dtype=dtype):
        with fp8_autocast(enabled=use_fp8, fp8_recipe=fp8_recipe):
            te_out = block(te_inp_hidden_states, attention_mask=te_inp_attn_mask)
        loss = te_out.sum()

    loss.backward()
    torch.cuda.synchronize()

    assert te_out.dtype == dtype, "AMP wrong output type."
    assert te_inp_hidden_states.grad.dtype == torch.float32, "AMP wrong dgrad type."
    for name, p in block.named_parameters():
        if p.requires_grad:
            assert p.grad.dtype == torch.float32, f"AMP wrong wgrad type for {name}."


def _test_sanity_e2e_gradient_accumulation_fusion(block, dtype, config, fp8_recipe, skip_wgrad):
    te_inp_hidden_states = torch.randn(
        (config.seq_len, config.batch_size, config.hidden_size),
        dtype=dtype,
        device="cuda",
        requires_grad=True,
    )
    te_inp_attn_mask = torch.randint(
        2,
        (1, 1, config.seq_len, config.seq_len),
        dtype=torch.bool,
        device="cuda",
    )

    if skip_wgrad:
        _disable_wgrads(block)

    for name, p in block.named_parameters():
        if "layer_norm_weight" in name:
            continue
        elif "weight" in name and p.requires_grad:
            p.main_grad = torch.zeros_like(p)

    use_fp8 = fp8_recipe is not None
    with fp8_autocast(enabled=use_fp8, fp8_recipe=fp8_recipe):
        te_out = block(te_inp_hidden_states, attention_mask=te_inp_attn_mask)
    loss = te_out.sum()
    loss.backward()
    torch.cuda.synchronize()

    for name, p in block.named_parameters():
        if "layer_norm_weight" in name:
            continue
        elif "weight" in name and p.requires_grad:
            assert torch.count_nonzero(p.main_grad) > 0, "Gradient not accumulated."


def _test_sanity_e2e(block, dtype, config, fp8_recipe, skip_wgrad, cpu_offload):
    te_inp_hidden_states = torch.randn(
        (config.seq_len, config.batch_size, config.hidden_size),
        dtype=dtype,
        device="cuda",
        requires_grad=True,
    )

    if skip_wgrad:
        _disable_wgrads(block)

    if cpu_offload:
        offload_context, sync_function = get_cpu_offload_context(enabled=True)
    else:
        offload_context = nullcontext()
        sync_function = lambda x: x

    use_fp8 = fp8_recipe is not None
    with fp8_autocast(enabled=use_fp8, fp8_recipe=fp8_recipe), offload_context:
        te_out = block(te_inp_hidden_states)
    te_out = sync_function(te_out)
    loss = te_out.sum()
    loss.backward()
    torch.cuda.synchronize()


def _test_sanity_e2e_bert(block, dtype, config, fp8_recipe, skip_wgrad):
    te_inp_hidden_states = torch.randn(
        (config.seq_len, config.batch_size, config.hidden_size),
        dtype=dtype,
        device="cuda",
        requires_grad=True,
    )

    te_inp_attn_mask = torch.randint(
        2,
        (config.batch_size, 1, 1, config.seq_len),
        dtype=torch.bool,
        device="cuda",
    )

    if skip_wgrad:
        _disable_wgrads(block)

    use_fp8 = fp8_recipe is not None
    with fp8_autocast(enabled=use_fp8, fp8_recipe=fp8_recipe):
        te_out = block(te_inp_hidden_states, attention_mask=te_inp_attn_mask)
    loss = te_out.sum()
    loss.backward()
    torch.cuda.synchronize()


def _test_sanity_e2e_T5(block, dtype, config, fp8_recipe, skip_wgrad):
    te_inp_hidden_states = torch.randn(
        (config.seq_len, config.batch_size, config.hidden_size),
        dtype=dtype,
        device="cuda",
        requires_grad=True,
    )
    te_inp_attn_mask = torch.randint(
        2,
        (1, 1, config.seq_len, config.seq_len),
        dtype=torch.bool,
        device="cuda",
    )

    enc_dec_attn_mask = torch.randint(
        2,
        (config.batch_size, 1, 1, config.seq_len),
        dtype=torch.bool,
        device="cuda",
    )

    if skip_wgrad:
        _disable_wgrads(block)

    use_fp8 = fp8_recipe is not None
    with fp8_autocast(enabled=use_fp8, fp8_recipe=fp8_recipe):
        te_out = block(
            te_inp_hidden_states,
            attention_mask=te_inp_attn_mask,
            encoder_output=te_inp_hidden_states,
            enc_dec_attn_mask=enc_dec_attn_mask,
        )
    loss = te_out.sum()
    loss.backward()
    torch.cuda.synchronize()


def _test_sanity_common(block, dtype, config, fp8_recipe, skip_wgrad, skip_dgrad):
    if skip_dgrad and skip_wgrad:
        pytest.skip("No gradient computation; Skipping to avoid PyTorch RuntimeError.")

    te_inp = torch.randn(
        (config.seq_len, config.batch_size, config.hidden_size),
        dtype=dtype,
        device="cuda",
        requires_grad=not skip_dgrad,
    )

    if skip_wgrad:
        _disable_wgrads(block)

    use_fp8 = fp8_recipe is not None
    with fp8_autocast(enabled=use_fp8, fp8_recipe=fp8_recipe):
        te_out = block(te_inp)
    if isinstance(te_out, tuple):
        te_out = te_out[0]
    loss = te_out.sum()
    loss.backward()
    torch.cuda.synchronize()


def _test_sanity_normalization_amp(block, dtype, config, skip_wgrad, skip_dgrad):
    if skip_dgrad and skip_wgrad:
        pytest.skip("No gradient computation; Skipping to avoid PyTorch RuntimeError.")

    te_inp = torch.randn(
        (config.seq_len, config.batch_size, config.hidden_size),
        device="cuda",
        requires_grad=True,
    )
    te_inp.retain_grad()

    with torch.autocast(device_type="cuda", enabled=True, dtype=dtype):
        te_out = block(te_inp)
        loss = te_out.sum()
    loss.backward()

    torch.cuda.synchronize()

    assert te_out.dtype == dtype, "AMP wrong output type."
    assert te_inp.grad.dtype == torch.float32, "AMP wrong dgrad type."
    for name, p in block.named_parameters():
        if p.requires_grad:
            assert p.grad.dtype == torch.float32, f"AMP wrong wgrad type for {name}."


@pytest.mark.parametrize("dtype", param_types)
@pytest.mark.parametrize("model", ["small", "weird"])
@pytest.mark.parametrize("skip_wgrad", all_boolean)
@pytest.mark.parametrize("skip_dgrad", all_boolean)
@pytest.mark.parametrize("normalization", all_normalizations)
def test_sanity_normalization_amp(dtype, model, skip_wgrad, skip_dgrad, normalization):
    config = model_configs[model]
    module = RMSNorm if normalization == "RMSNorm" else LayerNorm

    block = module(config.hidden_size).to(dtype=torch.float32).cuda()
    _test_sanity_normalization_amp(block, dtype, config, skip_wgrad, skip_dgrad)


@pytest.mark.parametrize("dtype", param_types)
@pytest.mark.parametrize("fp8_recipe", fp8_recipes)
@pytest.mark.parametrize("model", ["small", "weird"])
@pytest.mark.parametrize("skip_wgrad", all_boolean)
@pytest.mark.parametrize("zero_centered_gamma", all_boolean)
@pytest.mark.parametrize("skip_dgrad", all_boolean)
@pytest.mark.parametrize("normalization", all_normalizations)
def test_sanity_layernorm_linear(
    dtype, fp8_recipe, model, skip_wgrad, zero_centered_gamma, skip_dgrad, normalization
):
    config = model_configs[model]

    if fp8_recipe is not None:
        if not fp8_available:
            pytest.skip(reason_for_no_fp8)
        if not config.is_fp8_supported():
            pytest.skip("Model config does not support FP8")

    sigma = 0.023
    init_method = init_method_normal(sigma)

    block = LayerNormLinear(
        config.hidden_size,
        config.hidden_size * 3,
        init_method=init_method,
        zero_centered_gamma=zero_centered_gamma,
        normalization=normalization,
        params_dtype=dtype,
        device="cuda",
    )
    _test_sanity_common(block, dtype, config, fp8_recipe, skip_wgrad, skip_dgrad)


@pytest.mark.parametrize("dtype", param_types)
@pytest.mark.parametrize("fp8_recipe", fp8_recipes)
@pytest.mark.parametrize("model", ["small", "weird"])
@pytest.mark.parametrize("skip_wgrad", all_boolean)
@pytest.mark.parametrize("skip_dgrad", all_boolean)
def test_sanity_linear(dtype, fp8_recipe, model, skip_wgrad, skip_dgrad):
    config = model_configs[model]

    if fp8_recipe is not None:
        if not fp8_available:
            pytest.skip(reason_for_no_fp8)
        if not config.is_fp8_supported():
            pytest.skip("Model config does not support FP8")

    sigma = 0.023
    output_layer_init_method = scaled_init_method_normal(sigma, config.num_layers)

    block = Linear(
        config.hidden_size,
        config.hidden_size,
        init_method=output_layer_init_method,
        params_dtype=dtype,
        device="cuda",
    )
    _test_sanity_common(block, dtype, config, fp8_recipe, skip_wgrad, skip_dgrad)


@pytest.mark.parametrize("dtype", param_types)
@pytest.mark.parametrize("bs", batch_sizes_with_zero)
@pytest.mark.parametrize("model", ["small", "weird"])
@pytest.mark.parametrize("fp8_recipe", fp8_recipes)
@pytest.mark.parametrize("fp8_model_params", all_boolean)
@pytest.mark.parametrize("use_bias", all_boolean)
def test_sanity_linear_with_zero_tokens(dtype, bs, model, fp8_recipe, fp8_model_params, use_bias):
    config = model_configs[model]
    ffn_hidden_size = 4 * config.hidden_size
    num_tokens = bs * config.seq_len

    if fp8_recipe is not None:
        if not fp8_available:
            pytest.skip(reason_for_no_fp8)
        if not config.is_fp8_supported():
            pytest.skip("Model config does not support FP8")

    use_fp8 = fp8_recipe is not None
    with fp8_model_init(enabled=use_fp8 and fp8_model_params):
        te_linear = Linear(
            config.hidden_size, ffn_hidden_size, bias=use_bias, params_dtype=dtype
        ).cuda()

    inp_hidden_states = torch.randn(
        num_tokens, config.hidden_size, dtype=dtype, requires_grad=True
    ).cuda()
    with fp8_autocast(enabled=use_fp8, fp8_recipe=fp8_recipe):
        out = te_linear(inp_hidden_states)
    loss = out.sum()
    loss.backward()
    assert out.shape == (num_tokens, ffn_hidden_size)


@pytest.mark.parametrize("dtype", param_types)
@pytest.mark.parametrize("fp8_recipe", fp8_recipes)
@pytest.mark.parametrize("model", ["small", "weird"])
@pytest.mark.parametrize("skip_wgrad", all_boolean)
@pytest.mark.parametrize("zero_centered_gamma", all_boolean)
@pytest.mark.parametrize("skip_dgrad", all_boolean)
@pytest.mark.parametrize("activation", all_activations)
@pytest.mark.parametrize("normalization", all_normalizations)
def test_sanity_layernorm_mlp(
    dtype, fp8_recipe, model, skip_wgrad, zero_centered_gamma, skip_dgrad, activation, normalization
):
    config = model_configs[model]

    if fp8_recipe is not None:
        if not fp8_available:
            pytest.skip(reason_for_no_fp8)
        if not config.is_fp8_supported():
            pytest.skip("Model config does not support FP8")

    sigma = 0.023
    init_method = init_method_normal(sigma)
    output_layer_init_method = scaled_init_method_normal(sigma, config.num_layers)

    block = LayerNormMLP(
        config.hidden_size,
        4 * config.hidden_size,
        init_method=init_method,
        output_layer_init_method=output_layer_init_method,
        zero_centered_gamma=zero_centered_gamma,
        activation=activation,
        normalization=normalization,
        params_dtype=dtype,
        device="cuda",
    )
    _test_sanity_common(block, dtype, config, fp8_recipe, skip_wgrad, skip_dgrad)


@pytest.mark.parametrize("dtype", param_types)
@pytest.mark.parametrize("fp8_recipe", fp8_recipes)
@pytest.mark.parametrize("model", ["small"])
@pytest.mark.parametrize("skip_wgrad", all_boolean)
@pytest.mark.parametrize("zero_centered_gamma", all_boolean)
@pytest.mark.parametrize("bias", all_boolean)
@pytest.mark.parametrize("activation", all_activations)
@pytest.mark.parametrize("normalization", all_normalizations)
@pytest.mark.parametrize("parallel_attention_mlp", all_boolean)
@pytest.mark.parametrize("cpu_offload", all_boolean)
def test_sanity_gpt(
    dtype,
    fp8_recipe,
    model,
    skip_wgrad,
    zero_centered_gamma,
    bias,
    activation,
    normalization,
    parallel_attention_mlp,
    cpu_offload,
):
    if IS_HIP_EXTENSION and cpu_offload:
      pytest.skip("cpu_offloading not supported in rocm TE")

    config = model_configs[model]

    if fp8_recipe is not None:
        if not fp8_available:
            pytest.skip(reason_for_no_fp8)
        if not config.is_fp8_supported():
            pytest.skip("Model config does not support FP8")

    sigma = 0.023
    init_method = init_method_normal(sigma)
    output_layer_init_method = scaled_init_method_normal(sigma, config.num_layers)

    block = TransformerLayer(
        config.hidden_size,
        4 * config.hidden_size,
        config.num_attention_heads,
        init_method=init_method,
        output_layer_init_method=output_layer_init_method,
        hidden_dropout=0.1,
        attention_dropout=0.1,
        kv_channels=config.kv_channels,
        params_dtype=dtype,
        apply_residual_connection_post_layernorm=False,
        output_layernorm=False,
        zero_centered_gamma=zero_centered_gamma,
        bias=bias,
        activation=activation,
        normalization=normalization,
        device="cuda",
        parallel_attention_mlp=parallel_attention_mlp,
    )

    _test_sanity_e2e(block, dtype, config, fp8_recipe, skip_wgrad, cpu_offload)


def test_sanity_gpt_126m():
    fp8_recipe = None
    if fp8_available:
        fp8_recipe = recipe.DelayedScaling(
            margin=0,
            fp8_format=recipe.Format.E4M3,
            amax_history_len=16,
            amax_compute_algo="most_recent",
        )
    test_sanity_gpt(
        dtype=param_types[-1],
        fp8_recipe=fp8_recipe,
        model="126m",
        skip_wgrad=False,
        zero_centered_gamma=True,
        bias=True,
        activation="gelu",
        normalization="LayerNorm",
        parallel_attention_mlp=False,
        cpu_offload=False,
    )


@pytest.mark.parametrize("dtype", param_types)
@pytest.mark.parametrize("fp8_recipe", fp8_recipes)
@pytest.mark.parametrize("model", ["small"])
@pytest.mark.parametrize("skip_wgrad", all_boolean)
@pytest.mark.parametrize("zero_centered_gamma", all_boolean)
@pytest.mark.parametrize("normalization", all_normalizations)
def test_sanity_bert(dtype, fp8_recipe, model, skip_wgrad, zero_centered_gamma, normalization):
    config = model_configs[model]

    if fp8_recipe is not None:
        if not fp8_available:
            pytest.skip(reason_for_no_fp8)
        if not config.is_fp8_supported():
            pytest.skip("Model config does not support FP8")

    sigma = 0.023
    init_method = init_method_normal(sigma)
    output_layer_init_method = scaled_init_method_normal(sigma, config.num_layers)

    block = TransformerLayer(
        config.hidden_size,
        4 * config.hidden_size,
        config.num_attention_heads,
        init_method=init_method,
        output_layer_init_method=output_layer_init_method,
        hidden_dropout=0.1,
        attention_dropout=0.1,
        kv_channels=config.kv_channels,
        params_dtype=dtype,
        apply_residual_connection_post_layernorm=True,
        output_layernorm=True,
        zero_centered_gamma=zero_centered_gamma,
        self_attn_mask_type="padding",
        normalization=normalization,
        device="cuda",
    )

    _test_sanity_e2e_bert(block, dtype, config, fp8_recipe, skip_wgrad)


def test_sanity_bert_126m():
    fp8_recipe = recipe.DelayedScaling(
        margin=0,
        fp8_format=recipe.Format.E4M3,
        amax_history_len=1,
        amax_compute_algo="most_recent",
    )
    test_sanity_bert(
        dtype=param_types[-1],
        fp8_recipe=fp8_recipe,
        model="126m",
        skip_wgrad=False,
        zero_centered_gamma=False,
        normalization="LayerNorm",
    )


@pytest.mark.parametrize("dtype", param_types)
@pytest.mark.parametrize("fp8_recipe", fp8_recipes)
@pytest.mark.parametrize("model", ["small"])
@pytest.mark.parametrize("skip_wgrad", all_boolean)
@pytest.mark.parametrize("zero_centered_gamma", all_boolean)
@pytest.mark.parametrize("normalization", all_normalizations)
def test_sanity_T5(dtype, fp8_recipe, model, skip_wgrad, zero_centered_gamma, normalization):
    config = model_configs[model]

    if fp8_recipe is not None:
        if not fp8_available:
            pytest.skip(reason_for_no_fp8)
        if not config.is_fp8_supported():
            pytest.skip("Model config does not support FP8")

    sigma = 0.023
    init_method = init_method_normal(sigma)
    output_layer_init_method = scaled_init_method_normal(sigma, config.num_layers)

    block = TransformerLayer(
        config.hidden_size,
        4 * config.hidden_size,
        config.num_attention_heads,
        init_method=init_method,
        output_layer_init_method=output_layer_init_method,
        hidden_dropout=0.1,
        attention_dropout=0.1,
        kv_channels=config.kv_channels,
        params_dtype=dtype,
        apply_residual_connection_post_layernorm=False,
        output_layernorm=False,
        layer_type="decoder",
        zero_centered_gamma=zero_centered_gamma,
        normalization=normalization,
        device="cuda",
    )

    _test_sanity_e2e_T5(block, dtype, config, fp8_recipe, skip_wgrad)


def test_sanity_T5_126m():
    fp8_recipe = recipe.DelayedScaling(
        margin=0,
        fp8_format=recipe.Format.E4M3,
        amax_history_len=1,
        amax_compute_algo="most_recent",
    )
    test_sanity_T5(
        dtype=param_types[-1],
        fp8_recipe=fp8_recipe,
        model="126m",
        skip_wgrad=False,
        zero_centered_gamma=False,
        normalization="LayerNorm",
    )


@pytest.mark.parametrize("dtype", param_types)
@pytest.mark.parametrize("fp8_recipe", fp8_recipes)
@pytest.mark.parametrize("model", ["small"])
@pytest.mark.parametrize("skip_wgrad", all_boolean)
def test_sanity_amp_and_nvfuser(dtype, fp8_recipe, model, skip_wgrad):
    config = model_configs[model]

    if fp8_recipe is not None:
        if not fp8_available:
            pytest.skip(reason_for_no_fp8)
        if not config.is_fp8_supported():
            pytest.skip("Model config does not support FP8")

    sigma = 0.023
    init_method = init_method_normal(sigma)
    output_layer_init_method = scaled_init_method_normal(sigma, config.num_layers)

    block = TransformerLayer(
        config.hidden_size,
        4 * config.hidden_size,
        config.num_attention_heads,
        init_method=init_method,
        output_layer_init_method=output_layer_init_method,
        hidden_dropout=0.1,
        attention_dropout=0.1,
        kv_channels=config.kv_channels,
        params_dtype=torch.float32,
        device="cuda",
    )

    _test_sanity_e2e_amp(block, dtype, config, fp8_recipe, skip_wgrad)


@pytest.mark.parametrize("dtype", param_types)
@pytest.mark.parametrize("fp8_recipe", fp8_recipes)
@pytest.mark.parametrize("model", ["small"])
@pytest.mark.parametrize("skip_wgrad", all_boolean)
def test_sanity_drop_path(dtype, fp8_recipe, model, skip_wgrad):
    config = model_configs[model]

    if fp8_recipe is not None:
        if not fp8_available:
            pytest.skip(reason_for_no_fp8)
        if not config.is_fp8_supported():
            pytest.skip("Model config does not support FP8")

    sigma = 0.023
    init_method = init_method_normal(sigma)
    output_layer_init_method = scaled_init_method_normal(sigma, config.num_layers)

    block = TransformerLayer(
        config.hidden_size,
        4 * config.hidden_size,
        config.num_attention_heads,
        init_method=init_method,
        output_layer_init_method=output_layer_init_method,
        hidden_dropout=0.1,
        attention_dropout=0.1,
        kv_channels=config.kv_channels,
        params_dtype=dtype,
        apply_residual_connection_post_layernorm=False,
        output_layernorm=False,
        drop_path_rate=1.0,
        device="cuda",
    )

    _test_sanity_e2e(block, dtype, config, fp8_recipe, skip_wgrad, False)


@pytest.mark.parametrize("dtype", param_types)
@pytest.mark.parametrize("fp8_recipe", fp8_recipes)
@pytest.mark.parametrize("model", ["small"])
@pytest.mark.parametrize("skip_wgrad", all_boolean)
def test_sanity_fused_qkv_params(dtype, fp8_recipe, model, skip_wgrad):
    config = model_configs[model]

    if fp8_recipe is not None:
        if not fp8_available:
            pytest.skip(reason_for_no_fp8)
        if not config.is_fp8_supported():
            pytest.skip("Model config does not support FP8")

    sigma = 0.023
    init_method = init_method_normal(sigma)
    output_layer_init_method = scaled_init_method_normal(sigma, config.num_layers)

    block = TransformerLayer(
        config.hidden_size,
        4 * config.hidden_size,
        config.num_attention_heads,
        init_method=init_method,
        output_layer_init_method=output_layer_init_method,
        hidden_dropout=0.1,
        attention_dropout=0.1,
        kv_channels=config.kv_channels,
        params_dtype=dtype,
        apply_residual_connection_post_layernorm=False,
        output_layernorm=False,
        fuse_qkv_params=True,
        device="cuda",
    )

    _test_sanity_e2e(block, dtype, config, fp8_recipe, skip_wgrad, False)


@pytest.mark.parametrize("dtype", param_types)
@pytest.mark.parametrize("fp8_recipe", fp8_recipes)
@pytest.mark.parametrize("model", ["small"])
@pytest.mark.parametrize("skip_wgrad", all_boolean)
@pytest.mark.parametrize("zero_centered_gamma", all_boolean)
def test_sanity_gradient_accumulation_fusion(
    dtype, fp8_recipe, model, skip_wgrad, zero_centered_gamma
):
    config = model_configs[model]

    if fp8_recipe is not None:
        if not fp8_available:
            pytest.skip(reason_for_no_fp8)
        if not config.is_fp8_supported():
            pytest.skip("Model config does not support FP8")

    sigma = 0.023
    init_method = init_method_normal(sigma)
    output_layer_init_method = scaled_init_method_normal(sigma, config.num_layers)

    block = TransformerLayer(
        config.hidden_size,
        4 * config.hidden_size,
        config.num_attention_heads,
        init_method=init_method,
        output_layer_init_method=output_layer_init_method,
        hidden_dropout=0.1,
        attention_dropout=0.1,
        kv_channels=config.kv_channels,
        params_dtype=dtype,
        apply_residual_connection_post_layernorm=False,
        output_layernorm=False,
        zero_centered_gamma=zero_centered_gamma,
        fuse_qkv_params=True,
        fuse_wgrad_accumulation=True,
        device="cuda",
    )

    _test_sanity_e2e_gradient_accumulation_fusion(block, dtype, config, fp8_recipe, skip_wgrad)


@pytest.mark.parametrize("dtype", param_types)
@pytest.mark.parametrize("fp8_recipe", fp8_recipes)
@pytest.mark.parametrize("model", ["small"])
@pytest.mark.parametrize("skip_wgrad", all_boolean)
@pytest.mark.parametrize("zero_centered_gamma", all_boolean)
@pytest.mark.parametrize("normalization", all_normalizations)
<<<<<<< HEAD
def test_gpt_cuda_graph(dtype, fp8_recipe, model, skip_wgrad, zero_centered_gamma, normalization):
    if IS_HIP_EXTENSION:
        use_fused_attn = int(os.getenv("NVTE_FUSED_ATTN", "1"))
        if use_fused_attn and (dtype in (torch.float16, torch.bfloat16)):
            pytest.skip("rocm fused attn backends does not support cuda graph")
=======
def test_gpt_cuda_graph(dtype, fp8_recipe, model, skip_wgrad, zero_centered_gamma, normalization, monkeypatch):
    if IS_HIP_EXTENSION and dtype not in (torch.float32,):
        if int(os.getenv("NVTE_FUSED_ATTN", "1")):
            #pytest.skip(f"rocm fused attention backends do not support cuda graph with {dtype}")
            monkeypatch.setenv("NVTE_FUSED_ATTN", "0")
>>>>>>> 691dc239

    config = model_configs[model]

    if fp8_recipe is not None:
        if not fp8_available:
            pytest.skip(reason_for_no_fp8)
        if not config.is_fp8_supported():
            pytest.skip("Model config does not support FP8")

    sigma = 0.023
    init_method = init_method_normal(sigma)
    output_layer_init_method = scaled_init_method_normal(sigma, config.num_layers)

    block = TransformerLayer(
        config.hidden_size,
        4 * config.hidden_size,
        config.num_attention_heads,
        init_method=init_method,
        output_layer_init_method=output_layer_init_method,
        hidden_dropout=0.1,
        attention_dropout=0.1,
        kv_channels=config.kv_channels,
        params_dtype=dtype,
        apply_residual_connection_post_layernorm=False,
        output_layernorm=False,
        zero_centered_gamma=zero_centered_gamma,
        fuse_qkv_params=True,
        normalization=normalization,
        device="cuda",
    )

    _test_sanity_e2e_cuda_graph(block, dtype, config, fp8_recipe, skip_wgrad)


def test_model_multiple_cast():
    a = torch.zeros((16, 16), device="cuda")
    m = Linear(16, 32)

    y = m(a)
    assert y.dtype == torch.float32

    m.half()
    a = a.half()

    y2 = m(a)
    assert y2.dtype == torch.float16


@pytest.mark.parametrize("N", [32])
@pytest.mark.parametrize("offset", [1, 3, 5])
@pytest.mark.parametrize("datatype", param_types)
def test_sanity_gemm_with_unalignment(N, offset, datatype):
    scratchpad = torch.randn(N * N + 2 * offset, device="cuda", dtype=datatype)
    inp = torch.reshape(scratchpad[offset:-offset], (N, N))
    weight = torch.reshape(scratchpad[offset * 2 :], (N, N))

    _, _, _ = gemm(A=weight, B=inp, dtype=datatype, workspace=get_workspace())
    torch.cuda.synchronize()


@pytest.mark.skipif(not fp8_available, reason=reason_for_no_fp8)
@pytest.mark.parametrize("N", [32])
@pytest.mark.parametrize("datatype", [torch.float16, torch.bfloat16])
def test_sanity_fp8_gemm_with_unalignment(N, datatype):
    offset = 16
    scratchpad = torch.randn(N * N + offset, device="cuda", dtype=datatype)

    fp8_tensor_inp = tex.FP8FwdTensors.GEMM1_INPUT
    fp8_tensor_weight = tex.FP8FwdTensors.GEMM1_WEIGHT

    nb_inp_scales, nb_weight_scales = 1, N
    scale_factor = 1.0
    meta_inp = create_meta(scale_factor, nb_inp_scales)
    meta_weight = create_meta(scale_factor, nb_weight_scales)
    inp_type = tex.DType.kFloat8E4M3
    weights_type = tex.DType.kFloat8E4M3
    outp_type = datatype

    scratchpad_fp8 = cast_to_fp8(scratchpad, meta_weight, fp8_tensor_inp, inp_type)
    inp_fp8 = torch.reshape(scratchpad_fp8[:-offset], (N, N))
    weight_fp8 = torch.reshape(scratchpad_fp8[offset:], (N, N))
    _, _ = fp8_gemm(
        weight_fp8,
        meta_weight.scale_inv,
        fp8_tensor_weight,
        inp_type,
        inp_fp8,
        meta_inp.scale_inv,
        fp8_tensor_inp,
        weights_type,
        outp_type,
        get_workspace(),
        bias=None,
        use_bias=False,
        use_split_accumulator=False,
    )
<<<<<<< HEAD
    torch.cuda.synchronize()


@pytest.mark.skipif(not fp8_available, reason=reason_for_no_fp8)
@pytest.mark.skipif(get_device_compute_capability() != (9, 0), reason="FP8 tests require Hopper.")
@pytest.mark.parametrize("model", ["large"])
@pytest.mark.parametrize("dtype", [torch.float16, torch.bfloat16])
def test_sanity_attention_extra_state(model, dtype):
    config = model_configs[model]
    fp8_recipe = recipe.DelayedScaling(
        margin=0,
        fp8_format=recipe.Format.HYBRID,
        amax_history_len=1,
        amax_compute_algo="most_recent",
        fp8_dpa=True,
        fp8_mha=False,
    )
    hidden_states = torch.randn(
        (config.seq_len, config.batch_size, config.hidden_size),
        dtype=dtype,
        device="cuda",
        requires_grad=True,
    )

    with fp8_model_init(enabled=True):
        block = TransformerLayer(
            config.hidden_size,
            4 * config.hidden_size,
            config.num_attention_heads,
            fuse_qkv_params=True,
            params_dtype=dtype,
            device="cuda",
        )
    with fp8_autocast(enabled=True, fp8_recipe=fp8_recipe):
        output = block(hidden_states, is_first_microbatch=True)
        loss = output.sum()
        loss.backward()

    # call state_dict()
    sd = block.state_dict()

    # check core_attention._extra_state
    attn_extra_state = sd["self_attention.core_attention._extra_state"]
    attn_extra_state.seek(0)
    attn_extra_state = torch.load(attn_extra_state, map_location="cuda")

    # add random core_attention.fused_attention._extra_state
    # it should not be loaded or cause any 'unexpected key' errors
    random_state = {"a": 1, "b": 2}
    fused_attn_extra_state = io.BytesIO()
    torch.save(random_state, fused_attn_extra_state)
    sd["self_attention.core_attention.fused_attention._extra_state"] = fused_attn_extra_state

    # save checkpoint
    path = "./checkpoint.pt"
    torch.save(sd, path)

    # reinit the model
    del block
    with fp8_model_init(enabled=True):
        block_new = TransformerLayer(
            config.hidden_size,
            4 * config.hidden_size,
            config.num_attention_heads,
            fuse_qkv_params=True,
            params_dtype=dtype,
            device="cuda",
        )
    FP8GlobalStateManager.reset()

    # load from checkpoint
    block_new.load_state_dict(torch.load(path))

    # check state_dict
    sd_new = block_new.state_dict()
    attn_extra_state_new = sd_new["self_attention.core_attention._extra_state"]
    attn_extra_state_new.seek(0)
    attn_extra_state_new = torch.load(attn_extra_state_new, map_location="cuda")
    for k, v in attn_extra_state_new.items():
        if k != "extra_fp8_variables":
            assert torch.equal(v, attn_extra_state[k]), f"{k} is not equal"
        else:
            for ek, ev in attn_extra_state_new["extra_fp8_variables"].items():
                assert ev == attn_extra_state["extra_fp8_variables"][ek], f"{ek} is not equal"
=======
    torch.cuda.synchronize()
>>>>>>> 691dc239
<|MERGE_RESOLUTION|>--- conflicted
+++ resolved
@@ -912,19 +912,11 @@
 @pytest.mark.parametrize("skip_wgrad", all_boolean)
 @pytest.mark.parametrize("zero_centered_gamma", all_boolean)
 @pytest.mark.parametrize("normalization", all_normalizations)
-<<<<<<< HEAD
-def test_gpt_cuda_graph(dtype, fp8_recipe, model, skip_wgrad, zero_centered_gamma, normalization):
-    if IS_HIP_EXTENSION:
-        use_fused_attn = int(os.getenv("NVTE_FUSED_ATTN", "1"))
-        if use_fused_attn and (dtype in (torch.float16, torch.bfloat16)):
-            pytest.skip("rocm fused attn backends does not support cuda graph")
-=======
 def test_gpt_cuda_graph(dtype, fp8_recipe, model, skip_wgrad, zero_centered_gamma, normalization, monkeypatch):
-    if IS_HIP_EXTENSION and dtype not in (torch.float32,):
+    if IS_HIP_EXTENSION and (dtype in (torch.float16, torch.bfloat16)):
         if int(os.getenv("NVTE_FUSED_ATTN", "1")):
             #pytest.skip(f"rocm fused attention backends do not support cuda graph with {dtype}")
             monkeypatch.setenv("NVTE_FUSED_ATTN", "0")
->>>>>>> 691dc239
 
     config = model_configs[model]
 
@@ -1021,7 +1013,6 @@
         use_bias=False,
         use_split_accumulator=False,
     )
-<<<<<<< HEAD
     torch.cuda.synchronize()
 
 
@@ -1105,7 +1096,4 @@
             assert torch.equal(v, attn_extra_state[k]), f"{k} is not equal"
         else:
             for ek, ev in attn_extra_state_new["extra_fp8_variables"].items():
-                assert ev == attn_extra_state["extra_fp8_variables"][ek], f"{ek} is not equal"
-=======
-    torch.cuda.synchronize()
->>>>>>> 691dc239
+                assert ev == attn_extra_state["extra_fp8_variables"][ek], f"{ek} is not equal"