--- conflicted
+++ resolved
@@ -11,11 +11,8 @@
 
 import torch
 import pytest
-<<<<<<< HEAD
+import io
 from torch.utils.cpp_extension import IS_HIP_EXTENSION
-=======
-import io
->>>>>>> 744624d0
 
 from transformer_engine.pytorch.fp8 import (
     fp8_autocast,
