# This file was modified for portability to AMDGPU
# Copyright (c) 2024, Advanced Micro Devices, Inc. All rights reserved.
# Copyright (c) 2022-2024, NVIDIA CORPORATION & AFFILIATES. All rights reserved.
#
# See LICENSE for license information.

"""PyTorch related extensions."""
import os
from pathlib import Path

import setuptools

from .utils import (
    rocm_build,
    hipify,
    all_files_in_dir,
    cuda_version,
    cuda_path,
)


def setup_pytorch_extension(
    csrc_source_files,
    csrc_header_files,
    common_header_files,
) -> setuptools.Extension:
    """Setup CUDA extension for PyTorch support"""

    with_ub = not rocm_build() or os.getenv("NVTE_WITH_USERBUFFERS", "")

    # Source files
    csrc_source_files = Path(csrc_source_files)
    extensions_dir = csrc_source_files / "extensions"
    sources = [
        csrc_source_files / "common.cu",
        csrc_source_files / "ts_fp8_op.cpp",
    ] + all_files_in_dir(extensions_dir)

    if with_ub:
        sources.extend([
            csrc_source_files / "userbuffers" / "ipcsocket.cc",
            csrc_source_files / "userbuffers" / "userbuffers.cu",
            csrc_source_files / "userbuffers" / "userbuffers-host.cpp",
        ])
        
    # Header files
    include_dirs = [
        common_header_files,
        common_header_files / "common",
        common_header_files / "common" / "include",
        csrc_header_files,
    ]

    if rocm_build():
        current_file_path = Path(__file__).parent.resolve()
        base_dir = current_file_path.parent
        sources = hipify(base_dir, csrc_source_files, sources, include_dirs)

    # Compiler flags
    cxx_flags = [
        "-O3",
        "-fvisibility=hidden",
    ]
    if rocm_build():
        nvcc_flags = [
            "-O3",
            "-U__HIP_NO_HALF_OPERATORS__",
            "-U__HIP_NO_HALF_CONVERSIONS__",
            "-U__HIP_NO_BFLOAT16_OPERATORS__",
            "-U__HIP_NO_BFLOAT16_CONVERSIONS__",
            "-U__HIP_NO_BFLOAT162_OPERATORS__",
            "-U__HIP_NO_BFLOAT162_CONVERSIONS__",
        ]
    else:
        nvcc_flags = [
            "-O3",
            "-gencode",
            "arch=compute_70,code=sm_70",
            "-U__CUDA_NO_HALF_OPERATORS__",
            "-U__CUDA_NO_HALF_CONVERSIONS__",
            "-U__CUDA_NO_BFLOAT16_OPERATORS__",
            "-U__CUDA_NO_BFLOAT16_CONVERSIONS__",
            "-U__CUDA_NO_BFLOAT162_OPERATORS__",
            "-U__CUDA_NO_BFLOAT162_CONVERSIONS__",
            "--expt-relaxed-constexpr",
            "--expt-extended-lambda",
            "--use_fast_math",
        ]

    # Version-dependent CUDA options
    if rocm_build():
        ##TODO: Figure out which hipcc version starts to support this parallel compilation
        nvcc_flags.extend(["-parallel-jobs=4"])
    else:
        try:
            version = cuda_version()
        except FileNotFoundError:
            print("Could not determine CUDA Toolkit version")
        else:
            if version >= (11, 2):
                nvcc_flags.extend(["--threads", "4"])
            if version >= (11, 0):
                nvcc_flags.extend(["-gencode", "arch=compute_80,code=sm_80"])
            if version >= (11, 8):
                nvcc_flags.extend(["-gencode", "arch=compute_90,code=sm_90"])

    if rocm_build():
        library_dirs = []
        libraries = []
    else:
        # Libraries -- PyTorch CUDAExtension links to libcudart.so but not to libcuda.so
        cuda_home, _ = cuda_path()
        library_dirs = [ cuda_home / "compat" / "lib" ]
        libraries = [ "cuda" ]

<<<<<<< HEAD
    if os.getenv("UB_MPI_BOOTSTRAP"):
=======
    # Libraries
    library_dirs = []
    libraries = []
    if os.getenv("NVTE_UB_WITH_MPI"):
>>>>>>> ba36f90d
        assert (
            os.getenv("MPI_HOME") is not None
        ), "MPI_HOME must be set when compiling with NVTE_UB_WITH_MPI=1"
        mpi_home = Path(os.getenv("MPI_HOME"))
        include_dirs.append(mpi_home / "include")
        cxx_flags.append("-DNVTE_UB_WITH_MPI")
        nvcc_flags.append("-DNVTE_UB_WITH_MPI")
        library_dirs.append(mpi_home / "lib")
        libraries.append("mpi")

    # Construct PyTorch CUDA extension
    sources = [str(path) for path in sources]
    include_dirs = [str(path) for path in include_dirs]
    from torch.utils.cpp_extension import CUDAExtension

    return CUDAExtension(
        name="transformer_engine_torch",
        sources=[str(src) for src in sources],
        include_dirs=[str(inc) for inc in include_dirs],
        extra_compile_args={
            "cxx": cxx_flags,
            "nvcc": nvcc_flags,
        },
        libraries=[str(lib) for lib in libraries],
        library_dirs=[str(lib_dir) for lib_dir in library_dirs],
    )<|MERGE_RESOLUTION|>--- conflicted
+++ resolved
@@ -26,8 +26,6 @@
 ) -> setuptools.Extension:
     """Setup CUDA extension for PyTorch support"""
 
-    with_ub = not rocm_build() or os.getenv("NVTE_WITH_USERBUFFERS", "")
-
     # Source files
     csrc_source_files = Path(csrc_source_files)
     extensions_dir = csrc_source_files / "extensions"
@@ -36,7 +34,7 @@
         csrc_source_files / "ts_fp8_op.cpp",
     ] + all_files_in_dir(extensions_dir)
 
-    if with_ub:
+    if not rocm_build():
         sources.extend([
             csrc_source_files / "userbuffers" / "ipcsocket.cc",
             csrc_source_files / "userbuffers" / "userbuffers.cu",
@@ -104,23 +102,10 @@
             if version >= (11, 8):
                 nvcc_flags.extend(["-gencode", "arch=compute_90,code=sm_90"])
 
-    if rocm_build():
-        library_dirs = []
-        libraries = []
-    else:
-        # Libraries -- PyTorch CUDAExtension links to libcudart.so but not to libcuda.so
-        cuda_home, _ = cuda_path()
-        library_dirs = [ cuda_home / "compat" / "lib" ]
-        libraries = [ "cuda" ]
-
-<<<<<<< HEAD
-    if os.getenv("UB_MPI_BOOTSTRAP"):
-=======
     # Libraries
     library_dirs = []
     libraries = []
     if os.getenv("NVTE_UB_WITH_MPI"):
->>>>>>> ba36f90d
         assert (
             os.getenv("MPI_HOME") is not None
         ), "MPI_HOME must be set when compiling with NVTE_UB_WITH_MPI=1"
