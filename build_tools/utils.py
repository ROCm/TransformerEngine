--- conflicted
+++ resolved
@@ -163,8 +163,7 @@
     return False
 
 
-<<<<<<< HEAD
-@cache
+@functools.lru_cache(maxsize=None)
 def rocm_path() -> Tuple[str, str]:
     """ROCm root path and HIPCC binary path as a tuple"""
     """If ROCm installation is not specified, use default /opt/rocm path"""
@@ -182,10 +181,7 @@
     return rocm_home, hipcc_bin
 
 
-@cache
-=======
-@functools.lru_cache(maxsize=None)
->>>>>>> ba36f90d
+@functools.lru_cache(maxsize=None)
 def cuda_path() -> Tuple[str, str]:
     """CUDA root path and NVCC binary path as a tuple.
 
@@ -227,7 +223,6 @@
     return tuple(int(v) for v in version)
 
 
-@cache
 def get_frameworks() -> List[str]:
     """DL frameworks to build support for"""
     _frameworks: List[str] = []
@@ -289,18 +284,11 @@
 
 def install_and_import(package):
     """Install a package via pip (if not already installed) and import into globals."""
-<<<<<<< HEAD
-    import importlib
-
-    try:
-        importlib.import_module(package)
-    except ImportError:
-        subprocess.check_call([sys.executable, "-m", "pip", "install", package])
-    finally:
-        globals()[package] = importlib.import_module(package)
-
-
-@cache
+    main_package = package.split("[")[0]
+    subprocess.check_call([sys.executable, "-m", "pip", "install", package])
+    globals()[main_package] = importlib.import_module(main_package)
+
+@functools.lru_cache(maxsize=None)
 def rocm_build() -> bool:
     try:
         if "pytorch" in get_frameworks():
@@ -349,11 +337,6 @@
         # *never* absolute paths
         hipified_sources.add(os.path.relpath(fname, cwd))
     return list(hipified_sources)
-=======
-    main_package = package.split("[")[0]
-    subprocess.check_call([sys.executable, "-m", "pip", "install", package])
-    globals()[main_package] = importlib.import_module(main_package)
-
 
 def uninstall_te_fw_packages():
     subprocess.check_call(
@@ -367,5 +350,4 @@
             "transformer_engine_paddle",
             "transformer_engine_jax",
         ]
-    )
->>>>>>> ba36f90d
+    )