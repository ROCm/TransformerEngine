--- conflicted
+++ resolved
@@ -197,11 +197,7 @@
                 # Define new _compile method that redirects to NVCC for .cu and .cuh files.
                 # Also redirect .hip files to HIPCC
                 original_compile_fn = self.compiler._compile
-<<<<<<< HEAD
                 self.compiler.src_extensions += ['.cu', '.cuh', '.hip']
-=======
-                self.compiler.src_extensions += [".cu", ".cuh", ".hip"]
->>>>>>> 691dc239
 
                 def _compile_fn(obj, src, ext, cc_args, extra_postargs, pp_opts) -> None:
                     # Copy before we make any modifications.
@@ -215,8 +211,8 @@
                             _, nvcc_bin = cuda_path()
                         original_compiler = self.compiler.compiler_so
 
-                        if os.path.splitext(src)[1] in [".cu", ".cuh", ".hip"]:
-                            self.compiler.set_executable("compiler_so", str(nvcc_bin))
+                        if os.path.splitext(src)[1] in ['.cu', '.cuh', '.hip']:
+                            self.compiler.set_executable('compiler_so', str(nvcc_bin))
                             if isinstance(cflags, dict):
                                 cflags = cflags["nvcc"]
 
@@ -229,8 +225,8 @@
 
                             if not rocm_build():
                                 # Forward unknown options
-                                if not any("--forward-unknown-opts" in flag for flag in cflags):
-                                    cflags.append("--forward-unknown-opts")
+                                if not any('--forward-unknown-opts' in flag for flag in cflags):
+                                    cflags.append('--forward-unknown-opts')
 
                         elif isinstance(cflags, dict):
                             cflags = cflags["cxx"]
