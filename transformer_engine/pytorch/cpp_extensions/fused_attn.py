# This file was modified for portability to AMDGPU
# Copyright (c) 2024, Advanced Micro Devices, Inc. All rights reserved.
# Copyright (c) 2022-2024, NVIDIA CORPORATION & AFFILIATES. All rights reserved.
#
# See LICENSE for license information.

"""Python interface for fused attention extensions"""
import math
from typing import Tuple, List, Union
import torch
from torch.utils.cpp_extension import IS_HIP_EXTENSION
import transformer_engine_torch as tex
from transformer_engine_torch import (
    NVTE_QKV_Layout,
    NVTE_Bias_Type,
    NVTE_Mask_Type,
    NVTE_Fused_Attn_Backend,
)


__all__ = [
    "fused_attn_fwd_qkvpacked",
    "fused_attn_bwd_qkvpacked",
    "fused_attn_fwd_kvpacked",
    "fused_attn_bwd_kvpacked",
    "fused_attn_fwd",
    "fused_attn_bwd",
]


TORCH_DType = {
    tex.DType.kFloat8E4M3: torch.uint8,
    tex.DType.kFloat8E5M2: torch.uint8,
    tex.DType.kFloat16: torch.half,
    tex.DType.kBFloat16: torch.bfloat16,
    tex.DType.kFloat32: torch.float32,
    tex.DType.kInt32: torch.int32,
}

QKVLayout = {
    "sb3hd": NVTE_QKV_Layout.NVTE_SB3HD,
    "sbh3d": NVTE_QKV_Layout.NVTE_SBH3D,
    "sbhd_sb2hd": NVTE_QKV_Layout.NVTE_SBHD_SB2HD,
    "sbhd_sbh2d": NVTE_QKV_Layout.NVTE_SBHD_SBH2D,
    "sbhd_sbhd_sbhd": NVTE_QKV_Layout.NVTE_SBHD_SBHD_SBHD,
    "bs3hd": NVTE_QKV_Layout.NVTE_BS3HD,
    "bsh3d": NVTE_QKV_Layout.NVTE_BSH3D,
    "bshd_bs2hd": NVTE_QKV_Layout.NVTE_BSHD_BS2HD,
    "bshd_bsh2d": NVTE_QKV_Layout.NVTE_BSHD_BSH2D,
    "bshd_bshd_bshd": NVTE_QKV_Layout.NVTE_BSHD_BSHD_BSHD,
    "t3hd": NVTE_QKV_Layout.NVTE_T3HD,
    "th3d": NVTE_QKV_Layout.NVTE_TH3D,
    "thd_t2hd": NVTE_QKV_Layout.NVTE_THD_T2HD,
    "thd_th2d": NVTE_QKV_Layout.NVTE_THD_TH2D,
    "thd_thd_thd": NVTE_QKV_Layout.NVTE_THD_THD_THD,
}

AttnBiasType = {
    "no_bias": NVTE_Bias_Type.NVTE_NO_BIAS,
    "pre_scale_bias": NVTE_Bias_Type.NVTE_PRE_SCALE_BIAS,
    "post_scale_bias": NVTE_Bias_Type.NVTE_POST_SCALE_BIAS,
    "alibi": NVTE_Bias_Type.NVTE_ALIBI,
}

AttnMaskType = {
    "no_mask": NVTE_Mask_Type.NVTE_NO_MASK,
    "padding": NVTE_Mask_Type.NVTE_PADDING_MASK,
    "causal": NVTE_Mask_Type.NVTE_CAUSAL_MASK,
    "padding_causal": NVTE_Mask_Type.NVTE_PADDING_CAUSAL_MASK,
}

<<<<<<< HEAD
if not IS_HIP_EXTENSION:
    FusedAttnBackend = {
        "F16_max512_seqlen": NVTE_Fused_Attn_Backend.NVTE_F16_max512_seqlen,
        "F16_arbitrary_seqlen": NVTE_Fused_Attn_Backend.NVTE_F16_arbitrary_seqlen,
        "FP8": NVTE_Fused_Attn_Backend.NVTE_FP8,
        "No_Backend": NVTE_Fused_Attn_Backend.NVTE_No_Backend,
        }
else:
    FusedAttnBackend = {
        "AOTriton": NVTE_Fused_Attn_Backend.NVTE_AOTriton,
        "CK": NVTE_Fused_Attn_Backend.NVTE_CK,
        "No_Backend": NVTE_Fused_Attn_Backend.NVTE_No_Backend,
        }
=======
FusedAttnBackend = {
    "F16_max512_seqlen": NVTE_Fused_Attn_Backend.NVTE_F16_max512_seqlen,
    "F16_arbitrary_seqlen": NVTE_Fused_Attn_Backend.NVTE_F16_arbitrary_seqlen,
    "FP8": NVTE_Fused_Attn_Backend.NVTE_FP8,
    "No_Backend": NVTE_Fused_Attn_Backend.NVTE_No_Backend,
}
>>>>>>> d71fc946

BACKEND_F16m512_FP8_THREADS_PER_CTA = 128
BACKEND_F16arb_ELTS_PER_THREADS = 16


def fused_attn_fwd_qkvpacked(
    is_training: bool,
    max_seqlen: int,
    cu_seqlens: torch.Tensor,
    qkv: torch.Tensor,
    qkv_dtype: tex.DType,
    fused_attention_backend: tex.NVTE_Fused_Attn_Backend,
    attn_bias: torch.Tensor = None,
    seq_offsets_q: torch.Tensor = None,
    seq_offsets_k: torch.Tensor = None,
    seq_offsets_v: torch.Tensor = None,
    seq_offsets_o: torch.Tensor = None,
    d_scale_qkv: torch.Tensor = None,
    d_scale_s: torch.Tensor = None,
    q_scale_s: torch.Tensor = None,
    q_scale_o: torch.Tensor = None,
    amax_s: torch.Tensor = None,
    amax_o: torch.Tensor = None,
    attn_scale: float = None,
    dropout: float = 0.0,
    fast_zero_fill: bool = True,
    qkv_layout: str = "sbh3d",
    attn_bias_type: str = "no_bias",
    attn_mask_type: str = "padding",
    rng_gen: torch.Generator = None,
) -> Tuple[Union[torch.Tensor, None], ...]:
    """Fused Attention FWD for packed QKV input.

    Parameters
    ----------
    is_training: bool
                if True, runs training and produces auxiliary tensors aux_ctx_tensors
                for the backward; if False, runs inference and doesn't produce aux_ctx_tensors
    max_seqlen: int
                max sequence length for QKV, used for padding; may be larger than max(seqlens),
                seqlens = cu_seqlens[1:] - cu_seqlens[:-1]
    cu_seqlens: torch.Tensor
                cumulative sequence lengths for QKV; shape [batch_size + 1]
    qkv: torch.Tensor
                input tensor QKV; shape 3hd or h3d (see `qkv_layout` for details)
    qkv_dtype: tex.DType
                data type of QKV; in tex.DType, not torch.dtype
    fused_attention_backend: tex.NVTE_Fused_Attn_Backend
                please see FusedAttention module for details on supported backends.
    attn_bias: torch.Tensor, default = None
                input tensor Bias when attn_bias_type is "pre_scale_bias" or "post_scale_bias";
                shape [1, num_heads, max_seqlen, max_seqlen], same data type as qkv
    seq_offsets_q: torch.Tensor, default = None
                cumulative sequence offsets for Q; shape [batch_size + 1]
    seq_offsets_k: torch.Tensor, default = None
                cumulative sequence offsets for K; shape [batch_size + 1]
    seq_offsets_v: torch.Tensor, default = None
                cumulative sequence offsets for V; shape [batch_size + 1]
    seq_offsets_o: torch.Tensor, default = None
                cumulative sequence offsets for O; shape [batch_size + 1]
    d_scale_qkv: torch.Tensor, default = None
                input tensor for the dequantization of QKV in FP8 computations
    d_scale_s: torch.Tensor, default = None
                input tensor for the dequantization of S in FP8 computations, S = Softmax(Q * K.T)
    q_scale_s: torch.Tensor, default = None
                input tensor for the quantization of S in FP8 computations, S = Softmax(Q * K.T)
    q_scale_o: torch.Tensor, default = None
                input tensor for the quantization of O in FP8 computations
    amax_s: torch.Tensor, default = None
                output tensor, amax of S, used by the next iteration in FP8 computations
    amax_o: torch.Tensor, default = None
                output tensor, amax of O, used by the next iteration in FP8 computations
    attn_scale: float, default = None
                if not None, use attn_scale as the attention scale for Q*K.T BMM;
                if None, use 1.0/sqrt(head_dim) as the default
    dropout: float, default = 0.0
                dropout probability, 0.0 means no dropout, 1.0 means no output;
                dropout must be 0.0 if is_training is False
    fast_zero_fill: bool, default = True
                if True, initializes the output tensor O to zero using the fast filling method;
                if False, uses PyTorch's .fill_() method
    qkv_layout: str, default = "sbh3d"
                layout of QKV; {"sbh3d", "sb3hd", "bsh3d", "bs3hd", "th3d", "t3hd"}
    attn_bias_type: str, default = "no_bias"
                type of the bias; {"no_bias", "pre_scale_bias", "post_scale_bias", "alibi"}
    attn_mask_type: str, default = "padding"
                type of the attention mask; {"padding", "causal", "padding_causal", "no_mask"}
    rng_gen: torch.Generator, default = None
                random number generator;
                if None, uses the default CUDA generator from PyTorch; otherwise, uses rng_gen

    Returns
    ----------
    o: torch.Tensor
                output tensor O, of the attention calculation; same data type as QKV;
                same shape as Q, i.e. thd, sbhd or bshd (see `qkv_layout` for details)
    aux_ctx_tensors: List[torch.Tensor]
                auxiliary output tensors used for the backward;
                if is_training is True, aux_ctx_tensors = [softmax-related tensors, rng_state]
                if is_training is False, aux_ctx_tensors = None

                softmax-related tensors:
                    1. if fused_attention_backend == FusedAttnBackend["F16_max512_seqlen"]
                       softmax: torch.Tensor
                           Softmax(Q*K.T)
                           shape [batch_size, num_heads, max_seqlen, max_seqlen], dtype float32
                    2. if fused_attention_backend == FusedAttnBackend["F16_arbitrary_seqlen"]
                       softmaxStats: torch.Tensor
                           log(sum(e^(x - max(x)))), where x=Q*K.T
                           shape [batch_size, num_heads, max_seqlen, 1], dtype float32
                    3. if fused_attention_backend == FusedAttnBackend["FP8"]
                       M: torch.Tensor
                           max(Q*K.T)
                           shape [batch_size, num_heads, max_seqlen, 1], dtype float32
                       ZInv: torch.Tensor
                           1/sum(e^(x - max(x))), where x=Q*K.T
                           shape [batch_size, num_heads, max_seqlen, 1], dtype float32
                rng_state: torch.Tensor, optional, if backend is not F16_max512_seqlen
                    state of the random number generator;
                    [seed, offset], dtype uint64
    """

    if attn_scale is None:
        d = qkv.size(-1)
        attn_scale = 1.0 / math.sqrt(d)

    if attn_bias_type not in ["no_bias", "alibi"]:
        assert (
            attn_bias is not None
        ), "attn_bias tensor cannot be None when attn_bias_type is not no_bias or alibi."
        assert attn_bias.dtype == qkv.dtype, "attn_bias tensor must be in the same dtype as qkv."

<<<<<<< HEAD
    assert (fused_attention_backend != FusedAttnBackend["No_Backend"]
            ), "Fused attention does not support this input combination."
    
    if not IS_HIP_EXTENSION:
        # BF16/FP16 fused attention API from fmha_v1 apex
        if fused_attention_backend == FusedAttnBackend["F16_max512_seqlen"]:
            rng_elts_per_thread = (max_seqlen * max_seqlen
                    + BACKEND_F16m512_FP8_THREADS_PER_CTA - 1)//BACKEND_F16m512_FP8_THREADS_PER_CTA

        # BF16/FP16 fused attention API from fmha_v2
        if fused_attention_backend == FusedAttnBackend["F16_arbitrary_seqlen"]:
            rng_elts_per_thread = BACKEND_F16arb_ELTS_PER_THREADS

        # FP8 fused attention API from fmha_v2
        if fused_attention_backend == FusedAttnBackend["FP8"]:
            rng_elts_per_thread = (max_seqlen * max_seqlen
                    + BACKEND_F16m512_FP8_THREADS_PER_CTA - 1)//BACKEND_F16m512_FP8_THREADS_PER_CTA

            assert (d_scale_qkv is not None
                    ), "d_scale_qkv is required as an input for FP8 fused attention."
            assert (d_scale_s is not None
                    ), "q_scale_s is required as an input for FP8 fused attention."
            assert (q_scale_s is not None
                    ), "q_scale_s is required as an input for FP8 fused attention."
            assert (q_scale_o is not None
                    ), "q_scale_o is required as an input for FP8 fused attention."
            assert (amax_s is not None
                    ), "amax_s is required as an input for FP8 fused attention."
            assert (amax_o is not None
                    ), "amax_o is required as an input for FP8 fused attention."
    else:
        # ROCm fused attn requires 1 offset per 1 random variable
        rng_elts_per_thread = 0
=======
    assert (
        fused_attention_backend != FusedAttnBackend["No_Backend"]
    ), "Fused attention does not support this input combination."

    # BF16/FP16 fused attention API from fmha_v1 apex
    if fused_attention_backend == FusedAttnBackend["F16_max512_seqlen"]:
        rng_elts_per_thread = (
            max_seqlen * max_seqlen + BACKEND_F16m512_FP8_THREADS_PER_CTA - 1
        ) // BACKEND_F16m512_FP8_THREADS_PER_CTA

    # BF16/FP16 fused attention API from fmha_v2
    if fused_attention_backend == FusedAttnBackend["F16_arbitrary_seqlen"]:
        rng_elts_per_thread = BACKEND_F16arb_ELTS_PER_THREADS

    # FP8 fused attention API from fmha_v2
    if fused_attention_backend == FusedAttnBackend["FP8"]:
        rng_elts_per_thread = (
            max_seqlen * max_seqlen + BACKEND_F16m512_FP8_THREADS_PER_CTA - 1
        ) // BACKEND_F16m512_FP8_THREADS_PER_CTA

        assert (
            d_scale_qkv is not None
        ), "d_scale_qkv is required as an input for FP8 fused attention."
        assert d_scale_s is not None, "q_scale_s is required as an input for FP8 fused attention."
        assert q_scale_s is not None, "q_scale_s is required as an input for FP8 fused attention."
        assert q_scale_o is not None, "q_scale_o is required as an input for FP8 fused attention."
        assert amax_s is not None, "amax_s is required as an input for FP8 fused attention."
        assert amax_o is not None, "amax_o is required as an input for FP8 fused attention."
>>>>>>> d71fc946

    # execute kernel
    output_tensors = tex.fused_attn_fwd_qkvpacked(
        max_seqlen,
        is_training,
        attn_scale,
        dropout,
        fast_zero_fill,
        QKVLayout[qkv_layout],
        AttnBiasType[attn_bias_type],
        AttnMaskType[attn_mask_type],
        cu_seqlens,
        qkv,
        qkv_dtype,
        seq_offsets_q,
        seq_offsets_k,
        seq_offsets_v,
        seq_offsets_o,
        d_scale_qkv,
        d_scale_s,
        q_scale_s,
        q_scale_o,
        amax_s,
        amax_o,
        attn_bias,
        rng_gen,
        rng_elts_per_thread,
    )

    # out, aux_ctx_tensors
    return output_tensors[0], output_tensors[1:]


def fused_attn_bwd_qkvpacked(
    max_seqlen: int,
    cu_seqlens: torch.Tensor,
    qkv: torch.Tensor,
    o: torch.Tensor,
    d_o: torch.Tensor,
    qkv_dtype: tex.DType,
    dqkv_dtype: tex.DType,
    aux_ctx_tensors: List[torch.Tensor],
    fused_attention_backend: tex.NVTE_Fused_Attn_Backend,
    seq_offsets_q: torch.Tensor = None,
    seq_offsets_k: torch.Tensor = None,
    seq_offsets_v: torch.Tensor = None,
    seq_offsets_o: torch.Tensor = None,
    d_scale_qkv: torch.Tensor = None,
    d_scale_s: torch.Tensor = None,
    d_scale_o: torch.Tensor = None,
    d_scale_do: torch.Tensor = None,
    d_scale_dp: torch.Tensor = None,
    q_scale_s: torch.Tensor = None,
    q_scale_dp: torch.Tensor = None,
    q_scale_dqkv: torch.Tensor = None,
    amax_dp: torch.Tensor = None,
    amax_dqkv: torch.Tensor = None,
    attn_scale: float = None,
    dropout: float = 0.0,
    fast_zero_fill: bool = True,
    qkv_layout: str = "sbh3d",
    attn_bias_type: str = "no_bias",
    attn_mask_type: str = "padding",
) -> Tuple[Union[torch.Tensor, None], ...]:
    """Fused Attention BWD for packed QKV input.

    Parameters
    ----------
    max_seqlen: int
                max sequence length for QKV, used for padding; may be larger than max(seqlens)
                seqlens = cu_seqlens[1:] - cu_seqlens[:-1]
    cu_seqlens: torch.Tensor
                cumulative sequence lengths for QKV; shape [batch_size + 1]
    qkv: torch.Tensor
                input tensor QKV; shape 3hd or h3d (see `qkv_layout` for details)
    o: torch.Tensor
                input tensor O (output of forward);
                same shape as Q, i.e. thd, sbhd or bshd (see `qkv_layout` for details)
    d_o: torch.Tensor
                input tensor dO (gradient of O);
                same shape as Q, i.e. thd, sbhd or bshd (see `qkv_layout` for details)
    qkv_dtype: tex.DType
                data type of QKV; in tex.DType, not torch.dtype
    dqkv_dtype: tex.DType
                data type of dQKV; in tex.DType, not torch.dtype
    aux_ctx_tensors: List[torch.Tensor]
                auxiliary output tensors of the forward pass when its is_training is True,
                e.g. aux_ctx_tensors = [M, ZInv, rng_state]
    fused_attention_backend: tex.NVTE_Fused_Attn_Backend
                please see FusedAttention module for details on supported backends.
    seq_offsets_q: torch.Tensor, default = None
                cumulative sequence offsets for Q; shape [batch_size + 1]
    seq_offsets_k: torch.Tensor, default = None
                cumulative sequence offsets for K; shape [batch_size + 1]
    seq_offsets_v: torch.Tensor, default = None
                cumulative sequence offsets for V; shape [batch_size + 1]
    seq_offsets_o: torch.Tensor, default = None
                cumulative sequence offsets for O; shape [batch_size + 1]
    d_scale_qkv: torch.Tensor, default = None
                input tensor for the dequantization of QKV in FP8 computations
    d_scale_s: torch.Tensor, default = None
                input tensor for the dequantization of S in FP8 computations, S = Softmax(Q * K.T)
    d_scale_o: torch.Tensor, default = None
                input tensor for the dequantization of O in FP8 computations
    d_scale_do: torch.Tensor, default = None
                input tensor for the dequantization of dO in FP8 computations
    d_scale_dp: torch.Tensor, default = None
                input tensor for the dequantization of dP in FP8 computations
    q_scale_s: torch.Tensor, default = None
                input tensor for the quantization of S in FP8 computations
    q_scale_dp: torch.Tensor, default = None
                input tensor for the quantization of dP in FP8 computations, P = Q * K.T
    q_scale_dqkv: torch.Tensor, default = None
                input tensor for the quantization of dQKV in FP8 computations
    amax_dp: torch.Tensor, default = None
                output tensor, amax of dP, used by the next iteration in FP8 computations
    amax_dqkv: torch.Tensor, default = None
                output tensor, amax of dQKV, used by the next iteration in FP8 computations
    attn_scale: float, default = None
                if not None, use attn_scale as the attention scale for Q*K.T BMM;
                if None, use 1.0/sqrt(head_dim) as the default
    dropout: float, default = 0.0
                dropout probability, 0.0 means no dropout, 1.0 means no output;
                dropout must be 0.0 if is_training is False
    fast_zero_fill: bool, default = True
                if True, initializes the output tensor O to zero using the fast filling method;
                if False, uses PyTorch's .fill_() method
    qkv_layout: str, default = "sbh3d"
                layout of QKV; {"sbh3d", "sb3hd", "bsh3d", "bs3hd", "th3d", "t3hd"}
    attn_bias_type: str, default = "no_bias"
                type of the bias; {"no_bias", "pre_scale_bias", "post_scale_bias", "alibi"}
    attn_mask_type: str, default = "padding"
                type of the attention mask; {"padding", "causal", "padding_causal", "no_mask"}

    Returns
    ----------
    d_qkv: torch.Tensor
                gradient tensor of QKV; same data type and shape as QKV
    d_bias: torch.Tensor, optional
                gradient tensor of Bias when attn_bias_type is "pre_scale_bias"
                or "post_scale_bias"; same data type and shape as Bias
    """

    if attn_scale is None:
        d = qkv.size(-1)
        attn_scale = 1.0 / math.sqrt(d)

    assert (
        fused_attention_backend != FusedAttnBackend["No_Backend"]
    ), "Fused attention does not support this input combination."

<<<<<<< HEAD
    if not IS_HIP_EXTENSION:
        if fused_attention_backend != FusedAttnBackend["F16_max512_seqlen"]:
            assert (len(aux_ctx_tensors) >= 1
                    ), "aux_ctx_tensors must contain rng_state as its last element."

        if fused_attention_backend == FusedAttnBackend["FP8"]:
            assert (d_scale_qkv is not None), "d_scale_qkv is required for FP8 fused attention."
            assert (d_scale_s is not None), "d_scale_s is required for FP8 fused attention."
            assert (d_scale_o is not None), "d_scale_o is required for FP8 fused attention."
            assert (d_scale_do is not None), "d_scale_do is required for FP8 fused attention."
            assert (d_scale_dp is not None), "d_scale_dp is required for FP8 fused attention."
            assert (q_scale_s is not None), "q_scale_s is required for FP8 fused attention."
            assert (q_scale_dp is not None), "q_scale_dp is required for FP8 fused attention."
            assert (q_scale_dqkv is not None), "q_scale_dqkv is required for FP8 fused attention."
            assert (amax_dp is not None), "amax_dp is required for FP8 fused attention."
            assert (amax_dqkv is not None), "amax_dqkv is required for FP8 fused attention."
            assert (len(aux_ctx_tensors) == 3
                    ), "aux_ctx_tensors is required to be [M, ZInv, rng_state] for FP8 fused attention."
=======
    if fused_attention_backend != FusedAttnBackend["F16_max512_seqlen"]:
        assert (
            len(aux_ctx_tensors) >= 1
        ), "aux_ctx_tensors must contain rng_state as its last element."

    if fused_attention_backend == FusedAttnBackend["FP8"]:
        assert d_scale_qkv is not None, "d_scale_qkv is required for FP8 fused attention."
        assert d_scale_s is not None, "d_scale_s is required for FP8 fused attention."
        assert d_scale_o is not None, "d_scale_o is required for FP8 fused attention."
        assert d_scale_do is not None, "d_scale_do is required for FP8 fused attention."
        assert d_scale_dp is not None, "d_scale_dp is required for FP8 fused attention."
        assert q_scale_s is not None, "q_scale_s is required for FP8 fused attention."
        assert q_scale_dp is not None, "q_scale_dp is required for FP8 fused attention."
        assert q_scale_dqkv is not None, "q_scale_dqkv is required for FP8 fused attention."
        assert amax_dp is not None, "amax_dp is required for FP8 fused attention."
        assert amax_dqkv is not None, "amax_dqkv is required for FP8 fused attention."
        assert (
            len(aux_ctx_tensors) == 3
        ), "aux_ctx_tensors is required to be [M, ZInv, rng_state] for FP8 fused attention."
>>>>>>> d71fc946

    # execute kernel
    output_tensors = tex.fused_attn_bwd_qkvpacked(
        max_seqlen,
        attn_scale,
        dropout,
        fast_zero_fill,
        QKVLayout[qkv_layout],
        AttnBiasType[attn_bias_type],
        AttnMaskType[attn_mask_type],
        cu_seqlens,
        qkv,
        o,
        d_o,
        qkv_dtype,
        dqkv_dtype,
        aux_ctx_tensors,
        seq_offsets_q,
        seq_offsets_k,
        seq_offsets_v,
        seq_offsets_o,
        d_scale_qkv,
        d_scale_s,
        d_scale_o,
        d_scale_do,
        d_scale_dp,
        q_scale_s,
        q_scale_dp,
        q_scale_dqkv,
        amax_dp,
        amax_dqkv,
    )

    return output_tensors


def fused_attn_fwd_kvpacked(
    is_training: bool,
    max_seqlen_q: int,
    max_seqlen_kv: int,
    cu_seqlens_q: torch.Tensor,
    cu_seqlens_kv: torch.Tensor,
    q: torch.Tensor,
    kv: torch.Tensor,
    qkv_dtype: tex.DType,
    fused_attention_backend: tex.NVTE_Fused_Attn_Backend,
    attn_bias: torch.Tensor = None,
    seq_offsets_q: torch.Tensor = None,
    seq_offsets_k: torch.Tensor = None,
    seq_offsets_v: torch.Tensor = None,
    seq_offsets_o: torch.Tensor = None,
    d_scale_qkv: torch.Tensor = None,
    d_scale_s: torch.Tensor = None,
    q_scale_s: torch.Tensor = None,
    q_scale_o: torch.Tensor = None,
    amax_s: torch.Tensor = None,
    amax_o: torch.Tensor = None,
    attn_scale: float = None,
    dropout: float = 0.0,
    fast_zero_fill: bool = True,
    qkv_layout: str = "sbhd_sbh2d",
    attn_bias_type: str = "no_bias",
    attn_mask_type: str = "padding",
    rng_gen: torch.Generator = None,
) -> Tuple[Union[torch.Tensor, None], ...]:
    """Fused Attention FWD for packed KV input.

    Parameters
    ----------
    is_training: bool
                if True, runs training and produces auxiliary tensors aux_ctx_tensors
                for the backward; if False, runs inference and doesn't produce aux_ctx_tensors
    max_seqlen_q: int
                max sequence length for Q, used for padding; may be larger than max(seqlens_q),
                seqlens_q = cu_seqlens_q[1:] - cu_seqlens_q[:-1]
    max_seqlen_kv: int
                max sequence length for KV, used for padding; may be larger than max(seqlens_kv),
                seqlens_kv = cu_seqlens_kv[1:] - cu_seqlens_kv[:-1]
    cu_seqlens_q: torch.Tensor
                cumulative sequence lengths for Q; shape [batch_size + 1]
    cu_seqlens_kv: torch.Tensor
                cumulative sequence lengths for KV; shape [batch_size + 1]
    q: torch.Tensor
                input tensor Q; shape thd, sbhd or bshd (see `qkv_layout` for details)
    kv: torch.Tensor
                packed input tensor KV; shape 2hd or h2d (see `qkv_layout` for details)
    qkv_dtype: tex.DType
                data type of Q and KV; in tex.DType, not torch.dtype
    fused_attention_backend: tex.NVTE_Fused_Attn_Backend
                please see FusedAttention module for details on supported backends.
    attn_bias: torch.Tensor, default = None
                input tensor Bias when attn_bias_type is "pre_scale_bias" or "post_scale_bias";
                shape [1, num_heads, max_seqlen_q, max_seqlen_kv], same data type as q and kv
    seq_offsets_q: torch.Tensor, default = None
                cumulative sequence offsets for Q; shape [batch_size + 1]
    seq_offsets_k: torch.Tensor, default = None
                cumulative sequence offsets for K; shape [batch_size + 1]
    seq_offsets_v: torch.Tensor, default = None
                cumulative sequence offsets for V; shape [batch_size + 1]
    seq_offsets_o: torch.Tensor, default = None
                cumulative sequence offsets for O; shape [batch_size + 1]
    d_scale_qkv: torch.Tensor, default = None
                input tensor for the dequantization of QKV in FP8 computations
    d_scale_s: torch.Tensor, default = None
                input tensor for the dequantization of S in FP8 computations, S = Softmax(Q * K.T)
    q_scale_s: torch.Tensor, default = None
                input tensor for the quantization of S in FP8 computations, S = Softmax(Q * K.T)
    q_scale_o: torch.Tensor, default = None
                input tensor for the quantization of O in FP8 computations
    amax_s: torch.Tensor, default = None
                output tensor, amax of S, used by the next iteration in FP8 computations
    amax_o: torch.Tensor, default = None
                output tensor, amax of O, used by the next iteration in FP8 computations
    attn_scale: float, default = None
                if not None, use attn_scale as the attention scale for Q*K.T BMM;
                if None, use 1.0/sqrt(head_dim) as the default
    dropout: float, default = 0.0
                dropout probability, 0.0 means no dropout, 1.0 means no output;
                dropout must be 0.0 if is_training is False
    fast_zero_fill: bool, default = True
                if True, initializes the output tensor O to zero using the fast filling method;
                if False, uses PyTorch's .fill_() method
    qkv_layout: str, default = "sbhd_sbh2d"
                layout of QKV;
                {"sbhd_sbh2d", "sbhd_sb2hd", "bshd_bsh2d", "bshd_bs2hd", "thd_th2d", "thd_t2hd"}
    attn_bias_type: str, default = "no_bias"
                type of the bias; {"no_bias", "pre_scale_bias", "post_scale_bias", "alibi"}
    attn_mask_type: str, default = "padding"
                type of the attention mask; {"padding", "causal", "padding_causal", "no_mask"}
    rng_gen: torch.Generator, default = None
                random number generator;
                if None, uses the default CUDA generator from PyTorch; otherwise, uses rng_gen

    Returns
    ----------
    o: torch.Tensor
                output tensor O, of the attention calculation; same data type as QKV;
                same shape as Q, i.e. thd, sbhd or bshd (see `qkv_layout` for details)
    aux_ctx_tensors: List[torch.Tensor]
                auxiliary output tensors used for the backward;
                if is_training is True, aux_ctx_tensors = [softmax-related tensors, rng_state]
                if is_training is False, aux_ctx_tensors = None

                softmax-related tensors:
                    1. if fused_attention_backend == FusedAttnBackend["F16_max512_seqlen"]
                       softmax: torch.Tensor
                           Softmax(Q*K.T)
                           shape [batch_size, num_heads, max_seqlen_q, max_seqlen_kv], dtype float32
                    2. if fused_attention_backend == FusedAttnBackend["F16_arbitrary_seqlen"]
                       softmaxStats: torch.Tensor
                           log(sum(e^(x - max(x)))), where x=Q*K.T
                           shape [batch_size, num_heads, max_seqlen_q, 1], dtype float32
                    3. if fused_attention_backend == FusedAttnBackend["FP8"]
                       M: torch.Tensor
                           max(Q*K.T)
                           shape [batch_size, num_heads, max_seqlen_q, 1], dtype float32
                       ZInv: torch.Tensor
                           1/sum(e^(x - max(x))), where x=Q*K.T
                           shape [batch_size, num_heads, max_seqlen_q, 1], dtype float32
                rng_state: torch.Tensor, optional, if backend is not F16_max512_seqlen
                    state of the random number generator;
                    [seed, offset], dtype uint64
    """

    if attn_scale is None:
        d = q.size(-1)
        attn_scale = 1.0 / math.sqrt(d)

    if attn_bias_type not in ["no_bias", "alibi"]:
        assert (
            attn_bias is not None
        ), "attn_bias tensor cannot be None when attn_bias_type is not no_bias or alibi."
        assert attn_bias.dtype == q.dtype, "attn_bias tensor must be in the same dtype as q and kv."

    assert (
        fused_attention_backend != FusedAttnBackend["No_Backend"]
    ), "Fused attention does not support this input combination."

<<<<<<< HEAD
    if not IS_HIP_EXTENSION:
        # BF16/FP16 fused attention API from fmha_v1 apex
        if fused_attention_backend == FusedAttnBackend["F16_max512_seqlen"]:
            rng_elts_per_thread = (max_seqlen_q * max_seqlen_kv
                    + BACKEND_F16m512_FP8_THREADS_PER_CTA - 1)//BACKEND_F16m512_FP8_THREADS_PER_CTA
=======
    # BF16/FP16 fused attention API from fmha_v1 apex
    if fused_attention_backend == FusedAttnBackend["F16_max512_seqlen"]:
        rng_elts_per_thread = (
            max_seqlen_q * max_seqlen_kv + BACKEND_F16m512_FP8_THREADS_PER_CTA - 1
        ) // BACKEND_F16m512_FP8_THREADS_PER_CTA
>>>>>>> d71fc946

        # BF16/FP16 fused attention API from fmha_v2
        if fused_attention_backend == FusedAttnBackend["F16_arbitrary_seqlen"]:
            rng_elts_per_thread = BACKEND_F16arb_ELTS_PER_THREADS

<<<<<<< HEAD
        # FP8 fused attention API from fmha_v2
        if fused_attention_backend == FusedAttnBackend["FP8"]:
            rng_elts_per_thread = (max_seqlen_q * max_seqlen_q
                    + BACKEND_F16m512_FP8_THREADS_PER_CTA - 1)//BACKEND_F16m512_FP8_THREADS_PER_CTA
    else:
        rng_elts_per_thread = 0

        assert (d_scale_qkv is not None
                ), "d_scale_qkv is required as an input for FP8 fused attention."
        assert (d_scale_s is not None
                ), "q_scale_s is required as an input for FP8 fused attention."
        assert (q_scale_s is not None
                ), "q_scale_s is required as an input for FP8 fused attention."
        assert (q_scale_o is not None
                ), "q_scale_o is required as an input for FP8 fused attention."
        assert (amax_s is not None
                ), "amax_s is required as an input for FP8 fused attention."
        assert (amax_o is not None
                ), "amax_o is required as an input for FP8 fused attention."
=======
    # FP8 fused attention API from fmha_v2
    if fused_attention_backend == FusedAttnBackend["FP8"]:
        rng_elts_per_thread = (
            max_seqlen_q * max_seqlen_q + BACKEND_F16m512_FP8_THREADS_PER_CTA - 1
        ) // BACKEND_F16m512_FP8_THREADS_PER_CTA

        assert (
            d_scale_qkv is not None
        ), "d_scale_qkv is required as an input for FP8 fused attention."
        assert d_scale_s is not None, "q_scale_s is required as an input for FP8 fused attention."
        assert q_scale_s is not None, "q_scale_s is required as an input for FP8 fused attention."
        assert q_scale_o is not None, "q_scale_o is required as an input for FP8 fused attention."
        assert amax_s is not None, "amax_s is required as an input for FP8 fused attention."
        assert amax_o is not None, "amax_o is required as an input for FP8 fused attention."
>>>>>>> d71fc946

    # execute kernel
    output_tensors = tex.fused_attn_fwd_kvpacked(
        max_seqlen_q,
        max_seqlen_kv,
        is_training,
        attn_scale,
        dropout,
        fast_zero_fill,
        QKVLayout[qkv_layout],
        AttnBiasType[attn_bias_type],
        AttnMaskType[attn_mask_type],
        cu_seqlens_q,
        cu_seqlens_kv,
        q,
        kv,
        qkv_dtype,
        seq_offsets_q,
        seq_offsets_k,
        seq_offsets_v,
        seq_offsets_o,
        d_scale_qkv,
        d_scale_s,
        q_scale_s,
        q_scale_o,
        amax_s,
        amax_o,
        attn_bias,
        rng_gen,
        rng_elts_per_thread,
    )

    # out, aux_ctx_tensors
    return output_tensors[0], output_tensors[1:]


def fused_attn_bwd_kvpacked(
    max_seqlen_q: int,
    max_seqlen_kv: int,
    cu_seqlens_q: torch.Tensor,
    cu_seqlens_kv: torch.Tensor,
    q: torch.Tensor,
    kv: torch.Tensor,
    o: torch.Tensor,
    d_o: torch.Tensor,
    qkv_dtype: tex.DType,
    dqkv_dtype: tex.DType,
    aux_ctx_tensors: List[torch.Tensor],
    fused_attention_backend: tex.NVTE_Fused_Attn_Backend,
    seq_offsets_q: torch.Tensor = None,
    seq_offsets_k: torch.Tensor = None,
    seq_offsets_v: torch.Tensor = None,
    seq_offsets_o: torch.Tensor = None,
    d_scale_qkv: torch.Tensor = None,
    d_scale_s: torch.Tensor = None,
    d_scale_o: torch.Tensor = None,
    d_scale_do: torch.Tensor = None,
    d_scale_dp: torch.Tensor = None,
    q_scale_s: torch.Tensor = None,
    q_scale_dp: torch.Tensor = None,
    q_scale_dqkv: torch.Tensor = None,
    amax_dp: torch.Tensor = None,
    amax_dqkv: torch.Tensor = None,
    attn_scale: float = None,
    dropout: float = 0.0,
    fast_zero_fill: bool = True,
    qkv_layout: str = "sbhd_sbh2d",
    attn_bias_type: str = "no_bias",
    attn_mask_type: str = "padding",
) -> Tuple[Union[torch.Tensor, None], ...]:
    """Fused Attention BWD for packed KV input.

    Parameters
    ----------
    max_seqlen_q: int
                max sequence length for Q, used for padding; may be larger than max(seqlens_q),
                seqlens_q = cu_seqlens_q[1:] - cu_seqlens_q[:-1]
    max_seqlen_kv: int
                max sequence length for KV, used for padding; may be larger than max(seqlens_kv),
                seqlens_kv = cu_seqlens_kv[1:] - cu_seqlens_kv[:-1]
    cu_seqlens_q: torch.Tensor
                cumulative sequence lengths for Q; shape [batch_size + 1]
    cu_seqlens_kv: torch.Tensor
                cumulative sequence lengths for KV; shape [batch_size + 1]
    q: torch.Tensor
                input tensor Q; shape thd, sbhd or bshd (see `qkv_layout` for details)
    kv: torch.Tensor
                packed input tensor KV; shape h2d or 2hd (see `qkv_layout` for details)
    o: torch.Tensor
                input tensor O (output of forward);
                same shape as Q, i.e. thd, sbhd or bshd (see `qkv_layout` for details)
    d_o: torch.Tensor
                input tensor dO (gradient of O);
                same shape as Q, i.e. thd, sbhd or bshd (see `qkv_layout` for details)
    qkv_dtype: tex.DType
                data type of Q and KV; in tex.DType, not torch.dtype
    dqkv_dtype: tex.DType
                data type of dQ and dKV; in tex.DType, not torch.dtype
    aux_ctx_tensors: List[torch.Tensor]
                auxiliary output tensors of the forward pass when its is_training is True,
                e.g. aux_ctx_tensors = [M, ZInv, rng_state]
    fused_attention_backend: tex.NVTE_Fused_Attn_Backend
                please see FusedAttention module for details on supported backends.
    seq_offsets_q: torch.Tensor, default = None
                cumulative sequence offsets for Q; shape [batch_size + 1]
    seq_offsets_k: torch.Tensor, default = None
                cumulative sequence offsets for K; shape [batch_size + 1]
    seq_offsets_v: torch.Tensor, default = None
                cumulative sequence offsets for V; shape [batch_size + 1]
    seq_offsets_o: torch.Tensor, default = None
                cumulative sequence offsets for O; shape [batch_size + 1]
    d_scale_qkv: torch.Tensor, default = None
                input tensor for the dequantization of QKV in FP8 computations
    d_scale_s: torch.Tensor, default = None
                input tensor for the dequantization of S in FP8 computations, S = Softmax(Q * K.T)
    d_scale_o: torch.Tensor, default = None
                input tensor for the dequantization of O in FP8 computations
    d_scale_do: torch.Tensor, default = None
                input tensor for the dequantization of dO in FP8 computations
    d_scale_dp: torch.Tensor, default = None
                input tensor for the dequantization of dP in FP8 computations
    q_scale_s: torch.Tensor, default = None
                input tensor for the quantization of S in FP8 computations
    q_scale_dp: torch.Tensor, default = None
                input tensor for the quantization of dP in FP8 computations, P = Q * K.T
    q_scale_dqkv: torch.Tensor, default = None
                input tensor for the quantization of dQKV in FP8 computations
    amax_dp: torch.Tensor, default = None
                output tensor, amax of dP, used by the next iteration in FP8 computations,
                P = Q * K.T
    amax_dqkv: torch.Tensor, default = None
                output tensor, amax of dQKV, used by the next iteration in FP8 computations
    attn_scale: float, default = None
                if not None, use attn_scale as the attention scale for Q*K.T BMM;
                if None, use 1.0/sqrt(head_dim) as the default
    dropout: float, default = 0.0
                dropout probability, 0.0 means no dropout, 1.0 means no output;
                dropout must be 0.0 if is_training is False
    fast_zero_fill: bool, default = True
                if True, initializes the output tensor O to zero using the fast filling method;
                if False, uses PyTorch's .fill_() method
    qkv_layout: str, default = "sbhd_sbh2d"
                layout of QKV;
                {"sbhd_sbh2d", "sbhd_sb2hd", "bshd_bsh2d", "bshd_bs2hd", "thd_th2d", "thd_t2hd"}
    attn_bias_type: str, default = "no_bias"
                type of the bias; {"no_bias", "pre_scale_bias", "post_scale_bias", "alibi"}
    attn_mask_type: str, default = "padding"
                type of the attention mask; {"padding", "causal", "padding_causal", "no_mask"}

    Returns
    ----------
    d_q: torch.Tensor
                gradient tensor of Q; same data type and shape as Q
    d_kv: torch.Tensor
                gradient tensor of KV; same data type and shape as KV
    d_bias: torch.Tensor, optional
                gradient tensor of Bias when attn_bias_type is "pre_scale_bias"
                or "post_scale_bias"; same data type and shape as Bias
    """

    if attn_scale is None:
        d = q.size(-1)
        attn_scale = 1.0 / math.sqrt(d)

    assert (
        fused_attention_backend != FusedAttnBackend["No_Backend"]
    ), "Fused attention does not support this input combination."

<<<<<<< HEAD
    if not IS_HIP_EXTENSION:
        if fused_attention_backend != FusedAttnBackend["F16_max512_seqlen"]:
            assert (len(aux_ctx_tensors) >= 1
                    ), "aux_ctx_tensors must contain rng_state as its last element."

        if fused_attention_backend == FusedAttnBackend["FP8"]:
            assert (d_scale_qkv is not None), "d_scale_qkv is required for FP8 fused attention."
            assert (d_scale_s is not None), "d_scale_s is required for FP8 fused attention."
            assert (d_scale_o is not None), "d_scale_o is required for FP8 fused attention."
            assert (d_scale_do is not None), "d_scale_do is required for FP8 fused attention."
            assert (d_scale_dp is not None), "d_scale_dp is required for FP8 fused attention."
            assert (q_scale_s is not None), "q_scale_s is required for FP8 fused attention."
            assert (q_scale_dp is not None), "q_scale_dp is required for FP8 fused attention."
            assert (q_scale_dqkv is not None), "q_scale_dqkv is required for FP8 fused attention."
            assert (amax_dp is not None), "amax_dp is required for FP8 fused attention."
            assert (amax_dqkv is not None), "amax_dqkv is required for FP8 fused attention."
            assert (len(aux_ctx_tensors) == 3
                    ), "aux_ctx_tensors is required to be [M, ZInv, rng_state] for FP8 fused attention."
=======
    if fused_attention_backend != FusedAttnBackend["F16_max512_seqlen"]:
        assert (
            len(aux_ctx_tensors) >= 1
        ), "aux_ctx_tensors must contain rng_state as its last element."

    if fused_attention_backend == FusedAttnBackend["FP8"]:
        assert d_scale_qkv is not None, "d_scale_qkv is required for FP8 fused attention."
        assert d_scale_s is not None, "d_scale_s is required for FP8 fused attention."
        assert d_scale_o is not None, "d_scale_o is required for FP8 fused attention."
        assert d_scale_do is not None, "d_scale_do is required for FP8 fused attention."
        assert d_scale_dp is not None, "d_scale_dp is required for FP8 fused attention."
        assert q_scale_s is not None, "q_scale_s is required for FP8 fused attention."
        assert q_scale_dp is not None, "q_scale_dp is required for FP8 fused attention."
        assert q_scale_dqkv is not None, "q_scale_dqkv is required for FP8 fused attention."
        assert amax_dp is not None, "amax_dp is required for FP8 fused attention."
        assert amax_dqkv is not None, "amax_dqkv is required for FP8 fused attention."
        assert (
            len(aux_ctx_tensors) == 3
        ), "aux_ctx_tensors is required to be [M, ZInv, rng_state] for FP8 fused attention."
>>>>>>> d71fc946

    # execute kernel
    output_tensors = tex.fused_attn_bwd_kvpacked(
        max_seqlen_q,
        max_seqlen_kv,
        attn_scale,
        dropout,
        fast_zero_fill,
        QKVLayout[qkv_layout],
        AttnBiasType[attn_bias_type],
        AttnMaskType[attn_mask_type],
        cu_seqlens_q,
        cu_seqlens_kv,
        q,
        kv,
        o,
        d_o,
        qkv_dtype,
        dqkv_dtype,
        aux_ctx_tensors,
        seq_offsets_q,
        seq_offsets_k,
        seq_offsets_v,
        seq_offsets_o,
        d_scale_qkv,
        d_scale_s,
        d_scale_o,
        d_scale_do,
        d_scale_dp,
        q_scale_s,
        q_scale_dp,
        q_scale_dqkv,
        amax_dp,
        amax_dqkv,
    )

    return output_tensors


def fused_attn_fwd(
    is_training: bool,
    max_seqlen_q: int,
    max_seqlen_kv: int,
    cu_seqlens_q: torch.Tensor,
    cu_seqlens_kv: torch.Tensor,
    q: torch.Tensor,
    k: torch.Tensor,
    v: torch.Tensor,
    qkv_dtype: tex.DType,
    fused_attention_backend: tex.NVTE_Fused_Attn_Backend,
    attn_bias: torch.Tensor = None,
    seq_offsets_q: torch.Tensor = None,
    seq_offsets_k: torch.Tensor = None,
    seq_offsets_v: torch.Tensor = None,
    seq_offsets_o: torch.Tensor = None,
    d_scale_qkv: torch.Tensor = None,
    d_scale_s: torch.Tensor = None,
    q_scale_s: torch.Tensor = None,
    q_scale_o: torch.Tensor = None,
    amax_s: torch.Tensor = None,
    amax_o: torch.Tensor = None,
    attn_scale: float = None,
    dropout: float = 0.0,
    fast_zero_fill: bool = True,
    qkv_layout: str = "sbh3d",
    attn_bias_type: str = "no_bias",
    attn_mask_type: str = "padding",
    rng_gen: torch.Generator = None,
) -> Tuple[Union[torch.Tensor, None], ...]:
    """Fused Attention FWD for separate QKV input.

    Parameters
    ----------
    is_training: bool
                if True, runs training and produces auxiliary tensors aux_ctx_tensors
                for the backward; if False, runs inference and doesn't produce aux_ctx_tensors
    max_seqlen_q: int
                max sequence length for Q, used for padding;
                may be larger than max(seqlens_q),
                seqlens_q = cu_seqlens_q[1:] - cu_seqlens_q[:-1]
    max_seqlen_kv: int
                max sequence length for K and V, used for padding;
                may be larger than max(seqlens_kv),
                seqlens_kv = cu_seqlens_kv[1:] - cu_seqlens_kv[:-1]
    cu_seqlens_q: torch.Tensor
                cumulative sequence lengths for Q; shape [batch_size + 1]
    cu_seqlens_kv: torch.Tensor
                cumulative sequence lengths for K and V; shape [batch_size + 1]
    q: torch.Tensor
                input tensor Q; shape sbhd, bshd or thd (see `qkv_layout` for details)
    k: torch.Tensor
                input tensor K; shape sbhd, bshd or thd (see `qkv_layout` for details)
    v: torch.Tensor
                input tensor V; shape sbhd, bshd or thd (see `qkv_layout` for details)
    qkv_dtype: tex.DType
                data type of Q, K and V; in tex.DType, not torch.dtype
    fused_attention_backend: tex.NVTE_Fused_Attn_Backend
                please see FusedAttention module for details on supported backends.
    attn_bias: torch.Tensor, default = None
                input tensor Bias when attn_bias_type is "pre_scale_bias" or "post_scale_bias";
                shape [1, num_heads, max_seqlen_q, max_seqlen_kv], same data type as q, k and v
    seq_offsets_q: torch.Tensor, default = None
                cumulative sequence offsets for Q; shape [batch_size + 1]
    seq_offsets_k: torch.Tensor, default = None
                cumulative sequence offsets for K; shape [batch_size + 1]
    seq_offsets_v: torch.Tensor, default = None
                cumulative sequence offsets for V; shape [batch_size + 1]
    seq_offsets_o: torch.Tensor, default = None
                cumulative sequence offsets for O; shape [batch_size + 1]
    d_scale_qkv: torch.Tensor, default = None
                input tensor for the dequantization of Q, K and V in FP8 computations
    d_scale_s: torch.Tensor, default = None
                input tensor for the dequantization of S in FP8 computations, S = Softmax(Q * K.T)
    q_scale_s: torch.Tensor, default = None
                input tensor for the quantization of S in FP8 computations, S = Softmax(Q * K.T)
    q_scale_o: torch.Tensor, default = None
                input tensor for the quantization of O in FP8 computations
    amax_s: torch.Tensor, default = None
                output tensor, amax of S, used by the next iteration in FP8 computations
    amax_o: torch.Tensor, default = None
                output tensor, amax of O, used by the next iteration in FP8 computations
    attn_scale: float, default = None
                if not None, use attn_scale as the attention scale for Q*K.T BMM;
                if None, use 1.0/sqrt(head_dim) as the default
    dropout: float, default = 0.0
                dropout probability, 0.0 means no dropout, 1.0 means no output;
                dropout must be 0.0 if is_training is False
    fast_zero_fill: bool, default = True
                if True, initializes the output tensor O to zero using the fast filling method;
                if False, uses PyTorch's .fill_() method
    qkv_layout: str, default = "sbh3d"
                layout of Q, K and V;
                {"sb3hd", "sbh3d", "sbhd_sb2hd", "sbhd_sbh2d", "sbhd_sbhd_sbhd",
                "bs3hd", "bsh3d", "bshd_bs2hd", "bshd_bsh2d", "bshd_bshd_bshd",
                "t3hd", "th3d", "thd_t2hd", "thd_th2d", "thd_thd_thd"}
    attn_bias_type: str, default = "no_bias"
                type of the bias; {"no_bias", "pre_scale_bias", "post_scale_bias", "alibi"}
    attn_mask_type: str, default = "padding"
                type of the attention mask; {"padding", "causal", "padding_causal", "no_mask"}
    rng_gen: torch.Generator, default = None
                random number generator;
                if None, uses the default CUDA generator from PyTorch; otherwise, uses rng_gen

    Returns
    ----------
    o: torch.Tensor
                output tensor O, of the attention calculation; same data type as Q, K and V;
                same shape as Q
    aux_ctx_tensors: List[torch.Tensor]
                auxiliary output tensors used for the backward;
                if is_training is True, aux_ctx_tensors = [softmax-related tensors, rng_state]
                if is_training is False, aux_ctx_tensors = None

                softmax-related tensors:
                    1. if fused_attention_backend == FusedAttnBackend["F16_max512_seqlen"]
                       softmax: torch.Tensor
                           Softmax(Q*K.T)
                           shape [batch_size, num_heads, max_seqlen_q, max_seqlen_kv], dtype float32
                    2. if fused_attention_backend == FusedAttnBackend["F16_arbitrary_seqlen"]
                       softmaxStats: torch.Tensor
                           log(sum(e^(x - max(x)))), where x=Q*K.T
                           shape [batch_size, num_heads, max_seqlen_q, 1], dtype float32
                    3. if fused_attention_backend == FusedAttnBackend["FP8"]
                       M: torch.Tensor
                           max(Q*K.T)
                           shape [batch_size, num_heads, max_seqlen_q, 1], dtype float32
                       ZInv: torch.Tensor
                           1/sum(e^(x - max(x))), where x=Q*K.T
                           shape [batch_size, num_heads, max_seqlen_q, 1], dtype float32
                rng_state: torch.Tensor, optional, if backend is not F16_max512_seqlen
                    state of the random number generator;
                    [seed, offset], dtype uint64
    """

    if attn_scale is None:
        d = q.size(-1)
        attn_scale = 1.0 / math.sqrt(d)

    if attn_bias_type not in ["no_bias", "alibi"]:
        assert (
            attn_bias is not None
        ), "attn_bias tensor cannot be None when attn_bias_type is not no_bias or alibi."
        assert attn_bias.dtype == q.dtype, "attn_bias tensor must be in the same dtype as q and kv."

    assert (
        fused_attention_backend != FusedAttnBackend["No_Backend"]
    ), "Fused attention does not support this input combination."

<<<<<<< HEAD
    if not IS_HIP_EXTENSION:
        # BF16/FP16 fused attention API from fmha_v2
        if fused_attention_backend == FusedAttnBackend["F16_arbitrary_seqlen"]:
            rng_elts_per_thread = BACKEND_F16arb_ELTS_PER_THREADS

        # FP8 fused attention API from fmha_v2
        if fused_attention_backend == FusedAttnBackend["FP8"]:
            rng_elts_per_thread = (max_seqlen_q * max_seqlen_q
                    + BACKEND_F16m512_FP8_THREADS_PER_CTA - 1)//BACKEND_F16m512_FP8_THREADS_PER_CTA

            assert (d_scale_qkv is not None
                    ), "d_scale_qkv is required as an input for FP8 fused attention."
            assert (d_scale_s is not None
                    ), "q_scale_s is required as an input for FP8 fused attention."
            assert (q_scale_s is not None
                    ), "q_scale_s is required as an input for FP8 fused attention."
            assert (q_scale_o is not None
                    ), "q_scale_o is required as an input for FP8 fused attention."
            assert (amax_s is not None
                    ), "amax_s is required as an input for FP8 fused attention."
            assert (amax_o is not None
                    ), "amax_o is required as an input for FP8 fused attention."

        # BF16/FP16 fused attention API from fmha_v1 apex
        if fused_attention_backend == FusedAttnBackend["F16_max512_seqlen"]:
            rng_elts_per_thread = (max_seqlen_q * max_seqlen_kv
                    + BACKEND_F16m512_FP8_THREADS_PER_CTA - 1)//BACKEND_F16m512_FP8_THREADS_PER_CTA
    else:
        rng_elts_per_thread = 0
=======
    # BF16/FP16 fused attention API from fmha_v1 apex
    if fused_attention_backend == FusedAttnBackend["F16_max512_seqlen"]:
        rng_elts_per_thread = (
            max_seqlen_q * max_seqlen_kv + BACKEND_F16m512_FP8_THREADS_PER_CTA - 1
        ) // BACKEND_F16m512_FP8_THREADS_PER_CTA

    # BF16/FP16 fused attention API from fmha_v2
    if fused_attention_backend == FusedAttnBackend["F16_arbitrary_seqlen"]:
        rng_elts_per_thread = BACKEND_F16arb_ELTS_PER_THREADS

    # FP8 fused attention API from fmha_v2
    if fused_attention_backend == FusedAttnBackend["FP8"]:
        rng_elts_per_thread = (
            max_seqlen_q * max_seqlen_q + BACKEND_F16m512_FP8_THREADS_PER_CTA - 1
        ) // BACKEND_F16m512_FP8_THREADS_PER_CTA

        assert (
            d_scale_qkv is not None
        ), "d_scale_qkv is required as an input for FP8 fused attention."
        assert d_scale_s is not None, "q_scale_s is required as an input for FP8 fused attention."
        assert q_scale_s is not None, "q_scale_s is required as an input for FP8 fused attention."
        assert q_scale_o is not None, "q_scale_o is required as an input for FP8 fused attention."
        assert amax_s is not None, "amax_s is required as an input for FP8 fused attention."
        assert amax_o is not None, "amax_o is required as an input for FP8 fused attention."
>>>>>>> d71fc946

    # execute kernel
    output_tensors = tex.fused_attn_fwd(
        max_seqlen_q,
        max_seqlen_kv,
        is_training,
        attn_scale,
        dropout,
        fast_zero_fill,
        QKVLayout[qkv_layout],
        AttnBiasType[attn_bias_type],
        AttnMaskType[attn_mask_type],
        cu_seqlens_q,
        cu_seqlens_kv,
        q,
        k,
        v,
        qkv_dtype,
        seq_offsets_q,
        seq_offsets_k,
        seq_offsets_v,
        seq_offsets_o,
        d_scale_qkv,
        d_scale_s,
        q_scale_s,
        q_scale_o,
        amax_s,
        amax_o,
        attn_bias,
        rng_gen,
        rng_elts_per_thread,
    )

    # out, aux_ctx_tensors
    return output_tensors[0], output_tensors[1:]


def fused_attn_bwd(
    max_seqlen_q: int,
    max_seqlen_kv: int,
    cu_seqlens_q: torch.Tensor,
    cu_seqlens_kv: torch.Tensor,
    q: torch.Tensor,
    k: torch.Tensor,
    v: torch.Tensor,
    o: torch.Tensor,
    d_o: torch.Tensor,
    qkv_dtype: tex.DType,
    dqkv_dtype: tex.DType,
    aux_ctx_tensors: List[torch.Tensor],
    fused_attention_backend: tex.NVTE_Fused_Attn_Backend,
    seq_offsets_q: torch.Tensor = None,
    seq_offsets_k: torch.Tensor = None,
    seq_offsets_v: torch.Tensor = None,
    seq_offsets_o: torch.Tensor = None,
    d_scale_qkv: torch.Tensor = None,
    d_scale_s: torch.Tensor = None,
    d_scale_o: torch.Tensor = None,
    d_scale_do: torch.Tensor = None,
    d_scale_dp: torch.Tensor = None,
    q_scale_s: torch.Tensor = None,
    q_scale_dp: torch.Tensor = None,
    q_scale_dqkv: torch.Tensor = None,
    amax_dp: torch.Tensor = None,
    amax_dqkv: torch.Tensor = None,
    attn_scale: float = None,
    dropout: float = 0.0,
    fast_zero_fill: bool = True,
    qkv_layout: str = "sbh3d",
    attn_bias_type: str = "no_bias",
    attn_mask_type: str = "padding",
) -> Tuple[Union[torch.Tensor, None], ...]:
    """Fused Attention BWD for packed KV input.

    Parameters
    ----------
    max_seqlen_q: int
                max sequence length for Q, used for padding; may be larger than max(seqlens_q),
                seqlens_q = cu_seqlens_q[1:] - cu_seqlens_q[:-1]
    max_seqlen_kv: int
                max sequence length for K and V, used for padding;
                may be larger than max(seqlens_kv),
                seqlens_kv = cu_seqlens_kv[1:] - cu_seqlens_kv[:-1]
    cu_seqlens_q: torch.Tensor
                cumulative sequence lengths for Q; shape [batch_size + 1]
    cu_seqlens_kv: torch.Tensor
                cumulative sequence lengths for K and V; shape [batch_size + 1]
    q: torch.Tensor
                input tensor Q; shape sbhd, bshd or thd (see `qkv_layout` for details)
    k: torch.Tensor
                input tensor K; shape sbhd, bshd or thd (see `qkv_layout` for details)
    v: torch.Tensor
                input tensor V; shape sbhd, bshd or thd (see `qkv_layout` for details)
    o: torch.Tensor
                input tensor O (output of forward); same data type as Q, K and V;
                same shape as Q
    d_o: torch.Tensor
                input tensor dO (gradient of O); same data type as Q, K and V;
                same shape as Q
    qkv_dtype: tex.DType
                data type of Q, K and V; in tex.DType, not torch.dtype
    dqkv_dtype: tex.DType
                data type of dQ, dK and dV; in tex.DType, not torch.dtype
    aux_ctx_tensors: List[torch.Tensor]
                auxiliary output tensors of the forward pass when its is_training is True,
                e.g. aux_ctx_tensors = [M, ZInv, rng_state]
    fused_attention_backend: tex.NVTE_Fused_Attn_Backend
                please see FusedAttention module for details on supported backends.
    seq_offsets_q: torch.Tensor, default = None
                cumulative sequence offsets for Q; shape [batch_size + 1]
    seq_offsets_k: torch.Tensor, default = None
                cumulative sequence offsets for K; shape [batch_size + 1]
    seq_offsets_v: torch.Tensor, default = None
                cumulative sequence offsets for V; shape [batch_size + 1]
    seq_offsets_o: torch.Tensor, default = None
                cumulative sequence offsets for O; shape [batch_size + 1]
    d_scale_qkv: torch.Tensor, default = None
                input tensor for the dequantization of Q, K and V in FP8 computations
    d_scale_s: torch.Tensor, default = None
                input tensor for the dequantization of S in FP8 computations, S = Softmax(Q * K.T)
    d_scale_o: torch.Tensor, default = None
                input tensor for the dequantization of O in FP8 computations
    d_scale_do: torch.Tensor, default = None
                input tensor for the dequantization of dO in FP8 computations
    d_scale_dp: torch.Tensor, default = None
                input tensor for the dequantization of dP in FP8 computations
    q_scale_s: torch.Tensor, default = None
                input tensor for the quantization of S in FP8 computations
    q_scale_dp: torch.Tensor, default = None
                input tensor for the quantization of dP in FP8 computations, P = Q * K.T
    q_scale_dqkv: torch.Tensor, default = None
                input tensor for the quantization of dQ, dK and dV in FP8 computations
    amax_dp: torch.Tensor, default = None
                output tensor, amax of dP, used by the next iteration in FP8 computations,
                P = Q * K.T
    amax_dqkv: torch.Tensor, default = None
                output tensor, amax of dQ, dK and dV, used by the next iteration in FP8 computations
    attn_scale: float, default = None
                if not None, use attn_scale as the attention scale for Q*K.T BMM;
                if None, use 1.0/sqrt(head_dim) as the default
    dropout: float, default = 0.0
                dropout probability, 0.0 means no dropout, 1.0 means no output;
                dropout must be 0.0 if is_training is False
    fast_zero_fill: bool, default = True
                if True, initializes the output tensor O to zero using the fast filling method;
                if False, uses PyTorch's .fill_() method
    qkv_layout: str, default = "sbh3d"
                layout of Q, K and V;
                {"sb3hd", "sbh3d", "sbhd_sb2hd", "sbhd_sbh2d", "sbhd_sbhd_sbhd",
                "bs3hd", "bsh3d", "bshd_bs2hd", "bshd_bsh2d", "bshd_bshd_bshd",
                "t3hd", "th3d", "thd_t2hd", "thd_th2d", "thd_thd_thd"}
    attn_bias_type: str, default = "no_bias"
                type of the bias; {"no_bias", "pre_scale_bias", "post_scale_bias", "alibi"}
    attn_mask_type: str, default = "padding"
                type of the attention mask; {"padding", "causal", "padding_causal", "no_mask"}

    Returns
    ----------
    d_q: torch.Tensor
                gradient tensor of Q; same data type and shape as Q
    d_k: torch.Tensor
                gradient tensor of K; same data type and shape as K
    d_v: torch.Tensor
                gradient tensor of V; same data type and shape as V
    d_bias: torch.Tensor, optional
                gradient tensor of Bias when attn_bias_type is "pre_scale_bias"
                or "post_scale_bias"; same data type and shape as Bias
    """

    if attn_scale is None:
        d = q.size(-1)
        attn_scale = 1.0 / math.sqrt(d)

    assert (
        fused_attention_backend != FusedAttnBackend["No_Backend"]
    ), "Fused attention does not support this input combination."

<<<<<<< HEAD
    if not IS_HIP_EXTENSION:
        if fused_attention_backend != FusedAttnBackend["F16_max512_seqlen"]:
            assert (len(aux_ctx_tensors) >= 1
                    ), "aux_ctx_tensors must contain rng_state as its last element."

        if fused_attention_backend == FusedAttnBackend["FP8"]:
            assert (d_scale_qkv is not None), "d_scale_qkv is required for FP8 fused attention."
            assert (d_scale_s is not None), "d_scale_s is required for FP8 fused attention."
            assert (d_scale_o is not None), "d_scale_o is required for FP8 fused attention."
            assert (d_scale_do is not None), "d_scale_do is required for FP8 fused attention."
            assert (d_scale_dp is not None), "d_scale_dp is required for FP8 fused attention."
            assert (q_scale_s is not None), "q_scale_s is required for FP8 fused attention."
            assert (q_scale_dp is not None), "q_scale_dp is required for FP8 fused attention."
            assert (q_scale_dqkv is not None), "q_scale_dqkv is required for FP8 fused attention."
            assert (amax_dp is not None), "amax_dp is required for FP8 fused attention."
            assert (amax_dqkv is not None), "amax_dqkv is required for FP8 fused attention."
            assert (len(aux_ctx_tensors) == 3
                    ), "aux_ctx_tensors is required to be [M, ZInv, rng_state] for FP8 fused attention."
=======
    if fused_attention_backend != FusedAttnBackend["F16_max512_seqlen"]:
        assert (
            len(aux_ctx_tensors) >= 1
        ), "aux_ctx_tensors must contain rng_state as its last element."

    if fused_attention_backend == FusedAttnBackend["FP8"]:
        assert d_scale_qkv is not None, "d_scale_qkv is required for FP8 fused attention."
        assert d_scale_s is not None, "d_scale_s is required for FP8 fused attention."
        assert d_scale_o is not None, "d_scale_o is required for FP8 fused attention."
        assert d_scale_do is not None, "d_scale_do is required for FP8 fused attention."
        assert d_scale_dp is not None, "d_scale_dp is required for FP8 fused attention."
        assert q_scale_s is not None, "q_scale_s is required for FP8 fused attention."
        assert q_scale_dp is not None, "q_scale_dp is required for FP8 fused attention."
        assert q_scale_dqkv is not None, "q_scale_dqkv is required for FP8 fused attention."
        assert amax_dp is not None, "amax_dp is required for FP8 fused attention."
        assert amax_dqkv is not None, "amax_dqkv is required for FP8 fused attention."
        assert (
            len(aux_ctx_tensors) == 3
        ), "aux_ctx_tensors is required to be [M, ZInv, rng_state] for FP8 fused attention."
>>>>>>> d71fc946

    # execute kernel
    output_tensors = tex.fused_attn_bwd(
        max_seqlen_q,
        max_seqlen_kv,
        attn_scale,
        dropout,
        fast_zero_fill,
        QKVLayout[qkv_layout],
        AttnBiasType[attn_bias_type],
        AttnMaskType[attn_mask_type],
        cu_seqlens_q,
        cu_seqlens_kv,
        q,
        k,
        v,
        o,
        d_o,
        qkv_dtype,
        dqkv_dtype,
        aux_ctx_tensors,
        seq_offsets_q,
        seq_offsets_k,
        seq_offsets_v,
        seq_offsets_o,
        d_scale_qkv,
        d_scale_s,
        d_scale_o,
        d_scale_do,
        d_scale_dp,
        q_scale_s,
        q_scale_dp,
        q_scale_dqkv,
        amax_dp,
        amax_dqkv,
    )

    return output_tensors<|MERGE_RESOLUTION|>--- conflicted
+++ resolved
@@ -69,28 +69,19 @@
     "padding_causal": NVTE_Mask_Type.NVTE_PADDING_CAUSAL_MASK,
 }
 
-<<<<<<< HEAD
 if not IS_HIP_EXTENSION:
     FusedAttnBackend = {
         "F16_max512_seqlen": NVTE_Fused_Attn_Backend.NVTE_F16_max512_seqlen,
         "F16_arbitrary_seqlen": NVTE_Fused_Attn_Backend.NVTE_F16_arbitrary_seqlen,
         "FP8": NVTE_Fused_Attn_Backend.NVTE_FP8,
         "No_Backend": NVTE_Fused_Attn_Backend.NVTE_No_Backend,
-        }
+    }
 else:
     FusedAttnBackend = {
         "AOTriton": NVTE_Fused_Attn_Backend.NVTE_AOTriton,
         "CK": NVTE_Fused_Attn_Backend.NVTE_CK,
         "No_Backend": NVTE_Fused_Attn_Backend.NVTE_No_Backend,
-        }
-=======
-FusedAttnBackend = {
-    "F16_max512_seqlen": NVTE_Fused_Attn_Backend.NVTE_F16_max512_seqlen,
-    "F16_arbitrary_seqlen": NVTE_Fused_Attn_Backend.NVTE_F16_arbitrary_seqlen,
-    "FP8": NVTE_Fused_Attn_Backend.NVTE_FP8,
-    "No_Backend": NVTE_Fused_Attn_Backend.NVTE_No_Backend,
-}
->>>>>>> d71fc946
+    }
 
 BACKEND_F16m512_FP8_THREADS_PER_CTA = 128
 BACKEND_F16arb_ELTS_PER_THREADS = 16
@@ -223,15 +214,19 @@
         ), "attn_bias tensor cannot be None when attn_bias_type is not no_bias or alibi."
         assert attn_bias.dtype == qkv.dtype, "attn_bias tensor must be in the same dtype as qkv."
 
-<<<<<<< HEAD
-    assert (fused_attention_backend != FusedAttnBackend["No_Backend"]
-            ), "Fused attention does not support this input combination."
-    
-    if not IS_HIP_EXTENSION:
+    assert (
+        fused_attention_backend != FusedAttnBackend["No_Backend"]
+    ), "Fused attention does not support this input combination."
+
+    if IS_HIP_EXTENSION:
+        # ROCm fused attn requires 1 offset per 1 random variable
+        rng_elts_per_thread = 0
+    else:
         # BF16/FP16 fused attention API from fmha_v1 apex
         if fused_attention_backend == FusedAttnBackend["F16_max512_seqlen"]:
-            rng_elts_per_thread = (max_seqlen * max_seqlen
-                    + BACKEND_F16m512_FP8_THREADS_PER_CTA - 1)//BACKEND_F16m512_FP8_THREADS_PER_CTA
+            rng_elts_per_thread = (
+                max_seqlen * max_seqlen + BACKEND_F16m512_FP8_THREADS_PER_CTA - 1
+            ) // BACKEND_F16m512_FP8_THREADS_PER_CTA
 
         # BF16/FP16 fused attention API from fmha_v2
         if fused_attention_backend == FusedAttnBackend["F16_arbitrary_seqlen"]:
@@ -239,54 +234,18 @@
 
         # FP8 fused attention API from fmha_v2
         if fused_attention_backend == FusedAttnBackend["FP8"]:
-            rng_elts_per_thread = (max_seqlen * max_seqlen
-                    + BACKEND_F16m512_FP8_THREADS_PER_CTA - 1)//BACKEND_F16m512_FP8_THREADS_PER_CTA
-
-            assert (d_scale_qkv is not None
-                    ), "d_scale_qkv is required as an input for FP8 fused attention."
-            assert (d_scale_s is not None
-                    ), "q_scale_s is required as an input for FP8 fused attention."
-            assert (q_scale_s is not None
-                    ), "q_scale_s is required as an input for FP8 fused attention."
-            assert (q_scale_o is not None
-                    ), "q_scale_o is required as an input for FP8 fused attention."
-            assert (amax_s is not None
-                    ), "amax_s is required as an input for FP8 fused attention."
-            assert (amax_o is not None
-                    ), "amax_o is required as an input for FP8 fused attention."
-    else:
-        # ROCm fused attn requires 1 offset per 1 random variable
-        rng_elts_per_thread = 0
-=======
-    assert (
-        fused_attention_backend != FusedAttnBackend["No_Backend"]
-    ), "Fused attention does not support this input combination."
-
-    # BF16/FP16 fused attention API from fmha_v1 apex
-    if fused_attention_backend == FusedAttnBackend["F16_max512_seqlen"]:
-        rng_elts_per_thread = (
-            max_seqlen * max_seqlen + BACKEND_F16m512_FP8_THREADS_PER_CTA - 1
-        ) // BACKEND_F16m512_FP8_THREADS_PER_CTA
-
-    # BF16/FP16 fused attention API from fmha_v2
-    if fused_attention_backend == FusedAttnBackend["F16_arbitrary_seqlen"]:
-        rng_elts_per_thread = BACKEND_F16arb_ELTS_PER_THREADS
-
-    # FP8 fused attention API from fmha_v2
-    if fused_attention_backend == FusedAttnBackend["FP8"]:
-        rng_elts_per_thread = (
-            max_seqlen * max_seqlen + BACKEND_F16m512_FP8_THREADS_PER_CTA - 1
-        ) // BACKEND_F16m512_FP8_THREADS_PER_CTA
-
-        assert (
-            d_scale_qkv is not None
-        ), "d_scale_qkv is required as an input for FP8 fused attention."
-        assert d_scale_s is not None, "q_scale_s is required as an input for FP8 fused attention."
-        assert q_scale_s is not None, "q_scale_s is required as an input for FP8 fused attention."
-        assert q_scale_o is not None, "q_scale_o is required as an input for FP8 fused attention."
-        assert amax_s is not None, "amax_s is required as an input for FP8 fused attention."
-        assert amax_o is not None, "amax_o is required as an input for FP8 fused attention."
->>>>>>> d71fc946
+            rng_elts_per_thread = (
+                max_seqlen * max_seqlen + BACKEND_F16m512_FP8_THREADS_PER_CTA - 1
+            ) // BACKEND_F16m512_FP8_THREADS_PER_CTA
+
+            assert (
+                d_scale_qkv is not None
+            ), "d_scale_qkv is required as an input for FP8 fused attention."
+            assert d_scale_s is not None, "q_scale_s is required as an input for FP8 fused attention."
+            assert q_scale_s is not None, "q_scale_s is required as an input for FP8 fused attention."
+            assert q_scale_o is not None, "q_scale_o is required as an input for FP8 fused attention."
+            assert amax_s is not None, "amax_s is required as an input for FP8 fused attention."
+            assert amax_o is not None, "amax_o is required as an input for FP8 fused attention."
 
     # execute kernel
     output_tensors = tex.fused_attn_fwd_qkvpacked(
@@ -438,46 +397,26 @@
         fused_attention_backend != FusedAttnBackend["No_Backend"]
     ), "Fused attention does not support this input combination."
 
-<<<<<<< HEAD
     if not IS_HIP_EXTENSION:
         if fused_attention_backend != FusedAttnBackend["F16_max512_seqlen"]:
-            assert (len(aux_ctx_tensors) >= 1
-                    ), "aux_ctx_tensors must contain rng_state as its last element."
+            assert (
+                len(aux_ctx_tensors) >= 1
+            ), "aux_ctx_tensors must contain rng_state as its last element."
 
         if fused_attention_backend == FusedAttnBackend["FP8"]:
-            assert (d_scale_qkv is not None), "d_scale_qkv is required for FP8 fused attention."
-            assert (d_scale_s is not None), "d_scale_s is required for FP8 fused attention."
-            assert (d_scale_o is not None), "d_scale_o is required for FP8 fused attention."
-            assert (d_scale_do is not None), "d_scale_do is required for FP8 fused attention."
-            assert (d_scale_dp is not None), "d_scale_dp is required for FP8 fused attention."
-            assert (q_scale_s is not None), "q_scale_s is required for FP8 fused attention."
-            assert (q_scale_dp is not None), "q_scale_dp is required for FP8 fused attention."
-            assert (q_scale_dqkv is not None), "q_scale_dqkv is required for FP8 fused attention."
-            assert (amax_dp is not None), "amax_dp is required for FP8 fused attention."
-            assert (amax_dqkv is not None), "amax_dqkv is required for FP8 fused attention."
-            assert (len(aux_ctx_tensors) == 3
-                    ), "aux_ctx_tensors is required to be [M, ZInv, rng_state] for FP8 fused attention."
-=======
-    if fused_attention_backend != FusedAttnBackend["F16_max512_seqlen"]:
-        assert (
-            len(aux_ctx_tensors) >= 1
-        ), "aux_ctx_tensors must contain rng_state as its last element."
-
-    if fused_attention_backend == FusedAttnBackend["FP8"]:
-        assert d_scale_qkv is not None, "d_scale_qkv is required for FP8 fused attention."
-        assert d_scale_s is not None, "d_scale_s is required for FP8 fused attention."
-        assert d_scale_o is not None, "d_scale_o is required for FP8 fused attention."
-        assert d_scale_do is not None, "d_scale_do is required for FP8 fused attention."
-        assert d_scale_dp is not None, "d_scale_dp is required for FP8 fused attention."
-        assert q_scale_s is not None, "q_scale_s is required for FP8 fused attention."
-        assert q_scale_dp is not None, "q_scale_dp is required for FP8 fused attention."
-        assert q_scale_dqkv is not None, "q_scale_dqkv is required for FP8 fused attention."
-        assert amax_dp is not None, "amax_dp is required for FP8 fused attention."
-        assert amax_dqkv is not None, "amax_dqkv is required for FP8 fused attention."
-        assert (
-            len(aux_ctx_tensors) == 3
-        ), "aux_ctx_tensors is required to be [M, ZInv, rng_state] for FP8 fused attention."
->>>>>>> d71fc946
+            assert d_scale_qkv is not None, "d_scale_qkv is required for FP8 fused attention."
+            assert d_scale_s is not None, "d_scale_s is required for FP8 fused attention."
+            assert d_scale_o is not None, "d_scale_o is required for FP8 fused attention."
+            assert d_scale_do is not None, "d_scale_do is required for FP8 fused attention."
+            assert d_scale_dp is not None, "d_scale_dp is required for FP8 fused attention."
+            assert q_scale_s is not None, "q_scale_s is required for FP8 fused attention."
+            assert q_scale_dp is not None, "q_scale_dp is required for FP8 fused attention."
+            assert q_scale_dqkv is not None, "q_scale_dqkv is required for FP8 fused attention."
+            assert amax_dp is not None, "amax_dp is required for FP8 fused attention."
+            assert amax_dqkv is not None, "amax_dqkv is required for FP8 fused attention."
+            assert (
+                len(aux_ctx_tensors) == 3
+            ), "aux_ctx_tensors is required to be [M, ZInv, rng_state] for FP8 fused attention."
 
     # execute kernel
     output_tensors = tex.fused_attn_bwd_qkvpacked(
@@ -656,60 +595,33 @@
         fused_attention_backend != FusedAttnBackend["No_Backend"]
     ), "Fused attention does not support this input combination."
 
-<<<<<<< HEAD
-    if not IS_HIP_EXTENSION:
+    if IS_HIP_EXTENSION:
+        rng_elts_per_thread = 0
+    else:
         # BF16/FP16 fused attention API from fmha_v1 apex
         if fused_attention_backend == FusedAttnBackend["F16_max512_seqlen"]:
-            rng_elts_per_thread = (max_seqlen_q * max_seqlen_kv
-                    + BACKEND_F16m512_FP8_THREADS_PER_CTA - 1)//BACKEND_F16m512_FP8_THREADS_PER_CTA
-=======
-    # BF16/FP16 fused attention API from fmha_v1 apex
-    if fused_attention_backend == FusedAttnBackend["F16_max512_seqlen"]:
-        rng_elts_per_thread = (
-            max_seqlen_q * max_seqlen_kv + BACKEND_F16m512_FP8_THREADS_PER_CTA - 1
-        ) // BACKEND_F16m512_FP8_THREADS_PER_CTA
->>>>>>> d71fc946
+            rng_elts_per_thread = (
+                max_seqlen_q * max_seqlen_kv + BACKEND_F16m512_FP8_THREADS_PER_CTA - 1
+            ) // BACKEND_F16m512_FP8_THREADS_PER_CTA
 
         # BF16/FP16 fused attention API from fmha_v2
         if fused_attention_backend == FusedAttnBackend["F16_arbitrary_seqlen"]:
             rng_elts_per_thread = BACKEND_F16arb_ELTS_PER_THREADS
 
-<<<<<<< HEAD
         # FP8 fused attention API from fmha_v2
         if fused_attention_backend == FusedAttnBackend["FP8"]:
-            rng_elts_per_thread = (max_seqlen_q * max_seqlen_q
-                    + BACKEND_F16m512_FP8_THREADS_PER_CTA - 1)//BACKEND_F16m512_FP8_THREADS_PER_CTA
-    else:
-        rng_elts_per_thread = 0
-
-        assert (d_scale_qkv is not None
-                ), "d_scale_qkv is required as an input for FP8 fused attention."
-        assert (d_scale_s is not None
-                ), "q_scale_s is required as an input for FP8 fused attention."
-        assert (q_scale_s is not None
-                ), "q_scale_s is required as an input for FP8 fused attention."
-        assert (q_scale_o is not None
-                ), "q_scale_o is required as an input for FP8 fused attention."
-        assert (amax_s is not None
-                ), "amax_s is required as an input for FP8 fused attention."
-        assert (amax_o is not None
-                ), "amax_o is required as an input for FP8 fused attention."
-=======
-    # FP8 fused attention API from fmha_v2
-    if fused_attention_backend == FusedAttnBackend["FP8"]:
-        rng_elts_per_thread = (
-            max_seqlen_q * max_seqlen_q + BACKEND_F16m512_FP8_THREADS_PER_CTA - 1
-        ) // BACKEND_F16m512_FP8_THREADS_PER_CTA
-
-        assert (
-            d_scale_qkv is not None
-        ), "d_scale_qkv is required as an input for FP8 fused attention."
-        assert d_scale_s is not None, "q_scale_s is required as an input for FP8 fused attention."
-        assert q_scale_s is not None, "q_scale_s is required as an input for FP8 fused attention."
-        assert q_scale_o is not None, "q_scale_o is required as an input for FP8 fused attention."
-        assert amax_s is not None, "amax_s is required as an input for FP8 fused attention."
-        assert amax_o is not None, "amax_o is required as an input for FP8 fused attention."
->>>>>>> d71fc946
+            rng_elts_per_thread = (
+                max_seqlen_q * max_seqlen_q + BACKEND_F16m512_FP8_THREADS_PER_CTA - 1
+            ) // BACKEND_F16m512_FP8_THREADS_PER_CTA
+
+            assert (
+                d_scale_qkv is not None
+            ), "d_scale_qkv is required as an input for FP8 fused attention."
+            assert d_scale_s is not None, "q_scale_s is required as an input for FP8 fused attention."
+            assert q_scale_s is not None, "q_scale_s is required as an input for FP8 fused attention."
+            assert q_scale_o is not None, "q_scale_o is required as an input for FP8 fused attention."
+            assert amax_s is not None, "amax_s is required as an input for FP8 fused attention."
+            assert amax_o is not None, "amax_o is required as an input for FP8 fused attention."
 
     # execute kernel
     output_tensors = tex.fused_attn_fwd_kvpacked(
@@ -878,46 +790,26 @@
         fused_attention_backend != FusedAttnBackend["No_Backend"]
     ), "Fused attention does not support this input combination."
 
-<<<<<<< HEAD
     if not IS_HIP_EXTENSION:
         if fused_attention_backend != FusedAttnBackend["F16_max512_seqlen"]:
-            assert (len(aux_ctx_tensors) >= 1
-                    ), "aux_ctx_tensors must contain rng_state as its last element."
+            assert (
+                len(aux_ctx_tensors) >= 1
+            ), "aux_ctx_tensors must contain rng_state as its last element."
 
         if fused_attention_backend == FusedAttnBackend["FP8"]:
-            assert (d_scale_qkv is not None), "d_scale_qkv is required for FP8 fused attention."
-            assert (d_scale_s is not None), "d_scale_s is required for FP8 fused attention."
-            assert (d_scale_o is not None), "d_scale_o is required for FP8 fused attention."
-            assert (d_scale_do is not None), "d_scale_do is required for FP8 fused attention."
-            assert (d_scale_dp is not None), "d_scale_dp is required for FP8 fused attention."
-            assert (q_scale_s is not None), "q_scale_s is required for FP8 fused attention."
-            assert (q_scale_dp is not None), "q_scale_dp is required for FP8 fused attention."
-            assert (q_scale_dqkv is not None), "q_scale_dqkv is required for FP8 fused attention."
-            assert (amax_dp is not None), "amax_dp is required for FP8 fused attention."
-            assert (amax_dqkv is not None), "amax_dqkv is required for FP8 fused attention."
-            assert (len(aux_ctx_tensors) == 3
-                    ), "aux_ctx_tensors is required to be [M, ZInv, rng_state] for FP8 fused attention."
-=======
-    if fused_attention_backend != FusedAttnBackend["F16_max512_seqlen"]:
-        assert (
-            len(aux_ctx_tensors) >= 1
-        ), "aux_ctx_tensors must contain rng_state as its last element."
-
-    if fused_attention_backend == FusedAttnBackend["FP8"]:
-        assert d_scale_qkv is not None, "d_scale_qkv is required for FP8 fused attention."
-        assert d_scale_s is not None, "d_scale_s is required for FP8 fused attention."
-        assert d_scale_o is not None, "d_scale_o is required for FP8 fused attention."
-        assert d_scale_do is not None, "d_scale_do is required for FP8 fused attention."
-        assert d_scale_dp is not None, "d_scale_dp is required for FP8 fused attention."
-        assert q_scale_s is not None, "q_scale_s is required for FP8 fused attention."
-        assert q_scale_dp is not None, "q_scale_dp is required for FP8 fused attention."
-        assert q_scale_dqkv is not None, "q_scale_dqkv is required for FP8 fused attention."
-        assert amax_dp is not None, "amax_dp is required for FP8 fused attention."
-        assert amax_dqkv is not None, "amax_dqkv is required for FP8 fused attention."
-        assert (
-            len(aux_ctx_tensors) == 3
-        ), "aux_ctx_tensors is required to be [M, ZInv, rng_state] for FP8 fused attention."
->>>>>>> d71fc946
+            assert d_scale_qkv is not None, "d_scale_qkv is required for FP8 fused attention."
+            assert d_scale_s is not None, "d_scale_s is required for FP8 fused attention."
+            assert d_scale_o is not None, "d_scale_o is required for FP8 fused attention."
+            assert d_scale_do is not None, "d_scale_do is required for FP8 fused attention."
+            assert d_scale_dp is not None, "d_scale_dp is required for FP8 fused attention."
+            assert q_scale_s is not None, "q_scale_s is required for FP8 fused attention."
+            assert q_scale_dp is not None, "q_scale_dp is required for FP8 fused attention."
+            assert q_scale_dqkv is not None, "q_scale_dqkv is required for FP8 fused attention."
+            assert amax_dp is not None, "amax_dp is required for FP8 fused attention."
+            assert amax_dqkv is not None, "amax_dqkv is required for FP8 fused attention."
+            assert (
+                len(aux_ctx_tensors) == 3
+            ), "aux_ctx_tensors is required to be [M, ZInv, rng_state] for FP8 fused attention."
 
     # execute kernel
     output_tensors = tex.fused_attn_bwd_kvpacked(
@@ -1106,62 +998,38 @@
         fused_attention_backend != FusedAttnBackend["No_Backend"]
     ), "Fused attention does not support this input combination."
 
-<<<<<<< HEAD
-    if not IS_HIP_EXTENSION:
+    if IS_HIP_EXTENSION:
+        rng_elts_per_thread = 0
+    else:
+        # BF16/FP16 fused attention API from fmha_v1 apex
+        if fused_attention_backend == FusedAttnBackend["F16_max512_seqlen"]:
+            rng_elts_per_thread = (
+                max_seqlen_q * max_seqlen_kv + BACKEND_F16m512_FP8_THREADS_PER_CTA - 1
+            ) // BACKEND_F16m512_FP8_THREADS_PER_CTA
+
         # BF16/FP16 fused attention API from fmha_v2
         if fused_attention_backend == FusedAttnBackend["F16_arbitrary_seqlen"]:
             rng_elts_per_thread = BACKEND_F16arb_ELTS_PER_THREADS
 
         # FP8 fused attention API from fmha_v2
         if fused_attention_backend == FusedAttnBackend["FP8"]:
-            rng_elts_per_thread = (max_seqlen_q * max_seqlen_q
-                    + BACKEND_F16m512_FP8_THREADS_PER_CTA - 1)//BACKEND_F16m512_FP8_THREADS_PER_CTA
-
-            assert (d_scale_qkv is not None
-                    ), "d_scale_qkv is required as an input for FP8 fused attention."
-            assert (d_scale_s is not None
-                    ), "q_scale_s is required as an input for FP8 fused attention."
-            assert (q_scale_s is not None
-                    ), "q_scale_s is required as an input for FP8 fused attention."
-            assert (q_scale_o is not None
-                    ), "q_scale_o is required as an input for FP8 fused attention."
-            assert (amax_s is not None
-                    ), "amax_s is required as an input for FP8 fused attention."
-            assert (amax_o is not None
-                    ), "amax_o is required as an input for FP8 fused attention."
+            rng_elts_per_thread = (
+                max_seqlen_q * max_seqlen_q + BACKEND_F16m512_FP8_THREADS_PER_CTA - 1
+            ) // BACKEND_F16m512_FP8_THREADS_PER_CTA
+
+            assert (
+                d_scale_qkv is not None
+            ), "d_scale_qkv is required as an input for FP8 fused attention."
+            assert d_scale_s is not None, "q_scale_s is required as an input for FP8 fused attention."
+            assert q_scale_s is not None, "q_scale_s is required as an input for FP8 fused attention."
+            assert q_scale_o is not None, "q_scale_o is required as an input for FP8 fused attention."
+            assert amax_s is not None, "amax_s is required as an input for FP8 fused attention."
+            assert amax_o is not None, "amax_o is required as an input for FP8 fused attention."
 
         # BF16/FP16 fused attention API from fmha_v1 apex
         if fused_attention_backend == FusedAttnBackend["F16_max512_seqlen"]:
             rng_elts_per_thread = (max_seqlen_q * max_seqlen_kv
                     + BACKEND_F16m512_FP8_THREADS_PER_CTA - 1)//BACKEND_F16m512_FP8_THREADS_PER_CTA
-    else:
-        rng_elts_per_thread = 0
-=======
-    # BF16/FP16 fused attention API from fmha_v1 apex
-    if fused_attention_backend == FusedAttnBackend["F16_max512_seqlen"]:
-        rng_elts_per_thread = (
-            max_seqlen_q * max_seqlen_kv + BACKEND_F16m512_FP8_THREADS_PER_CTA - 1
-        ) // BACKEND_F16m512_FP8_THREADS_PER_CTA
-
-    # BF16/FP16 fused attention API from fmha_v2
-    if fused_attention_backend == FusedAttnBackend["F16_arbitrary_seqlen"]:
-        rng_elts_per_thread = BACKEND_F16arb_ELTS_PER_THREADS
-
-    # FP8 fused attention API from fmha_v2
-    if fused_attention_backend == FusedAttnBackend["FP8"]:
-        rng_elts_per_thread = (
-            max_seqlen_q * max_seqlen_q + BACKEND_F16m512_FP8_THREADS_PER_CTA - 1
-        ) // BACKEND_F16m512_FP8_THREADS_PER_CTA
-
-        assert (
-            d_scale_qkv is not None
-        ), "d_scale_qkv is required as an input for FP8 fused attention."
-        assert d_scale_s is not None, "q_scale_s is required as an input for FP8 fused attention."
-        assert q_scale_s is not None, "q_scale_s is required as an input for FP8 fused attention."
-        assert q_scale_o is not None, "q_scale_o is required as an input for FP8 fused attention."
-        assert amax_s is not None, "amax_s is required as an input for FP8 fused attention."
-        assert amax_o is not None, "amax_o is required as an input for FP8 fused attention."
->>>>>>> d71fc946
 
     # execute kernel
     output_tensors = tex.fused_attn_fwd(
@@ -1339,46 +1207,26 @@
         fused_attention_backend != FusedAttnBackend["No_Backend"]
     ), "Fused attention does not support this input combination."
 
-<<<<<<< HEAD
     if not IS_HIP_EXTENSION:
         if fused_attention_backend != FusedAttnBackend["F16_max512_seqlen"]:
-            assert (len(aux_ctx_tensors) >= 1
-                    ), "aux_ctx_tensors must contain rng_state as its last element."
+            assert (
+                len(aux_ctx_tensors) >= 1
+            ), "aux_ctx_tensors must contain rng_state as its last element."
 
         if fused_attention_backend == FusedAttnBackend["FP8"]:
-            assert (d_scale_qkv is not None), "d_scale_qkv is required for FP8 fused attention."
-            assert (d_scale_s is not None), "d_scale_s is required for FP8 fused attention."
-            assert (d_scale_o is not None), "d_scale_o is required for FP8 fused attention."
-            assert (d_scale_do is not None), "d_scale_do is required for FP8 fused attention."
-            assert (d_scale_dp is not None), "d_scale_dp is required for FP8 fused attention."
-            assert (q_scale_s is not None), "q_scale_s is required for FP8 fused attention."
-            assert (q_scale_dp is not None), "q_scale_dp is required for FP8 fused attention."
-            assert (q_scale_dqkv is not None), "q_scale_dqkv is required for FP8 fused attention."
-            assert (amax_dp is not None), "amax_dp is required for FP8 fused attention."
-            assert (amax_dqkv is not None), "amax_dqkv is required for FP8 fused attention."
-            assert (len(aux_ctx_tensors) == 3
-                    ), "aux_ctx_tensors is required to be [M, ZInv, rng_state] for FP8 fused attention."
-=======
-    if fused_attention_backend != FusedAttnBackend["F16_max512_seqlen"]:
-        assert (
-            len(aux_ctx_tensors) >= 1
-        ), "aux_ctx_tensors must contain rng_state as its last element."
-
-    if fused_attention_backend == FusedAttnBackend["FP8"]:
-        assert d_scale_qkv is not None, "d_scale_qkv is required for FP8 fused attention."
-        assert d_scale_s is not None, "d_scale_s is required for FP8 fused attention."
-        assert d_scale_o is not None, "d_scale_o is required for FP8 fused attention."
-        assert d_scale_do is not None, "d_scale_do is required for FP8 fused attention."
-        assert d_scale_dp is not None, "d_scale_dp is required for FP8 fused attention."
-        assert q_scale_s is not None, "q_scale_s is required for FP8 fused attention."
-        assert q_scale_dp is not None, "q_scale_dp is required for FP8 fused attention."
-        assert q_scale_dqkv is not None, "q_scale_dqkv is required for FP8 fused attention."
-        assert amax_dp is not None, "amax_dp is required for FP8 fused attention."
-        assert amax_dqkv is not None, "amax_dqkv is required for FP8 fused attention."
-        assert (
-            len(aux_ctx_tensors) == 3
-        ), "aux_ctx_tensors is required to be [M, ZInv, rng_state] for FP8 fused attention."
->>>>>>> d71fc946
+            assert d_scale_qkv is not None, "d_scale_qkv is required for FP8 fused attention."
+            assert d_scale_s is not None, "d_scale_s is required for FP8 fused attention."
+            assert d_scale_o is not None, "d_scale_o is required for FP8 fused attention."
+            assert d_scale_do is not None, "d_scale_do is required for FP8 fused attention."
+            assert d_scale_dp is not None, "d_scale_dp is required for FP8 fused attention."
+            assert q_scale_s is not None, "q_scale_s is required for FP8 fused attention."
+            assert q_scale_dp is not None, "q_scale_dp is required for FP8 fused attention."
+            assert q_scale_dqkv is not None, "q_scale_dqkv is required for FP8 fused attention."
+            assert amax_dp is not None, "amax_dp is required for FP8 fused attention."
+            assert amax_dqkv is not None, "amax_dqkv is required for FP8 fused attention."
+            assert (
+                len(aux_ctx_tensors) == 3
+            ), "aux_ctx_tensors is required to be [M, ZInv, rng_state] for FP8 fused attention."
 
     # execute kernel
     output_tensors = tex.fused_attn_bwd(
