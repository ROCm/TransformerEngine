# This file was modified for portability to AMDGPU
# Copyright (c) 2022-2024, Advanced Micro Devices, Inc. All rights reserved.
# Copyright (c) 2022-2024, NVIDIA CORPORATION & AFFILIATES. All rights reserved.
#
# See LICENSE for license information.

"""Attention."""
import collections
from contextlib import nullcontext
from importlib.metadata import version as get_pkg_version
import math
import os
from typing import Any, Callable, Dict, List, Optional, Tuple, Union
import warnings
import logging

import numpy as np
from packaging.version import Version as PkgVersion

import torch
import torch.nn.functional as F

from torch.utils.cpp_extension import IS_HIP_EXTENSION

import transformer_engine_torch as tex
import transformer_engine as te
from transformer_engine.pytorch.utils import get_cudnn_version
from transformer_engine.pytorch.cpp_extensions import (
    cast_to_fp8,
    cast_from_fp8,
)
from transformer_engine.pytorch.cpp_extensions.fused_attn import (
    fused_attn_fwd_qkvpacked,
    fused_attn_bwd_qkvpacked,
    fused_attn_fwd_kvpacked,
    fused_attn_bwd_kvpacked,
    fused_attn_fwd,
    fused_attn_bwd,
    QKVLayout,
    AttnBiasType,
    AttnMaskType,
    FusedAttnBackend,
)
from transformer_engine.pytorch.fp8 import get_fp8_te_dtype
from transformer_engine.pytorch.float8_tensor import Float8Tensor
from transformer_engine.pytorch.module import LayerNormLinear, Linear
from transformer_engine.pytorch.module.base import TransformerEngineBaseModule
from transformer_engine.pytorch.utils import (
    divide,
    attention_mask_func,
    split_tensor_along_dim,
    get_device_compute_capability,
    get_default_init_method,
)
from transformer_engine.pytorch.constants import (
    AttnMaskTypes,
    AttnTypes,
    AttnBiasTypes,
    QKVLayouts,
    dist_group_type,
    TE_DType,
)
from transformer_engine.pytorch.softmax import FusedScaleMaskSoftmax
from transformer_engine.pytorch.distributed import (
    get_distributed_world_size,
    get_distributed_rank,
    checkpoint,
    set_all_rng_states,
    CudaRNGStatesTracker,
    graph_safe_rng_available,
)
from transformer_engine.pytorch.export import is_in_onnx_export_mode
from transformer_engine.pytorch.jit import jit_fuser, no_torch_dynamo
from transformer_engine.pytorch.graph import is_graph_capturing


#TODO: add back once rocm TE support flash-attn
if not IS_HIP_EXTENSION:
    _flash_attn_version = PkgVersion(get_pkg_version("flash-attn"))
    _flash_attn_version_required = PkgVersion("2.0.6")
    _flash_attn_max_version = PkgVersion("2.5.8")
    _flash_attn_2_1_plus = _flash_attn_version >= PkgVersion("2.1")
    _flash_attn_2_3_plus = _flash_attn_version >= PkgVersion("2.3")
    _flash_attn_2_4_plus = _flash_attn_version >= PkgVersion("2.4")
    _flash_attn_2_4_1_plus = _flash_attn_version >= PkgVersion("2.4.1")

<<<<<<< HEAD
    if _flash_attn_version >= _flash_attn_version_required:
        from flash_attn.flash_attn_interface import flash_attn_varlen_func as flash_attn_forward_func # pylint: disable=no-name-in-module
        from flash_attn_2_cuda import varlen_bwd as flash_attn_cuda_bwd # pylint: disable=no-name-in-module
        from flash_attn.flash_attn_interface import _flash_attn_varlen_forward as _flash_attn_forward # pylint: disable=no-name-in-module,ungrouped-imports
        from flash_attn.flash_attn_interface import _flash_attn_varlen_backward as _flash_attn_backward # pylint: disable=no-name-in-module
=======
if _flash_attn_version >= _flash_attn_version_required:
    from flash_attn.flash_attn_interface import flash_attn_varlen_func as flash_attn_forward_func
    from flash_attn.flash_attn_interface import _flash_attn_varlen_forward as _flash_attn_forward
    from flash_attn.flash_attn_interface import _flash_attn_varlen_backward as _flash_attn_backward
    from flash_attn_2_cuda import varlen_bwd as flash_attn_cuda_bwd
>>>>>>> d71fc946

META_QKV = tex.FP8FwdTensors.GEMM1_OUTPUT
META_DQKV = tex.FP8BwdTensors.GRAD_OUTPUT1
META_O = tex.FP8FwdTensors.GEMM2_INPUT
META_DO = tex.FP8BwdTensors.GRAD_INPUT2
META_S = tex.FP8FwdTensors.GEMM3_OUTPUT
META_DP = tex.FP8BwdTensors.GRAD_INPUT3

# NVTE_DEBUG = 0/1 # disables/enables debug mode, default = 0
_NVTE_DEBUG = int(os.getenv("NVTE_DEBUG", "0"))
# NVTE_DEBUG_LEVEL = 0/1/2 # enables more and more verbose debug mode, default = 0
_NVTE_DEBUG_LEVEL = int(os.getenv("NVTE_DEBUG_LEVEL", "0"))
log_level = _NVTE_DEBUG * _NVTE_DEBUG_LEVEL
log_levels = {0: logging.WARNING, 1: logging.INFO, 2: logging.DEBUG}
logging.basicConfig(
    format="[%(levelname)-8s | %(name)-19s]: %(message)s",
    level=log_levels[log_level if log_level in [0, 1, 2] else 2],
)

_alibi_cache = {
    "_num_heads": None,
    "_alibi_slopes": None,
    "_max_seqlen_q": None,
    "_max_seqlen_kv": None,
    "_alibi_bias": None,
    "_alibi_slopes_require_update": False,
    "_alibi_bias_require_update": False,
}


__all__ = ["DotProductAttention", "InferenceParams", "MultiheadAttention"]


class InferenceParams:  # pylint: disable=too-few-public-methods
    """
    Inference parameters that are passed to the main model in order
    to efficienly calculate and store the context during inference.

    Parameters
    ----------
    max_batch_size : int
                    maximum batch size during inference.
    max_sequence_length : int
                         maximum sequence length during inference.
    """

    def __init__(self, max_batch_size, max_sequence_length):
        self.max_sequence_length = max_sequence_length
        self.max_batch_size = max_batch_size
        self.sequence_len_offset = 0
        self.batch_size_offset = 0
        self.key_value_memory_dict = {}

    def swap_key_value_dict(self, batch_indices):
        """
        Reorders the KV cache using the specified batch indices.

        Parameters
        ----------
        batch_indices : List[int]
                       Sequence of indices to reorder along the batch dimensions of
                       the KV cache. Must have a length equal to the batch size.
        """
        if len(self.key_value_memory_dict) == 0:
            raise ValueError("should not swap when dict in empty")

        for layer_number, inference_memory in self.key_value_memory_dict.items():
            inference_key_memory, inference_value_memory = inference_memory
            assert (
                len(batch_indices) == inference_key_memory.shape[1]
            )  # make sure batch size is the same
            new_inference_key_memory = inference_key_memory[:, batch_indices]
            new_inference_value_memory = inference_value_memory[:, batch_indices]
            self.key_value_memory_dict[layer_number] = (
                new_inference_key_memory,
                new_inference_value_memory,
            )


@torch.no_grad()
def get_alibi(
    num_heads: int,
    max_seqlen_q: int,
    max_seqlen_kv: int,
    alibi_slopes: Optional[torch.Tensor] = None,
    bias_dtype: Optional[torch.dtype] = None,
) -> Tuple[torch.Tensor, torch.Tensor]:
    """
    Parameters
    ----------
    num_heads: int
        Number of heads.
    max_seqlen_q: int
        Maximum sequence length for queries.
    max_seqlen_kv: int
        Maximum sequence length for keys and values.
    alibi_slopes: Optional[torch.Tensor], default = `None`
        Custom ALiBi slopes, FP32, CUDA tensor, in shape [num_heads] or [batch_size, num_heads].
    bias_dtype: Optional[torch.dtype], default = `None`
        Dtype of the generated ALiBi bias. If None, use torch.float32.

    Returns
    ----------
    alibi_slopes: torch.Tensor
        ALiBi slopes in FP32 and shape [num_heads] or [batch_size, num_heads].
    alibi_bias: torch.Tensor
        ALiBi bias in FP32 or `bias_dtype`. If `alibi_slopes` is in [num_heads] shape,
        then `alibi_bias` is in [1, num_heads, max_seqlen_q, max_seqlen_kv], and if
        `alibi_slopes` is in [batch_size, num_heads], then the bias is in
        [batch_size, num_heads, max_seqlen_q, max_seqlen_kv].
    """
    global _alibi_cache
    if _alibi_cache["_alibi_slopes_require_update"]:
        if alibi_slopes is not None:
            _alibi_cache["_alibi_slopes"] = alibi_slopes
        else:
            n = 2 ** math.floor(math.log2(num_heads))
            m_0 = 2.0 ** (-8.0 / n)
            m = torch.pow(m_0, torch.arange(1, 1 + n))

            if n < num_heads:
                m_hat_0 = 2.0 ** (-4.0 / n)
                m_hat = torch.pow(m_hat_0, torch.arange(1, 1 + 2 * (num_heads - n), 2))
                m = torch.cat([m, m_hat])

            _alibi_cache["_alibi_slopes"] = m.to(dtype=torch.float32, device="cuda")
        _alibi_cache["_num_heads"] = num_heads
        _alibi_cache["_alibi_slopes_require_update"] = False

    if _alibi_cache["_alibi_bias_require_update"]:
        assert _alibi_cache["_alibi_slopes"] is not None, "ALiBi slopes can not be None!"
        if _alibi_cache["_alibi_slopes"].dim() == 1:
            slopes_shape = torch.Size([1, _alibi_cache["_alibi_slopes"].shape[0], 1, 1])
        if _alibi_cache["_alibi_slopes"].dim() == 2:
            slopes_shape = torch.Size([*_alibi_cache["_alibi_slopes"].shape[:], 1, 1])
        bias = torch.arange(1 - max_seqlen_kv, 1, dtype=torch.int32, device="cuda").view(
            1, 1, 1, max_seqlen_kv
        )
        bias = bias - torch.arange(1 - max_seqlen_q, 1, dtype=torch.int32, device="cuda").view(
            1, 1, max_seqlen_q, 1
        )
        bias = bias.abs().mul(-1)
        bias = bias * _alibi_cache["_alibi_slopes"].view(slopes_shape)
        _alibi_cache["_max_seqlen_q"], _alibi_cache["_max_seqlen_kv"] = max_seqlen_q, max_seqlen_kv
        bias_dtype = torch.float32 if bias_dtype is None else bias_dtype
        _alibi_cache["_alibi_bias"] = bias.contiguous().to(dtype=bias_dtype, device="cuda")
        _alibi_cache["_alibi_bias_require_update"] = False

    return _alibi_cache["_alibi_slopes"], _alibi_cache["_alibi_bias"]


def get_cu_seqlens(mask: torch.Tensor) -> torch.Tensor:
    """
    Given a padding mask of shape [batch_size, 1, 1, max_seqlen], returns an int32
    tensor of shape [batch_size + 1] containing the cumulative sequence lengths of
    the samples in a batch.
    """
    mask = mask.squeeze(1).squeeze(1)
    reduced_mask = mask.logical_not().sum(dim=1)
    cu_seqlens = reduced_mask.cumsum(dim=0).to(torch.int32)
    zero = torch.zeros(1, dtype=torch.int32, device="cuda")
    cu_seqlens = torch.cat((zero, cu_seqlens))

    return cu_seqlens


def get_cu_seqlens_and_indices(mask: torch.Tensor) -> Tuple[torch.Tensor, torch.Tensor]:
    """
    Given a padding mask of shape [batch_size, 1, 1, max_seqlen], returns an int32
    tensor of shape [batch_size + 1] containing the cumulative sequence lengths of
    the samples in a batch, and another int32 tensor of shape [batch_size * max_seqlen, 1, 1]
    containing the indices for the valid tokens.
    """
    mask = mask.squeeze(1).squeeze(1)
    bs, seqlen = mask.shape

    reduced_mask = mask.logical_not().sum(dim=1)
    cu_seqlens = reduced_mask.cumsum(dim=0).to(torch.int32)
    zero = torch.zeros(1, dtype=torch.int32, device="cuda")
    cu_seqlens = torch.cat((zero, cu_seqlens))

    mask = mask.reshape(-1)
    indices = mask.logical_not().nonzero()
    indices = indices.unsqueeze(-1)

    num_nonzeros = indices.shape[0]
    pad_amount = bs * seqlen - num_nonzeros
    indices = F.pad(
        input=indices, pad=(0, 0, 0, 0, 0, pad_amount), mode="constant", value=float(bs * seqlen)
    )

    return cu_seqlens, indices


def get_indices(max_seqlen: int, cu_seqlens: torch.Tensor) -> torch.Tensor:
    """
    Given max_seqlen and cu_seqlens of shape [batch_size + 1], returns an int32
    tensor of shape [batch_size * max_seqlen, 1, 1] containing the indices for
    the valid tokens in a batch.
    """
    bs = len(cu_seqlens) - 1
    seqlens = cu_seqlens[1:] - cu_seqlens[:-1]
    indices = [i * max_seqlen + ii for i, j in enumerate(seqlens) for ii in range(j)]
    indices = torch.Tensor(indices).unsqueeze(1).unsqueeze(1).to(dtype=torch.int64, device="cuda")

    num_nonzeros = indices.shape[0]
    pad_amount = bs * max_seqlen - num_nonzeros
    indices = F.pad(
        input=indices,
        pad=(0, 0, 0, 0, 0, pad_amount),
        mode="constant",
        value=float(bs * max_seqlen),
    )

    return indices


_cu_seqlens_cache = {}


def _get_full_cu_seqlens(
    batch_size: int,
    max_seqlen: int,
    device: torch.device,
) -> torch.Tensor:
    """Cumulative sequence lengths in full data batch

    All sequences in batch have the maximum sequence length.

    """
    global _cu_seqlens_cache
    if (batch_size, max_seqlen) not in _cu_seqlens_cache:
        _cu_seqlens_cache[(batch_size, max_seqlen)] = torch.arange(
            0,
            (batch_size + 1) * max_seqlen,
            step=max_seqlen,
            dtype=torch.int32,
            device=device,
        )
    return _cu_seqlens_cache[(batch_size, max_seqlen)]


@jit_fuser
def pack_tensor(
    indices: torch.Tensor,
    tensor: torch.Tensor,
) -> torch.Tensor:
    """
    Packs the given tensor using the `indices`.
    """
    padding_indice = torch.zeros(
        1, tensor.shape[1], tensor.shape[2], dtype=tensor.dtype, device=tensor.device
    )
    tensor = torch.cat((tensor, padding_indice), dim=0)

    indices = indices.repeat(1, tensor.shape[1], tensor.shape[2])
    packed = torch.gather(tensor, 0, indices)
    return packed


@jit_fuser
def pack_2_tensors(
    indices: torch.Tensor,
    t1: torch.Tensor,
    t2: torch.Tensor,
) -> Tuple[torch.Tensor, torch.Tensor]:
    """
    Packs the given 2 tensors using the `indices`.
    """
    t1_packed = pack_tensor(indices, t1)
    t2_packed = pack_tensor(indices, t2)
    return t1_packed, t2_packed


@jit_fuser
def pack_3_tensors(
    indices: torch.Tensor,
    t1: torch.Tensor,
    t2: torch.Tensor,
    t3: torch.Tensor,
) -> Tuple[torch.Tensor, torch.Tensor, torch.Tensor]:
    """
    Packs the given 3 tensors using the `indices`.
    """
    t1_packed = pack_tensor(indices, t1)
    t2_packed = pack_tensor(indices, t2)
    t3_packed = pack_tensor(indices, t3)
    return t1_packed, t2_packed, t3_packed


@jit_fuser
def unpack_tensor(
    indices: torch.Tensor,
    dim0: int,
    tensor: torch.Tensor,
) -> torch.Tensor:
    """
    Inverse of `pack_tensor`.
    """
    indices = indices.repeat(1, tensor.shape[1], tensor.shape[2])
    unpacked = torch.zeros(
        dim0 + 1, tensor.shape[1], tensor.shape[2], dtype=tensor.dtype, device=tensor.device
    )
    unpacked.scatter_(0, indices, tensor)
    unpacked = unpacked[0:-1, :, :]
    return unpacked


@jit_fuser
def unpack_2_tensors(
    indices: torch.Tensor,
    dim0: int,
    t1: torch.Tensor,
    t2: torch.Tensor,
) -> Tuple[torch.Tensor, torch.Tensor]:
    """
    Inverse of `pack_2_tensors`.
    """
    t1_unpacked = unpack_tensor(indices, dim0, t1)
    t2_unpacked = unpack_tensor(indices, dim0, t2)
    return t1_unpacked, t2_unpacked


@jit_fuser
def unpack_3_tensors(
    indices: torch.Tensor,
    dim0: int,
    t1: torch.Tensor,
    t2: torch.Tensor,
    t3: torch.Tensor,
) -> Tuple[torch.Tensor, torch.Tensor, torch.Tensor]:
    """
    Inverse of `pack_3_tensors`.
    """
    t1_unpacked = unpack_tensor(indices, dim0, t1)
    t2_unpacked = unpack_tensor(indices, dim0, t2)
    t3_unpacked = unpack_tensor(indices, dim0, t3)
    return t1_unpacked, t2_unpacked, t3_unpacked


class PackTensors(torch.autograd.Function):
    """
    Autograd function to pack tensors.
    """

    @staticmethod
    def forward(
        ctx, indices: torch.Tensor, *tensors: Tuple[torch.Tensor, ...]
    ) -> Union[Tuple[torch.Tensor, ...], torch.Tensor]:
        assert 1 <= len(tensors) <= 3, f"Packing {len(tensors)} tensors not supported."
        ctx.save_for_backward(indices)
        ctx.dim0 = tensors[0].shape[0]
        if len(tensors) == 1:
            return pack_tensor(indices, *tensors)
        if len(tensors) == 2:
            return pack_2_tensors(indices, *tensors)
        return pack_3_tensors(indices, *tensors)

    @staticmethod
    def backward(ctx, *grad_outputs: Tuple[torch.Tensor, ...]):
        (indices,) = ctx.saved_tensors
        if len(grad_outputs) == 1:
            return None, unpack_tensor(indices, ctx.dim0, *grad_outputs)
        if len(grad_outputs) == 2:
            return None, *unpack_2_tensors(indices, ctx.dim0, *grad_outputs)
        return None, *unpack_3_tensors(indices, ctx.dim0, *grad_outputs)


class UnpackTensor(torch.autograd.Function):
    """
    Autograd function to unpack a tensor.
    """

    @staticmethod
    def forward(
        ctx,
        indices: torch.Tensor,
        dim0: int,
        tensor: torch.Tensor,
    ) -> torch.Tensor:
        ctx.save_for_backward(indices)
        return unpack_tensor(indices, dim0, tensor)

    @staticmethod
    def backward(ctx, grad_output):
        (indices,) = ctx.saved_tensors
        return None, None, pack_tensor(indices, grad_output)


def flash_attn_p2p_communicate(
    rank, send_tensor, send_dst, recv_tensor, recv_src, cp_group, batch_p2p_comm
):
    """Point-to-point communications of KV and dKV in Attention with context parallelism"""
    send_recv_ops = []

    if batch_p2p_comm:
        if rank % 2 == 0:
            send_op = torch.distributed.P2POp(
                torch.distributed.isend, send_tensor, send_dst, cp_group
            )
            recv_op = torch.distributed.P2POp(
                torch.distributed.irecv, recv_tensor, recv_src, cp_group
            )
            send_recv_ops.append(send_op)
            send_recv_ops.append(recv_op)
        else:
            recv_op = torch.distributed.P2POp(
                torch.distributed.irecv, recv_tensor, recv_src, cp_group
            )
            send_op = torch.distributed.P2POp(
                torch.distributed.isend, send_tensor, send_dst, cp_group
            )
            send_recv_ops.append(recv_op)
            send_recv_ops.append(send_op)
        send_recv_reqs = torch.distributed.batch_isend_irecv(send_recv_ops)
    else:
        if rank % 2 == 0:
            send_op = torch.distributed.isend(send_tensor, send_dst, cp_group)
            recv_op = torch.distributed.irecv(recv_tensor, recv_src, cp_group)
            send_recv_ops.append(send_op)
            send_recv_ops.append(recv_op)
        else:
            recv_op = torch.distributed.irecv(recv_tensor, recv_src, cp_group)
            send_op = torch.distributed.isend(send_tensor, send_dst, cp_group)
            send_recv_ops.append(recv_op)
            send_recv_ops.append(send_op)
        send_recv_reqs = send_recv_ops

    return send_recv_reqs


@jit_fuser
def flash_attn_fwd_out_correction(out, out_per_step, seq_dim, softmax_lse, softmax_lse_per_step):
    """Merge partial outputs of each step in Attention with context parallelism"""
    softmax_lse_corrected_exp = torch.exp(softmax_lse_per_step - softmax_lse).movedim(2, seq_dim)
    softmax_lse_corrected_exp = softmax_lse_corrected_exp.unsqueeze(-1)
    out_corrected = out_per_step * softmax_lse_corrected_exp
    out.add_(out_corrected)


@jit_fuser
def flash_attn_fwd_softmax_lse_correction(softmax_lse, softmax_lse_per_step):
    """Merge softmax stats of each step in Attention with context parallelism"""
    max_scale = torch.max(softmax_lse, softmax_lse_per_step)
    min_scale = torch.min(softmax_lse, softmax_lse_per_step)
    new_scale = max_scale + torch.log(1 + torch.exp(min_scale - max_scale))
    softmax_lse.copy_(new_scale)


class AttnFuncWithCP(torch.autograd.Function):
    """
    Attention implementation with context parallelism.
    Split attention compute into multiple steps, and overlap current-step
    compute with next-step communication.
    """

    @staticmethod
    def forward(
        ctx,
        is_training,
        q,
        k,
        v,
        cu_seqlens_q,
        cu_seqlens_k,
        max_seqlen_q,
        max_seqlen_k,
        seq_offsets_q,
        seq_offsets_k,
        seq_offsets_v,
        seq_offsets_o,
        dropout_p,
        cp_group,
        cp_global_ranks,
        cp_stream,
        softmax_scale,
        qkv_format,
        attn_mask_type,
        attn_bias_type,
        attn_bias,
        deterministic,
        use_fused_attention,
    ):
        if softmax_scale is None:
            softmax_scale = q.shape[-1] ** (-0.5)

        cp_size = get_distributed_world_size(cp_group)
        rank = get_distributed_rank(cp_group)
        send_dst = cp_global_ranks[(rank + 1) % cp_size]
        recv_src = cp_global_ranks[(rank - 1) % cp_size]
        batch_p2p_comm = int(os.getenv("NVTE_BATCH_MHA_P2P_COMM", "0")) or (cp_size == 2)

        causal = "causal" in attn_mask_type
        padding = "padding" in attn_mask_type

        qkv_layout = qkv_format + "_" + qkv_format + "_" + qkv_format

        if causal:
            if qkv_format == "bshd":
                # [b, s, np, hn] -> [b, 2, s//2, np, hn]
                q, k, v = [x.view(x.shape[0], 2, x.shape[1] // 2, *x.shape[2:]) for x in [q, k, v]]
            elif qkv_format == "sbhd":
                # [s, b, np, hn] -> [2, s//2, b, np, hn]
                q, k, v = [x.view(2, x.shape[0] // 2, *x.shape[1:]) for x in [q, k, v]]
        if attn_bias is not None:
            assert len(attn_bias.shape) == 4, (
                "Only support bias shape of [b, h, sq, sk] for forward, "
                "and [1, h, sq, sk] for backward!"
            )
            # [b, np, sq, sk] -> [b, np, 2, sq//2, 2*cp, sk//(2*cp)]
            attn_bias_ = attn_bias.view(
                *attn_bias.shape[:-2],
                2,
                attn_bias.shape[-2] // 2,
                2 * cp_size,
                attn_bias.shape[-1] // (2 * cp_size),
            )
            # [b, np, sq, sk] -> [b, np, sq, 2*cp, sk//(2*cp)]
            attn_bias = attn_bias.view(
                *attn_bias.shape[:-1], 2 * cp_size, attn_bias.shape[-1] // (2 * cp_size)
            )
        assert q.shape[-1] % 8 == 0, "hidden size per attention head should be multiple of 8"
        fa_optional_forward_kwargs = {}
        if not IS_HIP_EXTENSION:
            if _flash_attn_2_3_plus:
                fa_optional_forward_kwargs["window_size"] = [-1, 0] if causal else [-1, -1]
            if _flash_attn_2_4_plus:
                fa_optional_forward_kwargs["alibi_slopes"] = None

        # Flash Attn inputs
        q_inputs = [None, None]
        kv_inputs = [None, None]
        attn_bias_inputs = [None, None]
        # Flash Attn outputs
        out_per_step = [None for _ in range(cp_size)]
        softmax_lse_per_step = [None for _ in range(cp_size)]
        rng_states = [None for _ in range(cp_size)]
        attn_biases = [None for _ in range(cp_size)]

        # create two streams to resolve wave quantization issue of Flash Attn in each step
        flash_attn_streams = [torch.cuda.current_stream(), cp_stream]
        # synchronize fwd results correction across steps
        fwd_results_correction_done = torch.cuda.Event()

        p2p_comm_buffers = [None for _ in range(cp_size)]
        p2p_comm_buffers[0] = torch.cat((k.unsqueeze(0), v.unsqueeze(0)), dim=0)
        send_recv_reqs = [[], []]

        for i in range(cp_size + 1):
            if i < cp_size:
                with torch.cuda.stream(flash_attn_streams[i % 2]):
                    # wait until KV is received
                    for req in send_recv_reqs[(i + 1) % 2]:
                        req.wait()

                    if i < (cp_size - 1):
                        p2p_comm_buffers[i + 1] = torch.empty_like(p2p_comm_buffers[i])
                        send_recv_reqs[i % 2] = flash_attn_p2p_communicate(
                            rank,
                            p2p_comm_buffers[i],
                            send_dst,
                            p2p_comm_buffers[i + 1],
                            recv_src,
                            cp_group,
                            batch_p2p_comm,
                        )

                    kv_inputs[i % 2] = p2p_comm_buffers[i]
                    if causal:
                        if i == 0:
                            if use_fused_attention:
                                if qkv_format == "bshd":
                                    # [b, 2, sq//2, np, hn] -> [b, sq, np, hn]
                                    q_inputs[i % 2] = q.view(q.shape[0], -1, *q.shape[-2:])
                                    # [2, b, 2, sk//2, np, hn] -> [2, b, sk, np, hn]
                                    kv_inputs[i % 2] = kv_inputs[i % 2].view(
                                        2, k.shape[0], -1, *k.shape[-2:]
                                    )
                                elif qkv_format == "sbhd":
                                    # [2, sq//2, b, np, hn] -> [sq, b, np, hn]
                                    q_inputs[i % 2] = q.view(-1, *q.shape[-3:])
                                    # [2, 2, sk//2, b, np, hn] -> [2, sk, b, np, hn]
                                    kv_inputs[i % 2] = kv_inputs[i % 2].view(2, -1, *k.shape[-3:])
                                elif qkv_format == "thd":
                                    q_inputs[i % 2] = q
                                if attn_bias is not None:
                                    idx = (rank - i) % cp_size
                                    attn_bias_inputs[i % 2] = torch.cat(
                                        (
                                            attn_bias[..., idx, :],
                                            attn_bias[..., (2 * cp_size - idx - 1), :],
                                        ),
                                        dim=-1,
                                    ).contiguous()
<<<<<<< HEAD
                                out_per_step[i], [softmax_lse_per_step[i], rng_states[i], *rest] = \
                                fused_attn_fwd(
                                    is_training, max_seqlen_q, max_seqlen_k, cu_seqlens_q,
                                    cu_seqlens_k, q_inputs[i%2], kv_inputs[i%2][0],
                                    kv_inputs[i%2][1], TE_DType[q.dtype],
                                    tex.NVTE_Fused_Attn_Backend.NVTE_F16_arbitrary_seqlen if not IS_HIP_EXTENSION else tex.NVTE_Fused_Attn_Backend.NVTE_CK,
                                    attn_scale=softmax_scale, dropout=dropout_p,
                                    qkv_layout=qkv_layout, attn_mask_type=attn_mask_type,
                                    attn_bias_type=attn_bias_type, attn_bias=attn_bias_inputs[i%2],
                                    seq_offsets_q=seq_offsets_q, seq_offsets_k=seq_offsets_k,
                                    seq_offsets_v=seq_offsets_v, seq_offsets_o=seq_offsets_o,
=======
                                out_per_step[i], [softmax_lse_per_step[i], rng_states[i], *rest] = (
                                    fused_attn_fwd(
                                        is_training,
                                        max_seqlen_q,
                                        max_seqlen_k,
                                        cu_seqlens_q,
                                        cu_seqlens_k,
                                        q_inputs[i % 2],
                                        kv_inputs[i % 2][0],
                                        kv_inputs[i % 2][1],
                                        TE_DType[q.dtype],
                                        tex.NVTE_Fused_Attn_Backend.NVTE_F16_arbitrary_seqlen,
                                        attn_scale=softmax_scale,
                                        dropout=dropout_p,
                                        qkv_layout=qkv_layout,
                                        attn_mask_type=attn_mask_type,
                                        attn_bias_type=attn_bias_type,
                                        attn_bias=attn_bias_inputs[i % 2],
                                        seq_offsets_q=seq_offsets_q,
                                        seq_offsets_k=seq_offsets_k,
                                        seq_offsets_v=seq_offsets_v,
                                        seq_offsets_o=seq_offsets_o,
                                    )
>>>>>>> d71fc946
                                )
                                if len(rest) > 0:
                                    attn_biases[i] = rest[0]
                            else:
                                # [b, 2, sq//2, np, hn] -> [b*sq, np, hn]
                                q_inputs[i % 2] = q.view(-1, *q.shape[-2:])
                                # [2, b, 2, sk//2, np, hn] -> [2, b*sk, np, hn]
                                kv_inputs[i % 2] = kv_inputs[i % 2].view(2, -1, *k.shape[-2:])
                                (
                                    _,
                                    _,
                                    _,
                                    _,
                                    out_per_step[i],
                                    softmax_lse_per_step[i],
                                    _,
                                    rng_states[i],
                                ) = _flash_attn_forward(
                                    q_inputs[i % 2],
                                    kv_inputs[i % 2][0],
                                    kv_inputs[i % 2][1],
                                    cu_seqlens_q,
                                    cu_seqlens_k,
                                    max_seqlen_q,
                                    max_seqlen_k,
                                    dropout_p,
                                    softmax_scale,
                                    causal=True,
                                    return_softmax=False,
                                    **fa_optional_forward_kwargs,
                                )
                        elif i <= rank:
                            if use_fused_attention:
                                if qkv_format == "bshd":
                                    # [b, 2, sq//2, np, hn] -> [b, sq, np, hn]
                                    q_inputs[i % 2] = q.view(q.shape[0], -1, *q.shape[-2:])
                                    # [2, b, 2, sk//2, np, hn] -> [2, b, sk//2, np, hn]
                                    kv_inputs[i % 2] = kv_inputs[i % 2][:, :, 0, ...].contiguous()
                                elif qkv_format == "sbhd":
                                    # [2, sq//2, b, np, hn] -> [sq, b, np, hn]
                                    q_inputs[i % 2] = q.view(-1, *q.shape[-3:])
                                    # [2, 2, sk//2, b, np, hn] -> [2, sk//2, b, np, hn]
                                    kv_inputs[i % 2] = kv_inputs[i % 2][:, 0, ...].contiguous()
                                elif qkv_format == "thd":
                                    q_inputs[i % 2] = q
                                    # [2, t, np, hn] -> [2, t/2, np, hn]
                                    kv_inputs[i % 2] = tex.thd_read_half_tensor(
                                        kv_inputs[i % 2], cu_seqlens_k, 0
                                    )
                                if attn_bias is not None:
                                    idx = (rank - i) % cp_size
<<<<<<< HEAD
                                    attn_bias_inputs[i%2] = attn_bias[..., idx, :].contiguous()
                                out_per_step[i], [softmax_lse_per_step[i], rng_states[i], *rest] = \
                                fused_attn_fwd(
                                    is_training, max_seqlen_q, max_seqlen_k//2, cu_seqlens_q,
                                    cu_seqlens_k//2, q_inputs[i%2], kv_inputs[i%2][0],
                                    kv_inputs[i%2][1], TE_DType[q.dtype],
                                    tex.NVTE_Fused_Attn_Backend.NVTE_F16_arbitrary_seqlen if not IS_HIP_EXTENSION else tex.NVTE_Fused_Attn_Backend.NVTE_CK,
                                    attn_scale=softmax_scale,
                                    dropout=dropout_p,
                                    qkv_layout=qkv_layout,
                                    attn_mask_type="padding" if padding else "no_mask",
                                    attn_bias_type=attn_bias_type,
                                    attn_bias=attn_bias_inputs[i%2],
                                    seq_offsets_q=seq_offsets_q,
                                    seq_offsets_k=None if seq_offsets_k is None \
                                        else seq_offsets_k//2,
                                    seq_offsets_v=None if seq_offsets_v is None \
                                        else seq_offsets_v//2,
                                    seq_offsets_o=seq_offsets_o,
=======
                                    attn_bias_inputs[i % 2] = attn_bias[..., idx, :].contiguous()
                                out_per_step[i], [softmax_lse_per_step[i], rng_states[i], *rest] = (
                                    fused_attn_fwd(
                                        is_training,
                                        max_seqlen_q,
                                        max_seqlen_k // 2,
                                        cu_seqlens_q,
                                        cu_seqlens_k // 2,
                                        q_inputs[i % 2],
                                        kv_inputs[i % 2][0],
                                        kv_inputs[i % 2][1],
                                        TE_DType[q.dtype],
                                        tex.NVTE_Fused_Attn_Backend.NVTE_F16_arbitrary_seqlen,
                                        attn_scale=softmax_scale,
                                        dropout=dropout_p,
                                        qkv_layout=qkv_layout,
                                        attn_mask_type="padding" if padding else "no_mask",
                                        attn_bias_type=attn_bias_type,
                                        attn_bias=attn_bias_inputs[i % 2],
                                        seq_offsets_q=seq_offsets_q,
                                        seq_offsets_k=(
                                            None if seq_offsets_k is None else seq_offsets_k // 2
                                        ),
                                        seq_offsets_v=(
                                            None if seq_offsets_v is None else seq_offsets_v // 2
                                        ),
                                        seq_offsets_o=seq_offsets_o,
                                    )
>>>>>>> d71fc946
                                )
                                if len(rest) > 0:
                                    attn_biases[i] = rest[0]
                            else:
                                # [b, 2, sq//2, np, hn] -> [b*sq, np, hn]
                                q_inputs[i % 2] = q.view(-1, *q.shape[-2:])
                                if qkv_format == "thd":
                                    # [2, t, np, hn] -> [2, t/2, np, hn]
                                    kv_inputs[i % 2] = tex.thd_read_half_tensor(
                                        kv_inputs[i % 2], cu_seqlens_k, 0
                                    )
                                else:
                                    # [2, b, 2, sk//2, np, hn] -> [2, b, sk//2, np, hn]
                                    kv_inputs[i % 2] = kv_inputs[i % 2][:, :, 0, ...].contiguous()
                                # [2, b, sk//2, np, hn] -> [2, b*sk//2, np, hn]
                                kv_inputs[i % 2] = kv_inputs[i % 2].view(2, -1, *k.shape[-2:])
                                if _flash_attn_2_3_plus:
                                    fa_optional_forward_kwargs["window_size"] = [-1, -1]
                                (
                                    _,
                                    _,
                                    _,
                                    _,
                                    out_per_step[i],
                                    softmax_lse_per_step[i],
                                    _,
                                    rng_states[i],
                                ) = _flash_attn_forward(
                                    q_inputs[i % 2],
                                    kv_inputs[i % 2][0],
                                    kv_inputs[i % 2][1],
                                    cu_seqlens_q,
                                    cu_seqlens_k // 2,
                                    max_seqlen_q,
                                    max_seqlen_k // 2,
                                    dropout_p,
                                    softmax_scale,
                                    causal=False,
                                    return_softmax=False,
                                    **fa_optional_forward_kwargs,
                                )
                        else:
                            if use_fused_attention:
                                if qkv_format == "bshd":
                                    # [b, 2, sq//2, np, hn] -> [b, sq//2, np, hn]
                                    q_inputs[i % 2] = q[:, 1, ...].contiguous()
                                    # [2, b, 2, sk//2, np, hn] -> [2, b, sk, np, hn]
                                    kv_inputs[i % 2] = kv_inputs[i % 2].view(
                                        2, k.shape[0], -1, *k.shape[-2:]
                                    )
                                elif qkv_format == "sbhd":
                                    # [2, sq//2, b, np, hn] -> [sq//2, b, np, hn]
                                    q_inputs[i % 2] = q[1].contiguous()
                                    # [2, 2, sk//2, b, np, hn] -> [2, sk, b, np, hn]
                                    kv_inputs[i % 2] = kv_inputs[i % 2].view(2, -1, *k.shape[-3:])
                                elif qkv_format == "thd":
                                    # [t, np, hn] -> [t/2, np, hn]
                                    q_inputs[i % 2] = tex.thd_read_half_tensor(q, cu_seqlens_q, 1)
                                if attn_bias is not None:
                                    idx = (rank - i) % cp_size
                                    attn_bias_inputs[i % 2] = torch.cat(
                                        (
                                            attn_bias_[..., 1, :, idx, :],
                                            attn_bias_[..., 1, :, (2 * cp_size - idx - 1), :],
                                        ),
                                        dim=-1,
                                    ).contiguous()
<<<<<<< HEAD
                                out_per_step[i], [softmax_lse_per_step[i], rng_states[i], *rest] = \
                                fused_attn_fwd(
                                    is_training, max_seqlen_q//2, max_seqlen_k, cu_seqlens_q//2,
                                    cu_seqlens_k, q_inputs[i%2], kv_inputs[i%2][0],
                                    kv_inputs[i%2][1], TE_DType[q.dtype],
                                    tex.NVTE_Fused_Attn_Backend.NVTE_F16_arbitrary_seqlen if not IS_HIP_EXTENSION else tex.NVTE_Fused_Attn_Backend.NVTE_CK,
                                    attn_scale=softmax_scale,
                                    dropout=dropout_p,
                                    qkv_layout=qkv_layout,
                                    attn_mask_type="padding" if padding else "no_mask",
                                    attn_bias_type=attn_bias_type,
                                    attn_bias=attn_bias_inputs[i%2],
                                    seq_offsets_q=None if seq_offsets_q is None \
                                        else seq_offsets_q//2,
                                    seq_offsets_k=seq_offsets_k,
                                    seq_offsets_v=seq_offsets_v,
                                    seq_offsets_o=None if seq_offsets_o is None \
                                        else seq_offsets_o//2,
=======
                                out_per_step[i], [softmax_lse_per_step[i], rng_states[i], *rest] = (
                                    fused_attn_fwd(
                                        is_training,
                                        max_seqlen_q // 2,
                                        max_seqlen_k,
                                        cu_seqlens_q // 2,
                                        cu_seqlens_k,
                                        q_inputs[i % 2],
                                        kv_inputs[i % 2][0],
                                        kv_inputs[i % 2][1],
                                        TE_DType[q.dtype],
                                        tex.NVTE_Fused_Attn_Backend.NVTE_F16_arbitrary_seqlen,
                                        attn_scale=softmax_scale,
                                        dropout=dropout_p,
                                        qkv_layout=qkv_layout,
                                        attn_mask_type="padding" if padding else "no_mask",
                                        attn_bias_type=attn_bias_type,
                                        attn_bias=attn_bias_inputs[i % 2],
                                        seq_offsets_q=(
                                            None if seq_offsets_q is None else seq_offsets_q // 2
                                        ),
                                        seq_offsets_k=seq_offsets_k,
                                        seq_offsets_v=seq_offsets_v,
                                        seq_offsets_o=(
                                            None if seq_offsets_o is None else seq_offsets_o // 2
                                        ),
                                    )
>>>>>>> d71fc946
                                )
                                if len(rest) > 0:
                                    attn_biases[i] = rest[0]
                            else:
                                if qkv_format == "thd":
                                    # [t, np, hn] -> [t/2, np, hn]
                                    q_inputs[i % 2] = tex.thd_read_half_tensor(q, cu_seqlens_q, 1)
                                else:
                                    # [b, 2, sq//2, np, hn]->[b, sq//2, np, hn]->[b*sq//2, np, hn]
                                    q_inputs[i % 2] = (
                                        q[:, 1, ...].contiguous().view(-1, *q.shape[-2:])
                                    )
                                # [2, b, 2, sk//2, np, hn] -> [2, b*sk, np, hn]
                                kv_inputs[i % 2] = kv_inputs[i % 2].view(2, -1, *k.shape[-2:])
                                if _flash_attn_2_3_plus:
                                    fa_optional_forward_kwargs["window_size"] = [-1, -1]
                                (
                                    _,
                                    _,
                                    _,
                                    _,
                                    out_per_step[i],
                                    softmax_lse_per_step[i],
                                    _,
                                    rng_states[i],
                                ) = _flash_attn_forward(
                                    q_inputs[i % 2],
                                    kv_inputs[i % 2][0],
                                    kv_inputs[i % 2][1],
                                    cu_seqlens_q // 2,
                                    cu_seqlens_k,
                                    max_seqlen_q // 2,
                                    max_seqlen_k,
                                    dropout_p,
                                    softmax_scale,
                                    causal=False,
                                    return_softmax=False,
                                    **fa_optional_forward_kwargs,
                                )
                    else:
                        if use_fused_attention:
                            if attn_bias is not None:
                                idx = (rank - i) % cp_size
                                attn_bias_inputs[i % 2] = torch.cat(
                                    (
                                        attn_bias[..., idx, :],
                                        attn_bias[..., (2 * cp_size - idx - 1), :],
                                    ),
                                    dim=-1,
                                ).contiguous()
<<<<<<< HEAD
                            out_per_step[i], [softmax_lse_per_step[i], rng_states[i], *rest] = \
                            fused_attn_fwd(
                                is_training, max_seqlen_q, max_seqlen_k, cu_seqlens_q,
                                cu_seqlens_k, q, kv_inputs[i%2][0],
                                kv_inputs[i%2][1], TE_DType[q.dtype],
                                tex.NVTE_Fused_Attn_Backend.NVTE_F16_arbitrary_seqlen if not IS_HIP_EXTENSION else tex.NVTE_Fused_Attn_Backend.NVTE_CK,
                                attn_scale=softmax_scale, dropout=dropout_p,
                                qkv_layout=qkv_layout, attn_mask_type=attn_mask_type,
                                attn_bias_type=attn_bias_type, attn_bias=attn_bias_inputs[i%2],
                                seq_offsets_q=seq_offsets_q, seq_offsets_k=seq_offsets_k,
                                seq_offsets_v=seq_offsets_v, seq_offsets_o=seq_offsets_o,
=======
                            out_per_step[i], [softmax_lse_per_step[i], rng_states[i], *rest] = (
                                fused_attn_fwd(
                                    is_training,
                                    max_seqlen_q,
                                    max_seqlen_k,
                                    cu_seqlens_q,
                                    cu_seqlens_k,
                                    q,
                                    kv_inputs[i % 2][0],
                                    kv_inputs[i % 2][1],
                                    TE_DType[q.dtype],
                                    tex.NVTE_Fused_Attn_Backend.NVTE_F16_arbitrary_seqlen,
                                    attn_scale=softmax_scale,
                                    dropout=dropout_p,
                                    qkv_layout=qkv_layout,
                                    attn_mask_type=attn_mask_type,
                                    attn_bias_type=attn_bias_type,
                                    attn_bias=attn_bias_inputs[i % 2],
                                    seq_offsets_q=seq_offsets_q,
                                    seq_offsets_k=seq_offsets_k,
                                    seq_offsets_v=seq_offsets_v,
                                    seq_offsets_o=seq_offsets_o,
                                )
>>>>>>> d71fc946
                            )
                            if len(rest) > 0:
                                attn_biases[i] = rest[0]
                        else:
                            # [b, sq, np, hn] -> [b*sq, np, hn]
                            q_inputs[i % 2] = q.view(-1, *q.shape[-2:])
                            # [2, b, sk, np, hn] -> [2, b*sk, np, hn]
                            kv_inputs[i % 2] = kv_inputs[i % 2].view(2, -1, *k.shape[-2:])
                            (
                                _,
                                _,
                                _,
                                _,
                                out_per_step[i],
                                softmax_lse_per_step[i],
                                _,
                                rng_states[i],
                            ) = _flash_attn_forward(
                                q_inputs[i % 2],
                                kv_inputs[i % 2][0],
                                kv_inputs[i % 2][1],
                                cu_seqlens_q,
                                cu_seqlens_k,
                                max_seqlen_q,
                                max_seqlen_k,
                                dropout_p,
                                softmax_scale,
                                causal=False,
                                return_softmax=False,
                                **fa_optional_forward_kwargs,
                            )

            if i > 0:
                # wait until fwd restuls correction of last step is done
                if i > 1:
                    flash_attn_streams[(i - 1) % 2].wait_event(fwd_results_correction_done)

                if use_fused_attention:
                    # [b, np, sq, 1] -> [b, np, sq]
                    softmax_lse_per_step[i - 1].squeeze_(-1)

                with torch.cuda.stream(flash_attn_streams[(i - 1) % 2]):
                    if i == 1:
                        out = torch.empty_like(q).zero_()
                        softmax_lse = torch.clone(softmax_lse_per_step[0]).to(torch.double)
                        if causal and qkv_format != "thd":
                            # [b, np, sq] -> [b, np, 2, sq//2]
                            softmax_lse_ = softmax_lse.view(
                                *softmax_lse.shape[:-1], 2, softmax_lse.shape[-1] // 2
                            )
                    elif (i - 1) <= rank or not causal:
                        flash_attn_fwd_softmax_lse_correction(
                            softmax_lse, softmax_lse_per_step[i - 1]
                        )
                    else:
                        if qkv_format == "thd":
                            tex.thd_second_half_lse_correction(
                                softmax_lse, softmax_lse_per_step[i - 1], cu_seqlens_q, q.size(0)
                            )
                        else:
                            flash_attn_fwd_softmax_lse_correction(
                                softmax_lse_[..., 1, :], softmax_lse_per_step[i - 1]
                            )

                if i < cp_size:
                    flash_attn_streams[(i - 1) % 2].record_event(fwd_results_correction_done)

        torch.cuda.current_stream().wait_stream(flash_attn_streams[1])

        softmax_lse = softmax_lse.to(torch.float)
        if qkv_format in ["bshd", "sbhd"]:
            seq_dim = qkv_format.index("s")
        for i in range(cp_size):
            if qkv_format == "bshd":
                out_per_step[i] = out_per_step[i].view(out.shape[0], -1, *out.shape[-2:])
                out_ = out[:, 1, ...]
            elif qkv_format == "sbhd":
                out_per_step[i] = out_per_step[i].view(-1, *out.shape[-3:])
                out_ = out[1]

            if i <= rank or not causal:
                if qkv_format in ["bshd", "sbhd"]:
                    flash_attn_fwd_out_correction(
                        out.view(*out_per_step[i].shape),
                        out_per_step[i],
                        seq_dim,
                        softmax_lse,
                        softmax_lse_per_step[i],
                    )
                elif qkv_format == "thd":
                    tex.thd_out_correction(
                        out,
                        out_per_step[i],
                        softmax_lse,
                        softmax_lse_per_step[i],
                        cu_seqlens_q,
                        False,
                    )
                else:
                    assert False, f"{qkv_format} is an unsupported qkv_format!"
            else:
                if qkv_format in ["bshd", "sbhd"]:
                    flash_attn_fwd_out_correction(
                        out_,
                        out_per_step[i],
                        seq_dim,
                        softmax_lse_[..., 1, :],
                        softmax_lse_per_step[i],
                    )
                elif qkv_format == "thd":
                    tex.thd_out_correction(
                        out,
                        out_per_step[i],
                        softmax_lse,
                        softmax_lse_per_step[i],
                        cu_seqlens_q,
                        True,
                    )
                else:
                    assert False, f"{qkv_format} is an unsupported qkv_format!"

        kv = p2p_comm_buffers[-1]
        if use_fused_attention:
            if qkv_format == "bshd":
                out = out.view(out.shape[0], -1, *out.shape[-2:])
            elif qkv_format == "sbhd":
                out = out.view(-1, *out.shape[-3:])
        else:
            out = out.view(-1, *out.shape[-2:])

        ctx.save_for_backward(
            q,
            kv,
            out,
            softmax_lse,
            cu_seqlens_q,
            cu_seqlens_k,
            seq_offsets_q,
            seq_offsets_k,
            seq_offsets_v,
            seq_offsets_o,
            *rng_states,
            *attn_biases,
        )
        ctx.cp_group = cp_group
        ctx.cp_global_ranks = cp_global_ranks
        ctx.dropout_p = dropout_p
        ctx.max_seqlen_q = max_seqlen_q
        ctx.max_seqlen_k = max_seqlen_k
        ctx.softmax_scale = softmax_scale
        ctx.qkv_format = qkv_format
        ctx.attn_mask_type = attn_mask_type
        ctx.attn_bias_type = attn_bias_type
        ctx.attn_bias_shape = None if attn_bias is None else attn_bias.shape
        ctx.deterministic = deterministic
        ctx.use_fused_attention = use_fused_attention
        return out

    @staticmethod
    def backward(ctx, dout):
        (q, kv, out, softmax_lse, cu_seqlens_q, cu_seqlens_k) = ctx.saved_tensors[:6]
        (seq_offsets_q, seq_offsets_k, seq_offsets_v, seq_offsets_o) = ctx.saved_tensors[6:10]
        cp_size = get_distributed_world_size(ctx.cp_group)
        rng_states = ctx.saved_tensors[10 : 10 + cp_size]
        attn_biases = ctx.saved_tensors[10 + cp_size : 10 + cp_size * 2]

        rank = get_distributed_rank(ctx.cp_group)
        send_dst = ctx.cp_global_ranks[(rank - 1) % cp_size]
        recv_src = ctx.cp_global_ranks[(rank + 1) % cp_size]
        batch_p2p_comm = int(os.getenv("NVTE_BATCH_MHA_P2P_COMM", "0")) or (cp_size == 2)

        causal = "causal" in ctx.attn_mask_type
        padding = "padding" in ctx.attn_mask_type
        qkv_layout = ctx.qkv_format + "_" + ctx.qkv_format + "_" + ctx.qkv_format

        if attn_biases[0] is not None:
            # [b, np, sq, 2*cp, sk//(2*cp)]
            attn_dbias = torch.zeros(
                *ctx.attn_bias_shape, dtype=attn_biases[0].dtype, device=attn_biases[0].device
            )
            # [b, np, sq, 2*cp, sk//(2*cp)] -> [b, np, 2, sq//2, 2*cp, sk//(2*cp)]
            attn_dbias_ = attn_dbias.view(
                *attn_dbias.shape[:-3], 2, attn_dbias.shape[-3] // 2, *attn_dbias.shape[-2:]
            )
        else:
            attn_dbias = None

        if causal:
            if ctx.qkv_format == "thd":
                softmax_lse_ = tex.thd_read_second_half_lse(softmax_lse, cu_seqlens_q, q.size(0))
            else:
                # [b, np, sq] -> [b, np, 2, sq//2]
                softmax_lse_ = softmax_lse.view(
                    *softmax_lse.shape[:-1], 2, softmax_lse.shape[-1] // 2
                )
                softmax_lse_ = softmax_lse_[..., 1, :].contiguous()
                if ctx.use_fused_attention:
                    # [b, np, sq//2] -> [b, np, sq//2, 1]
                    softmax_lse_.unsqueeze_(-1)

        if ctx.use_fused_attention:
            # [b, np, sq] -> [b, np, sq, 1]
            softmax_lse.unsqueeze_(-1)
        out = out.view(*q.shape)
        dout = dout.view(*q.shape)
        # Flash Attn outputs
        dq = torch.empty_like(q)

        p2p_comm_buffers = [
            torch.empty((2, *kv.shape), dtype=kv.dtype, device=kv.device),
            torch.empty((2, *kv.shape), dtype=kv.dtype, device=kv.device),
        ]
        p2p_comm_buffers[0][0].copy_(kv)
        send_recv_reqs = []

        fa_optional_backward_kwargs = {}
        if not IS_HIP_EXTENSION:
            if _flash_attn_2_4_plus:
                fa_optional_backward_kwargs["alibi_slopes"] = None
            if _flash_attn_2_4_1_plus:
                fa_optional_backward_kwargs["deterministic"] = ctx.deterministic

        for i in range(cp_size):
            # wait until KV is received
            for req in send_recv_reqs:
                req.wait()

            send_tensor = p2p_comm_buffers[i % 2]
            recv_tensor = p2p_comm_buffers[(i + 1) % 2]
            if i == 0:
                send_tensor = send_tensor[0]
                recv_tensor = recv_tensor[0]
            if i == (cp_size - 1):
                send_tensor = send_tensor[1]
                recv_tensor = recv_tensor[1]

            send_recv_reqs = flash_attn_p2p_communicate(
                rank, send_tensor, send_dst, recv_tensor, recv_src, ctx.cp_group, batch_p2p_comm
            )

            kv = p2p_comm_buffers[i % 2][0]
            # In reversed order of fwd
            if causal:
                if i == (cp_size - 1):
                    if ctx.use_fused_attention:
                        if ctx.qkv_format == "bshd":
                            # [b, 2, sq//2, np, hn] -> [b, sq, np, hn]
                            q_ = q.view(q.shape[0], -1, *q.shape[-2:])
                            # [2, b, 2, sk//2, np, hn] -> [2, b, sk, np, hn]
                            kv_ = kv.view(*kv.shape[0:2], -1, *kv.shape[-2:])
                            # [b, 2, sq//2, np, hn] -> [b, sq, np, hn]
                            out_ = out.view(out.shape[0], -1, *out.shape[-2:])
                            dout_ = dout.view(dout.shape[0], -1, *dout.shape[-2:])
                        elif ctx.qkv_format == "sbhd":
                            # [2, sq//2, b, np, hn] -> [sq, b, np, hn]
                            q_ = q.view(-1, *q.shape[-3:])
                            # [2, 2, sk//2, b, np, hn] -> [2, sk, b, np, hn]
                            kv_ = kv.view(kv.shape[0], -1, *kv.shape[-3:])
                            # [2, sq//2, b, np, hn] -> [sq, b, np, hn]
                            out_ = out.view(-1, *out.shape[-3:])
                            dout_ = dout.view(-1, *dout.shape[-3:])
                        elif ctx.qkv_format == "thd":
                            q_, kv_, out_, dout_ = q, kv, out, dout
                        aux_ctx_tensors = [softmax_lse, rng_states[cp_size - i - 1]]
                        if attn_dbias is not None:
                            aux_ctx_tensors += [attn_biases[cp_size - i - 1]]
                        dq_, dk_, dv_, dbias_ = fused_attn_bwd(
<<<<<<< HEAD
                            ctx.max_seqlen_q, ctx.max_seqlen_k,
                            cu_seqlens_q, cu_seqlens_k,
                            q_, kv_[0], kv_[1], out_, dout_,
                            TE_DType[q.dtype], TE_DType[kv.dtype], aux_ctx_tensors,
                            tex.NVTE_Fused_Attn_Backend.NVTE_F16_arbitrary_seqlen if not IS_HIP_EXTENSION else tex.NVTE_Fused_Attn_Backend.NVTE_CK,
                            seq_offsets_q, seq_offsets_k, seq_offsets_v, seq_offsets_o,
=======
                            ctx.max_seqlen_q,
                            ctx.max_seqlen_k,
                            cu_seqlens_q,
                            cu_seqlens_k,
                            q_,
                            kv_[0],
                            kv_[1],
                            out_,
                            dout_,
                            TE_DType[q.dtype],
                            TE_DType[kv.dtype],
                            aux_ctx_tensors,
                            tex.NVTE_Fused_Attn_Backend.NVTE_F16_arbitrary_seqlen,
                            seq_offsets_q,
                            seq_offsets_k,
                            seq_offsets_v,
                            seq_offsets_o,
>>>>>>> d71fc946
                            attn_scale=ctx.softmax_scale,
                            dropout=ctx.dropout_p,
                            qkv_layout=qkv_layout,
                            attn_mask_type=ctx.attn_mask_type,
                            attn_bias_type=ctx.attn_bias_type,
                        )
                    else:
                        # [b, 2, sq//2, np, hn] -> [b*sq, np, hn]
                        q_ = q.view(-1, *q.shape[-2:])
                        dq_ = torch.empty_like(q_)
                        # [2, b, 2, sk//2, np, hn] -> [2, b*sk, np, hn]
                        kv_ = kv.view(2, -1, *kv.shape[-2:])
                        dkv_ = torch.empty_like(kv_)
                        # [b, 2, sq//2, np, hn] -> [b*sq, np, hn]
                        out_ = out.view(-1, *out.shape[-2:])
                        dout_ = dout.view(-1, *dout.shape[-2:])
                        if _flash_attn_2_3_plus:
                            fa_optional_backward_kwargs["window_size"] = [-1, 0]
                        _flash_attn_backward(
                            dout_,
                            q_,
                            kv_[0],
                            kv_[1],
                            out_,
                            softmax_lse,
                            dq_,
                            dkv_[0],
                            dkv_[1],
                            cu_seqlens_q,
                            cu_seqlens_k,
                            ctx.max_seqlen_q,
                            ctx.max_seqlen_k,
                            ctx.dropout_p,
                            ctx.softmax_scale,
                            True,
                            rng_state=rng_states[cp_size - i - 1],
                            **fa_optional_backward_kwargs,
                        )
                elif i >= (cp_size - rank - 1):
                    if ctx.use_fused_attention:
                        if ctx.qkv_format == "bshd":
                            # [b, 2, sq//2, np, hn] -> [b, sq, np, hn]
                            q_ = q.view(q.shape[0], -1, *q.shape[-2:])
                            # [2, b, 2, sk//2, np, hn] -> [2, b, sk//2, np, hn]
                            kv_ = kv[:, :, 0, ...].contiguous()
                            # [b, 2, sq//2, np, hn] -> [b, sq, np, hn]
                            out_ = out.view(out.shape[0], -1, *out.shape[-2:])
                            dout_ = dout.view(dout.shape[0], -1, *dout.shape[-2:])
                        elif ctx.qkv_format == "sbhd":
                            # [2, sq//2, b, np, hn] -> [sq, b, np, hn]
                            q_ = q.view(-1, *q.shape[-3:])
                            # [2, 2, sk//2, b, np, hn] -> [2, sk//2, b, np, hn]
                            kv_ = kv[:, 0, ...].contiguous()
                            # [2, sq//2, b, np, hn] -> [sq, b, np, hn]
                            out_ = out.view(-1, *out.shape[-3:])
                            dout_ = dout.view(-1, *dout.shape[-3:])
                        elif ctx.qkv_format == "thd":
                            q_, out_, dout_ = q, out, dout
                            # [2, t, np, hn] -> [2, t/2, np, hn]
                            kv_ = tex.thd_read_half_tensor(kv, cu_seqlens_k, 0)
                        aux_ctx_tensors = [softmax_lse, rng_states[cp_size - i - 1]]
                        if attn_dbias is not None:
                            aux_ctx_tensors += [attn_biases[cp_size - i - 1]]
                        dq_, dk_, dv_, dbias_ = fused_attn_bwd(
<<<<<<< HEAD
                            ctx.max_seqlen_q, ctx.max_seqlen_k//2,
                            cu_seqlens_q, cu_seqlens_k//2,
                            q_, kv_[0], kv_[1], out_, dout_,
                            TE_DType[q.dtype], TE_DType[kv.dtype], aux_ctx_tensors,
                            tex.NVTE_Fused_Attn_Backend.NVTE_F16_arbitrary_seqlen if not IS_HIP_EXTENSION else tex.NVTE_Fused_Attn_Backend.NVTE_CK,
                            seq_offsets_q, None if seq_offsets_k is None else seq_offsets_k//2,
                            None if seq_offsets_v is None else seq_offsets_v//2, seq_offsets_o,
=======
                            ctx.max_seqlen_q,
                            ctx.max_seqlen_k // 2,
                            cu_seqlens_q,
                            cu_seqlens_k // 2,
                            q_,
                            kv_[0],
                            kv_[1],
                            out_,
                            dout_,
                            TE_DType[q.dtype],
                            TE_DType[kv.dtype],
                            aux_ctx_tensors,
                            tex.NVTE_Fused_Attn_Backend.NVTE_F16_arbitrary_seqlen,
                            seq_offsets_q,
                            None if seq_offsets_k is None else seq_offsets_k // 2,
                            None if seq_offsets_v is None else seq_offsets_v // 2,
                            seq_offsets_o,
>>>>>>> d71fc946
                            attn_scale=ctx.softmax_scale,
                            dropout=ctx.dropout_p,
                            qkv_layout=qkv_layout,
                            attn_mask_type="padding" if padding else "no_mask",
                            attn_bias_type=ctx.attn_bias_type,
                        )
                    else:
                        # [b, 2, sq//2, np, hn] -> [b*sq, np, hn]
                        q_ = q.view(-1, *q.shape[-2:])
                        dq_ = torch.empty_like(q_)
                        if ctx.qkv_format == "thd":
                            # [2, t, np, hn] -> [2, t/2, np, hn]
                            kv_ = tex.thd_read_half_tensor(kv, cu_seqlens_k, 0)
                        else:
                            # [2, b, 2, sk//2, np, hn]->[2, b, sk//2, np, hn]->[2, b*sk//2, np, hn]
                            kv_ = kv[:, :, 0, ...].contiguous().view(2, -1, *kv.shape[-2:])
                        dkv_ = torch.empty_like(kv_)
                        # [b, 2, sq//2, np, hn] -> [b*sq, np, hn]
                        out_ = out.view(-1, *out.shape[-2:])
                        dout_ = dout.view(-1, *dout.shape[-2:])
                        if _flash_attn_2_3_plus:
                            fa_optional_backward_kwargs["window_size"] = [-1, -1]
                        _flash_attn_backward(
                            dout_,
                            q_,
                            kv_[0],
                            kv_[1],
                            out_,
                            softmax_lse,
                            dq_,
                            dkv_[0],
                            dkv_[1],
                            cu_seqlens_q,
                            cu_seqlens_k // 2,
                            ctx.max_seqlen_q,
                            ctx.max_seqlen_k // 2,
                            ctx.dropout_p,
                            ctx.softmax_scale,
                            False,
                            rng_state=rng_states[cp_size - i - 1],
                            **fa_optional_backward_kwargs,
                        )
                else:
                    if ctx.use_fused_attention:
                        if ctx.qkv_format == "bshd":
                            # [b, 2, sq//2, np, hn] -> [b, sq//2, np, hn]
                            q_ = q[:, 1, ...].contiguous()
                            # [2, b, 2, sk//2, np, hn] -> [2, b, sk, np, hn]
                            kv_ = kv.view(*kv.shape[0:2], -1, *kv.shape[-2:])
                            # [b, 2, sq//2, np, hn] -> [b, sq//2, np, hn]
                            out_ = out[:, 1, ...].contiguous()
                            dout_ = dout[:, 1, ...].contiguous()
                        elif ctx.qkv_format == "sbhd":
                            # [2, sq//2, b, np, hn] -> [sq//2, b, np, hn]
                            q_ = q[1].contiguous()
                            # [2, 2, sk//2, b, np, hn] -> [2, sk, b, np, hn]
                            kv_ = kv.view(kv.shape[0], -1, *kv.shape[-3:])
                            # [2, sq//2, b, np, hn] -> [sq//2, b, np, hn]
                            out_ = out[1].contiguous()
                            dout_ = dout[1].contiguous()
                        elif ctx.qkv_format == "thd":
                            # [t, np, hn] -> [t/2, np, hn]
                            q_ = tex.thd_read_half_tensor(q, cu_seqlens_q, 1)
                            out_ = tex.thd_read_half_tensor(out, cu_seqlens_q, 1)
                            dout_ = tex.thd_read_half_tensor(dout, cu_seqlens_q, 1)
                            kv_ = kv
                        aux_ctx_tensors = [softmax_lse_, rng_states[cp_size - i - 1]]
                        if attn_dbias is not None:
                            aux_ctx_tensors += [attn_biases[cp_size - i - 1]]
                        dq_, dk_, dv_, dbias_ = fused_attn_bwd(
<<<<<<< HEAD
                            ctx.max_seqlen_q//2, ctx.max_seqlen_k,
                            cu_seqlens_q//2, cu_seqlens_k,
                            q_, kv_[0], kv_[1], out_, dout_,
                            TE_DType[q.dtype], TE_DType[kv.dtype], aux_ctx_tensors,
                            tex.NVTE_Fused_Attn_Backend.NVTE_F16_arbitrary_seqlen if not IS_HIP_EXTENSION else tex.NVTE_Fused_Attn_Backend.NVTE_CK,
                            None if seq_offsets_q is None else seq_offsets_q//2, seq_offsets_k,
                            seq_offsets_v, None if seq_offsets_o is None else seq_offsets_o//2,
=======
                            ctx.max_seqlen_q // 2,
                            ctx.max_seqlen_k,
                            cu_seqlens_q // 2,
                            cu_seqlens_k,
                            q_,
                            kv_[0],
                            kv_[1],
                            out_,
                            dout_,
                            TE_DType[q.dtype],
                            TE_DType[kv.dtype],
                            aux_ctx_tensors,
                            tex.NVTE_Fused_Attn_Backend.NVTE_F16_arbitrary_seqlen,
                            None if seq_offsets_q is None else seq_offsets_q // 2,
                            seq_offsets_k,
                            seq_offsets_v,
                            None if seq_offsets_o is None else seq_offsets_o // 2,
>>>>>>> d71fc946
                            attn_scale=ctx.softmax_scale,
                            dropout=ctx.dropout_p,
                            qkv_layout=qkv_layout,
                            attn_mask_type="padding" if padding else "no_mask",
                            attn_bias_type=ctx.attn_bias_type,
                        )
                    else:
                        if ctx.qkv_format == "thd":
                            # [t, np, hn] -> [t/2, np, hn]
                            q_ = tex.thd_read_half_tensor(q, cu_seqlens_q, 1)
                        else:
                            # [b, 2, sq//2, np, hn] -> [b, sq//2, np, hn] -> [b*sq//2, np, hn]
                            q_ = q[:, 1, ...].contiguous().view(-1, *q.shape[-2:])
                        dq_ = torch.empty_like(q_)
                        # [2, b, 2, sk//2, np, hn] -> [2, b*sk, np, hn]
                        kv_ = kv.view(2, -1, *kv.shape[-2:])
                        dkv_ = torch.empty_like(kv_)
                        if ctx.qkv_format == "thd":
                            out_ = tex.thd_read_half_tensor(out, cu_seqlens_q, 1)
                            dout_ = tex.thd_read_half_tensor(dout, cu_seqlens_q, 1)
                        else:
                            # [b, 2, sq//2, np, hn] -> [b, sq//2, np, hn] -> [b*sq//2, np, hn]
                            out_ = out[:, 1, ...].contiguous().view(-1, *out.shape[-2:])
                            dout_ = dout[:, 1, ...].contiguous().view(-1, *dout.shape[-2:])
                        if _flash_attn_2_3_plus:
                            fa_optional_backward_kwargs["window_size"] = [-1, -1]
                        _flash_attn_backward(
                            dout_,
                            q_,
                            kv_[0],
                            kv_[1],
                            out_,
                            softmax_lse_,
                            dq_,
                            dkv_[0],
                            dkv_[1],
                            cu_seqlens_q // 2,
                            cu_seqlens_k,
                            ctx.max_seqlen_q // 2,
                            ctx.max_seqlen_k,
                            ctx.dropout_p,
                            ctx.softmax_scale,
                            False,
                            rng_state=rng_states[cp_size - i - 1],
                            **fa_optional_backward_kwargs,
                        )
            else:
                if ctx.use_fused_attention:
                    aux_ctx_tensors = [softmax_lse, rng_states[cp_size - i - 1]]
                    if attn_dbias is not None:
                        aux_ctx_tensors += [attn_biases[cp_size - i - 1]]
                    dq_, dk_, dv_, dbias_ = fused_attn_bwd(
<<<<<<< HEAD
                        ctx.max_seqlen_q, ctx.max_seqlen_k,
                        cu_seqlens_q, cu_seqlens_k,
                        q, kv[0], kv[1], out, dout,
                        TE_DType[q.dtype], TE_DType[kv.dtype], aux_ctx_tensors,
                        tex.NVTE_Fused_Attn_Backend.NVTE_F16_arbitrary_seqlen if not IS_HIP_EXTENSION else tex.NVTE_Fused_Attn_Backend.NVTE_CK,
                        seq_offsets_q, seq_offsets_k, seq_offsets_v, seq_offsets_o,
=======
                        ctx.max_seqlen_q,
                        ctx.max_seqlen_k,
                        cu_seqlens_q,
                        cu_seqlens_k,
                        q,
                        kv[0],
                        kv[1],
                        out,
                        dout,
                        TE_DType[q.dtype],
                        TE_DType[kv.dtype],
                        aux_ctx_tensors,
                        tex.NVTE_Fused_Attn_Backend.NVTE_F16_arbitrary_seqlen,
                        seq_offsets_q,
                        seq_offsets_k,
                        seq_offsets_v,
                        seq_offsets_o,
>>>>>>> d71fc946
                        attn_scale=ctx.softmax_scale,
                        dropout=ctx.dropout_p,
                        qkv_layout=qkv_layout,
                        attn_mask_type=ctx.attn_mask_type,
                        attn_bias_type=ctx.attn_bias_type,
                    )
                else:
                    # [b, sq, np, hn] -> [b*sq, np, hn]
                    q_ = q.view(-1, *q.shape[-2:])
                    dq_ = torch.empty_like(q_)
                    # [2, b, sk, np, hn] -> [2, b*sk, np, hn]
                    kv_ = kv.view(2, -1, *kv.shape[-2:])
                    dkv_ = torch.empty_like(kv_)
                    # [b, sq, np, hn] -> [b*sq, np, hn]
                    out_ = out.view(-1, *out.shape[-2:])
                    dout_ = dout.view(-1, *dout.shape[-2:])
                    if _flash_attn_2_3_plus:
                        fa_optional_backward_kwargs["window_size"] = [-1, -1]
                    _flash_attn_backward(
                        dout_,
                        q_,
                        kv_[0],
                        kv_[1],
                        out_,
                        softmax_lse,
                        dq_,
                        dkv_[0],
                        dkv_[1],
                        cu_seqlens_q,
                        cu_seqlens_k,
                        ctx.max_seqlen_q,
                        ctx.max_seqlen_k,
                        ctx.dropout_p,
                        ctx.softmax_scale,
                        False,
                        **fa_optional_backward_kwargs,
                    )

            if i >= (cp_size - rank - 1) or not causal:
                # [b*sq, np, hn] -> [b, 2, sq//2, np, hn] if causal
                # [b*sq, np, hn] -> [b, sq, np, hn] if not causal
                dq_ = dq_.view(*dq.shape)
            else:
                if ctx.qkv_format == "bshd":
                    # [b*sq//2, np, hn] -> [b, sq//2, np, hn]
                    dq_ = dq_.view(dq.shape[0], *dq.shape[2:])
                elif ctx.qkv_format == "sbhd":
                    # [b*sq//2, np, hn] -> [sq//2, b, np, hn]
                    dq_ = dq_.view(-1, *dq.shape[-3:])

            if causal:
                if i > (cp_size - rank - 1):
                    dq.add_(dq_)
                elif i == (cp_size - rank - 1):
                    if rank == (cp_size - 1):
                        dq.copy_(dq_)
                    else:
                        if ctx.qkv_format == "bshd":
                            dq[:, 0, ...].copy_(dq_[:, 0, ...])
                            dq[:, 1, ...].add_(dq_[:, 1, ...])
                        elif ctx.qkv_format == "sbhd":
                            dq[0].copy_(dq_[0])
                            dq[1].add_(dq_[1])
                        elif ctx.qkv_format == "thd":
                            tex.thd_grad_correction(dq, dq_, cu_seqlens_q, "copy", "add")
                elif i > 0:
                    if ctx.qkv_format == "bshd":
                        dq[:, 1, ...].add_(dq_)
                    elif ctx.qkv_format == "sbhd":
                        dq[1].add_(dq_)
                    elif ctx.qkv_format == "thd":
                        tex.thd_grad_correction(dq, dq_, cu_seqlens_q, "none", "add")
                else:
                    if ctx.qkv_format == "bshd":
                        dq[:, 1, ...].copy_(dq_)
                    elif ctx.qkv_format == "sbhd":
                        dq[1].copy_(dq_)
                    elif ctx.qkv_format == "thd":
                        tex.thd_grad_correction(dq, dq_, cu_seqlens_q, "none", "copy")
            else:
                if i == 0:
                    dq.copy_(dq_)
                else:
                    dq.add_(dq_)

            if attn_dbias is not None:
                idx = (rank + i + 1) % cp_size
                if i == (cp_size - 1) or not causal:
                    # [b, np, sq, sk//cp] -> [b, np, sq, 2, sk//(2*cp)]
                    dbias_ = dbias_.view(*dbias_.shape[:-1], 2, dbias_.shape[-1] // 2)
                    attn_dbias[..., idx, :].copy_(dbias_[..., 0, :])
                    attn_dbias[..., (2 * cp_size - idx - 1), :].copy_(dbias_[..., 1, :])
                elif i >= (cp_size - rank - 1):
                    # [b, np, sq, sk//(2*cp)]
                    attn_dbias[..., idx, :].copy_(dbias_)
                else:
                    # [b, np, sq//2, sk//cp] -> [b, np, sq//2, 2, sk//(2*cp)]
                    dbias_ = dbias_.view(*dbias_.shape[:-1], 2, dbias_.shape[-1] // 2)
                    attn_dbias_[..., 1, :, idx, :].copy_(dbias_[..., 0, :])
                    attn_dbias_[..., 1, :, (2 * cp_size - idx - 1), :].copy_(dbias_[..., 1, :])

            # wait until dKV is received
            for req in send_recv_reqs:
                req.wait()

            dkv = p2p_comm_buffers[(i + 1) % 2][1]
            if ctx.use_fused_attention:
                dkv_ = torch.cat((dk_.unsqueeze(0), dv_.unsqueeze(0)), dim=0)
            if causal and i >= (cp_size - rank - 1) and i != (cp_size - 1):
                if ctx.qkv_format == "bshd":
                    # [2, b*sk//2, np, hn] -> [2, b, sk//2, np, hn]
                    dkv_ = dkv_.view(*dkv.shape[0:2], *dkv.shape[3:])
                elif ctx.qkv_format == "sbhd":
                    # [2, b*sk//2, np, hn] -> [2, sk//2, b, np, hn]
                    dkv_ = dkv_.view(dkv.shape[0], -1, *dkv.shape[-3:])
            else:
                # [2, b*sk, np, hn] -> [2, b, 2, sk//2, np, hn] if causal
                # [2, b*sk, np, hn] -> [2, b, sk, np, hn] if not causal
                dkv_ = dkv_.view(*dkv.shape)

            if causal:
                if i == (cp_size - 1):
                    if rank == 0:
                        if ctx.qkv_format == "bshd":
                            dkv[:, :, 0, ...].add_(dkv_[:, :, 0, ...])
                            dkv[:, :, 1, ...].copy_(dkv_[:, :, 1, ...])
                        elif ctx.qkv_format == "sbhd":
                            dkv[:, 0, ...].add_(dkv_[:, 0, ...])
                            dkv[:, 1, ...].copy_(dkv_[:, 1, ...])
                        elif ctx.qkv_format == "thd":
                            tex.thd_grad_correction(dkv, dkv_, cu_seqlens_k, "add", "copy")
                    else:
                        dkv.add_(dkv_)
                elif i >= (cp_size - rank - 1):
                    if i == 0 and rank == (cp_size - 1):
                        if ctx.qkv_format == "bshd":
                            dkv[:, :, 0, ...].copy_(dkv_)
                        elif ctx.qkv_format == "sbhd":
                            dkv[:, 0, ...].copy_(dkv_)
                        elif ctx.qkv_format == "thd":
                            tex.thd_grad_correction(dkv, dkv_, cu_seqlens_k, "copy", "none")
                    else:
                        if ctx.qkv_format == "bshd":
                            dkv[:, :, 0, ...].add_(dkv_)
                        elif ctx.qkv_format == "sbhd":
                            dkv[:, 0, ...].add_(dkv_)
                        elif ctx.qkv_format == "thd":
                            tex.thd_grad_correction(dkv, dkv_, cu_seqlens_k, "add", "none")
                elif i > 0:
                    dkv.add_(dkv_)
                else:
                    dkv.copy_(dkv_)
            else:
                if i == 0:
                    dkv.copy_(dkv_)
                else:
                    dkv.add_(dkv_)

        if causal:
            if ctx.qkv_format == "bshd":
                # [b, 2, sq//2, np, hn] -> [b, sq, np, hn]
                dq = dq.view(q.shape[0], -1, *q.shape[-2:])
                # [2, b, 2, sk//2, np, hn] -> [2, b, sk, np, hn]
                dkv = dkv.view(*kv.shape[0:2], -1, *kv.shape[-2:])
            elif ctx.qkv_format == "sbhd":
                # [2, sq//2, b, np, hn] -> [sq, b, np, hn]
                dq = dq.view(-1, *q.shape[-3:])
                # [2, 2, sk//2, b, np, hn] -> [2, sk, b, np, hn]
                dkv = dkv.view(kv.shape[0], -1, *kv.shape[-3:])

        if attn_dbias is not None:
            # [b, np, sq, 2*cp, sk//(2*cp)] -> [b, np, sq, sk]
            attn_dbias = attn_dbias.view(*attn_dbias.shape[:-2], -1)

        return (
            None,
            dq,
            dkv[0],
            dkv[1],
            None,
            None,
            None,
            None,
            None,
            None,
            None,
            None,
            None,
            None,
            None,
            None,
            None,
            None,
            None,
            None,
            attn_dbias,
            None,
            None,
        )


def attn_forward_func_with_cp(
    is_training,
    q,
    k,
    v,
    cu_seqlens_q,
    cu_seqlens_k,
    max_seqlen_q,
    max_seqlen_k,
    seq_offsets_q,
    seq_offsets_k,
    seq_offsets_v,
    seq_offsets_o,
    dropout_p,
    cp_group,
    cp_global_ranks,
    cp_stream,
    softmax_scale=None,
    qkv_format="bshd",
    attn_mask_type="causal",
    attn_bias_type="no_bias",
    attn_bias=None,
    deterministic=False,
    use_fused_attention=False,
) -> torch.Tensor:
    """Attention implementation with context parallelism"""
    assert qkv_format in [
        "bshd",
        "sbhd",
        "thd",
    ], f"QKV format of {qkv_format} is not supported with context parallelism!"
    assert (
        qkv_format != "sbhd" or use_fused_attention
    ), "FlashAttention does not support sbhd format!"
    assert (
        qkv_format != "thd"
        or not use_fused_attention
        or attn_mask_type in ["padding", "padding_causal"]
    ), (
        f"Context parallelism is not supported for {attn_mask_type} mask type and "
        f"{qkv_format} format with {'FusedAttention' if use_fused_attention else 'FlashAttention'}!"
    )
    assert attn_bias is None or (use_fused_attention and "padding" not in attn_mask_type), (
        """Attention bias is only supported with FusedAttention and "causal" """
        """or "no_mask" mask types!"""
    )
    out = AttnFuncWithCP.apply(
        is_training,
        q,
        k,
        v,
        cu_seqlens_q,
        cu_seqlens_k,
        max_seqlen_q,
        max_seqlen_k,
        seq_offsets_q,
        seq_offsets_k,
        seq_offsets_v,
        seq_offsets_o,
        dropout_p,
        cp_group,
        cp_global_ranks,
        cp_stream,
        softmax_scale,
        qkv_format,
        attn_mask_type,
        attn_bias_type,
        attn_bias,
        deterministic,
        use_fused_attention,
    )
    return out


class RotaryPositionEmbedding(torch.nn.Module):
    """
    Implements Rotary Position Embedding from https://arxiv.org/abs/2104.09864.
    """

    def __init__(
        self,
        dim: int,
        rotary_percent: float = 1.0,
        seq_len_interpolation_factor: Optional[int] = None,
        pretrained_max_position_embeddings: Optional[int] = None,
    ):
        """
        Parameters
        ----------
        dim: int
            rotary embedding dimension
        rotary_percent: float
            Percent of rotary dimension to use for rotary position embeddings.
        seq_len_interpolation_factor: int
            if not None, discrete positions will be interpolated by this factor via the trick in
            https://arxiv.org/abs/2306.15595
        pretrained_max_position_embeddings: int
            pre-trained max_position_embeddings before position interpolation
        """
        super().__init__()
        if rotary_percent < 1.0:
            dim = int(dim * rotary_percent)
        self.seq_len_interpolation_factor = seq_len_interpolation_factor
        inv_freq = 1.0 / (
            10000
            ** (
                torch.arange(0, dim, 2, dtype=torch.float32, device=torch.cuda.current_device())
                / dim
            )
        )
        self.register_buffer("inv_freq", inv_freq)
        self.pretrained_max_position_embeddings = pretrained_max_position_embeddings

    def forward(self, max_seq_len: int, offset: int = 0):
        """
        Create rotary position embedding frequencies

        Parameters
        ----------
        max_seq_len: int
            sequence length of a sample
        offset: int, default = 0
            fixed offset for freqencies
        """
        seq = (
            torch.arange(max_seq_len, device=self.inv_freq.device, dtype=self.inv_freq.dtype)
            + offset
        )

        if (
            self.pretrained_max_position_embeddings is not None
            and self.seq_len_interpolation_factor is not None
        ):
            if (
                max_seq_len
                > self.pretrained_max_position_embeddings * self.seq_len_interpolation_factor
            ):
                # dynamic linear scaling (length > position we have learned)
                seq *= 1 / (max_seq_len / self.pretrained_max_position_embeddings)
            else:
                # fixed linear scaling
                seq *= 1 / self.seq_len_interpolation_factor

        freqs = torch.einsum("i , j -> i j", seq, self.inv_freq)
        # first part even vector components, second part odd vector components,
        #  2 * dim in dimension size
        emb = torch.cat((freqs, freqs), dim=-1)
        # emb [seq_length, .., dim]
        return emb.reshape(emb.size(0), 1, 1, emb.size(1))


class FusedRoPEFunc(torch.autograd.Function):
    """
    Function for FusedRoPE

    This implementation assumes the input tensor to be in `sbhd`, `bshd` or `thd` format and
    the RoPE tensor to be of shape (s, 1, 1, d). It accepts arbitrary memory layouts to avoid
    the expensive `.contiguous()` calls, thus it may not achieve the best memory access pattern.
    """

    @staticmethod
    def forward(
        ctx,
        t: torch.Tensor,
        freqs: torch.Tensor,
        tensor_format: str = "sbhd",
        cu_seqlens: Union[torch.Tensor, None] = None,
    ) -> torch.Tensor:
        if freqs.dtype != torch.float32:
            freqs = freqs.float()
        if tensor_format == "sbhd":
            output = tex.fused_rope_forward(t, freqs, False)
        elif tensor_format == "bshd":
            output = tex.fused_rope_forward(t.transpose(0, 1), freqs, True).transpose(0, 1)
        elif tensor_format == "thd":
            output = tex.fused_rope_thd_forward(t, cu_seqlens, freqs)
        else:
            raise ValueError(f"Unsupported tensor_format: {tensor_format}.")
        ctx.save_for_backward(freqs, cu_seqlens)
        ctx.tensor_format = tensor_format

        return output

    @staticmethod
    def backward(ctx, grad_output: torch.Tensor) -> Tuple[Union[torch.Tensor, None], ...]:
        freqs, cu_seqlens = ctx.saved_tensors
        if ctx.tensor_format == "sbhd":
            grad_input = tex.fused_rope_backward(grad_output, freqs, False)
        elif ctx.tensor_format == "bshd":
            grad_input = tex.fused_rope_backward(
                grad_output.transpose(0, 1), freqs, True
            ).transpose(0, 1)
        elif ctx.tensor_format == "thd":
            grad_input = tex.fused_rope_thd_backward(grad_output, cu_seqlens, freqs)
        else:
            raise ValueError(f"Unsupported tensor_format: {ctx.tensor_format}.")

        return grad_input, None, None, None, None


def _rotate_half(x: torch.Tensor) -> torch.Tensor:
    """
    change sign so the last dimension becomes [-odd, +even]
    """
    x = x.view(x.shape[:-1] + torch.Size((2, x.shape[-1] // 2)))
    x1, x2 = x.unbind(dim=-2)
    return torch.cat((-x2, x1), dim=-1)


def apply_rotary_pos_emb(
    t: torch.Tensor,
    freqs: torch.Tensor,
    tensor_format: str = "sbhd",
    fused: bool = False,
    cu_seqlens: Union[torch.Tensor, None] = None,
) -> torch.Tensor:
    """
    Apply rotary positional embedding tensor to the input tensor.

    Parameters
    ----------
    t: torch.Tensor
        Input tensor of shape `[s, b, h, d]`, `[b, s, h, d]` or `[t, h, d]`, on which
        rotary positional embedding will be applied.
    freqs: torch.Tensor
        Rotary positional embedding tensor of shape `[s2, 1, 1, d2]` and dtype 'float',
        with `s2 >= s` and `d2 <= d`.
    fused: bool, default = False
        Whether to use a fused applying RoPE implementation.
    tensor_format: {'sbhd', 'bshd', 'thd'}, default = 'sbhd'
        is `bshd` if `t` is of shape `[bs, seq, ...]`, or `sbhd` if `t` is
        of shape `[seq, bs, ...]`. 'thd' is only supported when `fused` is True.
    cu_seqlens: torch.Tensor, default = None.
        Cumulative sum of sequence lengths in a batch for `t`, with shape [b + 1] and
        dtype torch.int32. Only valid when `tensor_format` is 'thd'.
    """
    if fused:
        assert (
            tensor_format != "thd" or cu_seqlens is not None
        ), "cu_seqlens must not be None when tensor_format is 'thd'."
        return FusedRoPEFunc.apply(t, freqs, tensor_format, cu_seqlens)

    assert tensor_format in ("sbhd", "bshd"), (
        "Only formats `sbhd` or `bshd` are supported for input tensor `t` "
        f"when fused is False, got {tensor_format}."
    )

    max_seq_len = freqs.shape[0]
    cur_seq_len = t.shape[1] if tensor_format == "bshd" else t.shape[0]

    # Only apply the rotary embeddings up to the sequence length of the running
    # input.
    assert (
        cur_seq_len <= max_seq_len
    ), f"Rotary Embeddings only supported up to {max_seq_len} sequence length!"
    freqs = freqs[:cur_seq_len]
    if tensor_format == "bshd":
        freqs = freqs.transpose(0, 1)  # [seq, 1, 1, dim] -> [1, seq, 1, dim]
    # cos/sin first then dtype conversion for better precision
    cos_ = torch.cos(freqs).to(t.dtype)
    sin_ = torch.sin(freqs).to(t.dtype)

    rot_dim = freqs.shape[-1]
    # ideally t_pass is empty so rotary pos embedding is applied to all tensor t
    t, t_pass = t[..., :rot_dim], t[..., rot_dim:]

    # first part is cosine component
    # second part is sine component, need to change signs with _rotate_half method
    t = (t * cos_) + (_rotate_half(t) * sin_)
    return torch.cat((t, t_pass), dim=-1)


class _SplitAlongDim(torch.autograd.Function):
    """"""

    @staticmethod
    def forward(
        ctx,
        mixed_x_layer: torch.Tensor,
        split_dim: int,
        split_size_or_sections: Union[int, List[int], Tuple[int]],
    ) -> Tuple[torch.Tensor, ...]:
        ctx.split_dim = split_dim
        ctx.split_size_or_sections = split_size_or_sections
        if isinstance(mixed_x_layer, Float8Tensor):
            return tuple(
                Float8Tensor.make_like(
                    mixed_x_layer,
                    data=x,
                )
                for x in torch.split(
                    mixed_x_layer._data,
                    split_size_or_sections=split_size_or_sections,
                    dim=split_dim,
                )
            )
        return torch.split(mixed_x_layer, split_size_or_sections, dim=split_dim)

    @staticmethod
    def backward(ctx, *grad_outputs):
        assert len(grad_outputs) > 0, "No gradients received for backprop!"

        if isinstance(ctx.split_size_or_sections, (list, tuple)):
            split_sizes = ctx.split_size_or_sections
            assert len(grad_outputs) == len(
                split_sizes
            ), "Unequal number of gradients vs split sections for backprop!"
        if isinstance(ctx.split_size_or_sections, int):
            split_sizes = [ctx.split_size_or_sections] * len(grad_outputs)
        dims = len(grad_outputs[0].shape)
        split_dim = (ctx.split_dim + dims) % dims

        if isinstance(grad_outputs[0], Float8Tensor):
            noop_ok = True
            strides = grad_outputs[0].stride()
            data_ptr = grad_outputs[0]._data.untyped_storage().data_ptr()
            shape = list(grad_outputs[0].shape)
            for i, tensor in enumerate(grad_outputs):
                shape_i = shape
                shape_i[split_dim] = split_sizes[i]
                offset_size = sum(split_sizes[:i]) * np.prod(shape[split_dim + 1 :])
                if (
                    tensor.stride() != strides
                    or list(tensor.shape) != shape_i
                    or tensor._data.untyped_storage().data_ptr() != data_ptr
                    or tensor.storage_offset() != offset_size
                ):
                    noop_ok = False
                    break
            if noop_ok:
                ret = torch.Tensor().to(
                    device=grad_outputs[0].device, dtype=grad_outputs[0]._data.dtype
                )
                new_shape = list(shape)
                new_shape[split_dim] = sum(split_sizes)
                ret.set_(
                    grad_outputs[0]._data.untyped_storage(),
                    grad_outputs[0]._data.storage_offset(),
                    new_shape,
                    strides,
                )
                return Float8Tensor.make_like(grad_outputs[0], data=ret), None, None

            grad_outputs_data = [x._data for x in grad_outputs]
            return (
                Float8Tensor.make_like(
                    grad_outputs[0], data=torch.cat(grad_outputs_data, dim=split_dim)
                ),
                None,
                None,
            )
        noop_ok = True
        strides = grad_outputs[0].stride()
        data_ptr = grad_outputs[0].untyped_storage().data_ptr()
        shape = list(grad_outputs[0].shape)
        for i, tensor in enumerate(grad_outputs):
            shape_i = shape
            shape_i[split_dim] = split_sizes[i]
            offset_size = sum(split_sizes[:i]) * np.prod(shape[split_dim + 1 :])
            if (
                tensor.stride() != strides
                or list(tensor.shape) != shape_i
                or tensor.untyped_storage().data_ptr() != data_ptr
                or tensor.storage_offset() != offset_size
            ):
                noop_ok = False
                break
        if noop_ok:
            ret = torch.Tensor().to(device=grad_outputs[0].device, dtype=grad_outputs[0].dtype)
            new_shape = list(shape)
            new_shape[split_dim] = sum(split_sizes)
            ret.set_(
                grad_outputs[0].untyped_storage(),
                grad_outputs[0].storage_offset(),
                new_shape,
                strides,
            )
            return ret, None, None

        return torch.cat(grad_outputs, dim=split_dim), None, None


class UnfusedDotProductAttention(torch.nn.Module):
    """Parallel attention w/o QKV and Proj Gemms
    BMM1 -> softmax + dropout -> BMM2
    """

    def __init__(
        self,
        softmax_scale: float,
        attention_dropout: float = 0.0,
        attention_dropout_ctx: Optional[Callable] = nullcontext,
        layer_number: Optional[int] = None,
    ) -> None:
        super().__init__()

        self.softmax_scale = softmax_scale
        self.attention_dropout_ctx = attention_dropout_ctx
        self.layer_number = layer_number

        self.scale_mask_softmax = FusedScaleMaskSoftmax(attention_mask_func)

        # Dropout. Note that for a single iteration, this layer will generate
        # different outputs on different number of parallel partitions but
        # on average it should not be partition dependent.
        self.attention_dropout = torch.nn.Dropout(attention_dropout)

        # An FP16 training trick required for certain GPT-like models.
        self.apply_qk_layer_scaling = (
            bool(int(os.getenv("NVTE_APPLY_QK_LAYER_SCALING", "0"))) and layer_number is not None
        )

    def forward(
        self,
        query_layer: torch.Tensor,
        key_layer: torch.Tensor,
        value_layer: torch.Tensor,
        qkv_layout: str = "sbh3d",
        cu_seqlens_q: Optional[torch.Tensor] = None,  # pylint: disable=unused-argument
        cu_seqlens_kv: Optional[torch.Tensor] = None,  # pylint: disable=unused-argument
        attn_mask_type: str = "causal",
        attention_mask: Optional[Union[torch.Tensor, Tuple[torch.Tensor, torch.Tensor]]] = None,
        core_attention_bias_type: str = "no_bias",
        core_attention_bias: Optional[torch.Tensor] = None,
        alibi_slopes: Optional[torch.Tensor] = None,
    ) -> torch.Tensor:
        """Unfused attention fprop"""

        assert (
            qkv_layout in QKVLayouts
        ), f"UnfusedDotProductAttention does not support qkv_layout = {qkv_layout}!"
        qkv_format = "".join([i for i in qkv_layout.split("_")[0] if i.isalpha()])
        if qkv_format == "bshd":
            # convert to sbhd and use sbhd implementation for now
            query_layer, key_layer, value_layer = [
                x.transpose(0, 1) for x in [query_layer, key_layer, value_layer]
            ]

        batch_size, seqlen = query_layer.shape[1], query_layer.shape[0]
        apply_qk_layer_scaling = self.apply_qk_layer_scaling and key_layer.dtype == torch.float16

        # [b, np, sq, sk]
        output_size = (
            query_layer.size(1),
            query_layer.size(2),
            query_layer.size(0),
            key_layer.size(0),
        )

        if key_layer.shape[2] != query_layer.shape[2]:
            assert (
                query_layer.shape[2] % key_layer.shape[2] == 0
            ), "The number of attention heads must be divisible by the number of GQA groups!"
            key_layer = key_layer.repeat_interleave(
                int(query_layer.shape[2] / key_layer.shape[2]), dim=2
            )
            value_layer = value_layer.repeat_interleave(
                int(query_layer.shape[2] / value_layer.shape[2]), dim=2
            )

        # [sq, b, np, hn] -> [sq, b * np, hn]
        query_layer = query_layer.reshape(output_size[2], output_size[0] * output_size[1], -1)
        # [sk, b, np, hn] -> [sk, b * np, hn]
        key_layer = key_layer.reshape(output_size[3], output_size[0] * output_size[1], -1)

        # preallocting result tensor: [b * np, sq, sk]
        # WAR to set dtype to FP32 as ONNX lacks BF16 support for ConstantOfShape operator
        is_bf16 = query_layer.dtype == torch.bfloat16
        matmul_result = torch.empty(
            output_size[0] * output_size[1],
            output_size[2],
            output_size[3],
            dtype=torch.float32 if is_in_onnx_export_mode() and is_bf16 else query_layer.dtype,
            device=torch.cuda.current_device(),
        )

        if is_in_onnx_export_mode() and is_bf16:
            matmul_result = matmul_result.bfloat16()

        scale = self.softmax_scale
        if apply_qk_layer_scaling:
            scale /= self.layer_number

        # Raw attention scores. [b * np, sq, sk]
        if core_attention_bias_type == "no_bias":
            matmul_result = torch.baddbmm(
                matmul_result,
                query_layer.transpose(0, 1),  # [b * np, sq, hn]
                key_layer.transpose(0, 1).transpose(1, 2),  # [b * np, hn, sk]
                beta=0.0,
                alpha=scale,
            )

        elif core_attention_bias_type == "pre_scale_bias":
            assert core_attention_bias is not None, "core_attention_bias should not be None!"
            matmul_result = torch.bmm(
                query_layer.transpose(0, 1),  # [b * np, sq, hn]
                key_layer.transpose(0, 1).transpose(1, 2),  # [b * np, hn, sk]
            )
            matmul_result = (
                matmul_result.view(output_size[0], output_size[1], output_size[2], output_size[3])
                + core_attention_bias
            ).view(-1, output_size[2], output_size[3])
            matmul_result *= scale

        elif core_attention_bias_type in ["post_scale_bias", "alibi"]:
            if core_attention_bias_type == "post_scale_bias":
                assert core_attention_bias is not None, "core_attention_bias should not be None!"
            if core_attention_bias_type == "alibi":
                _, core_attention_bias = get_alibi(
                    output_size[1], output_size[2], output_size[3], alibi_slopes=alibi_slopes
                )
            matmul_result = torch.baddbmm(
                matmul_result,
                query_layer.transpose(0, 1),  # [b * np, sq, hn]
                key_layer.transpose(0, 1).transpose(1, 2),  # [b * np, hn, sk]
                beta=0.0,
                alpha=scale,
            )
            matmul_result = (
                (
                    matmul_result.view(
                        output_size[0], output_size[1], output_size[2], output_size[3]
                    )
                    + core_attention_bias
                )
                .view(-1, output_size[2], output_size[3])
                .to(dtype=query_layer.dtype)
            )

        # change view to [b, np, sq, sk]
        attention_scores = matmul_result.view(*output_size)

        # attention scores and attention mask [b, np, sq, sk]
        softmax_scale = self.layer_number if apply_qk_layer_scaling else None
        attention_probs = self.scale_mask_softmax(
            attention_scores, attention_mask, attn_mask_type, softmax_scale
        )

        # This is actually dropping out entire tokens to attend to, which might
        # seem a bit unusual, but is taken from the original Transformer paper.
        with self.attention_dropout_ctx():
            attention_probs = self.attention_dropout(attention_probs)

        # value_layer -> context layer.
        # [sk, b, np, hn] --> [b, np, sq, hn]
        output_size = (
            value_layer.size(1),
            value_layer.size(2),
            query_layer.size(0),
            value_layer.size(3),
        )

        # change view [sk, b * np, hn]
        value_layer = value_layer.reshape(value_layer.size(0), output_size[0] * output_size[1], -1)

        # change view [b * np, sq, sk]
        attention_probs = attention_probs.view(output_size[0] * output_size[1], output_size[2], -1)

        # matmul: [b * np, sq, hn]
        context_layer = torch.bmm(attention_probs, value_layer.transpose(0, 1))

        # change view [b, np, sq, hn]
        context_layer = context_layer.view(*output_size)

        if qkv_format == "sbhd":
            # [b, np, sq, hn] --> [sq, b, np, hn]
            context_layer = context_layer.permute(2, 0, 1, 3).contiguous()

            # [sq, b, np, hn] --> [sq, b, hp]
            context_layer = context_layer.view(seqlen, batch_size, -1)

        if qkv_format == "bshd":
            # [b, np, sq, hn] --> [b, sq, np, hn]
            context_layer = context_layer.permute(0, 2, 1, 3).contiguous()

            # [b, sq, np, hn] --> [b, sq, hp]
            context_layer = context_layer.view(batch_size, seqlen, -1)

        return context_layer


class _PrepareQKVForFA(torch.autograd.Function):
    """This class converts QKV from interleaved (s, b, ...) layout
    to separate contiguous q, k, v tensors in (b, s, ...) layout."""

    @staticmethod
    def forward(
        _ctx: torch.autograd.function.FunctionCtx,  # unused
        query_layer: torch.Tensor,
        key_layer: torch.Tensor,
        value_layer: torch.Tensor,
    ) -> Tuple[torch.Tensor, torch.Tensor, torch.Tensor]:
        # All inputs received are non-contiguous tensors.
        # The `query_layer` tensor is used to access the
        # full memory region of the QKV tensor.
        qkv = tex.fa_prepare_fwd(query_layer)
        q, k, v = split_tensor_along_dim(qkv, 0, 3)
        query_layer = torch.squeeze(q, 0)
        key_layer = torch.squeeze(k, 0)
        value_layer = torch.squeeze(v, 0)
        return query_layer, key_layer, value_layer

    @staticmethod
    def backward(
        _ctx: torch.autograd.function.FunctionCtx,  # unused
        dq: torch.Tensor,
        dk: torch.Tensor,
        dv: torch.Tensor,
    ) -> Tuple[Union[torch.Tensor, None], ...]:
        dqkv = tex.fa_prepare_bwd(dq, dk, dv)
        dq, dk, dv = split_tensor_along_dim(dqkv, -1, 3)
        return dq, dk, dv


def _get_qkv_layout(
    q: torch.Tensor,
    k: torch.Tensor,
    v: torch.Tensor,
    qkv_format: str = "sbhd",
) -> str:
    """Get qkv layout.

    Parameters
    ----------
    q: torch.Tensor
        Query tensor.
    k: torch.Tensor
        Key tensor.
    v: torch.Tensor
        Value tensor.
    qkv_format: str, default = `sbhd`
        Dimension format for `q`, `k` and `v`, {`sbhd`, `bshd`, `thd`}. `s` stands for
        the sequence length dimension, `b` batch size, `h` the number of attention heads,
        `d` head size, and `t` the total number of sequences in a batch, i.e.
        `t = sum(s_i) for i = 0...b-1`.

    Returns
    ----------
    qkv_layout: str
       Memory layout of `q`, `k` and `v`. Each `qkv_format` can be mapped to one of five
       memory layouts. For example, `sb3hd` means `q`, `k`, `v` are created as one chunk
       of memory and that they are interleaved in the `2`nd dimension. `sbhd_sbh2d` means
       `q` and `kv` are created in two chunks and that `q` itself is contiguous and `k`, `v`
       are interleaved with each other in the `3`rd dimension, `k = kv[:,:,:,0,:]` and
       `v = kv[:,:,:,1,:]`.
       Mapping:
       `sbhd`: {`sb3hd`, `sbh3d`, `sbhd_sb2hd`, `sbhd_sbh2d`, `sbhd_sbhd_sbhd`}
       `bshd`: {`bs3hd`, `bsh3d`, `bshd_bs2hd`, `bshd_bsh2d`, `bshd_bshd_bshd`}
       `thd` : {`t3hd`, `th3d`, `thd_t2hd`, `thd_th2d`, `thd_thd_thd`}
    """

    check_last_dim_contiguous = all(x.stride(-1) == 1 for x in [q, k, v])
    assert check_last_dim_contiguous, "q, k and v must have stride 1 in their last dimension!"

    def run_iteratively(q, k, v):
        data_ptr = q.untyped_storage().data_ptr()
        check_ptrs_qkv = all(x.untyped_storage().data_ptr() == data_ptr for x in [q, k, v])
        data_ptr = k.untyped_storage().data_ptr()
        check_ptrs_kv = all(x.untyped_storage().data_ptr() == data_ptr for x in [k, v])

        stride = q.stride()
        check_strides_qkv = all(stride == x.stride() for x in [q, k, v])
        stride = k.stride()
        check_strides_kv = all(stride == x.stride() for x in [k, v])

        shape = q.shape
        check_shapes_qkv = all(shape == x.shape for x in [q, k, v])
        shape = k.shape
        check_shapes_kv = all(shape == x.shape for x in [k, v])

        last_dim_size = q.shape[-1]
        check_last_dim_offsets_qkv = all(
            i * last_dim_size == x.storage_offset() for i, x in enumerate([q, k, v])
        )
        last_dim_size = k.shape[-1]
        check_last_dim_offsets_kv = all(
            i * last_dim_size == x.storage_offset() for i, x in enumerate([k, v])
        )

        last_two_dims_size = q.shape[-1] * q.shape[-2]
        check_last_two_dims_offsets_qkv = all(
            i * last_two_dims_size == x.storage_offset() for i, x in enumerate([q, k, v])
        )
        last_two_dims_size = k.shape[-1] * k.shape[-2]
        check_last_two_dims_offsets_kv = all(
            i * last_two_dims_size == x.storage_offset() for i, x in enumerate([k, v])
        )

        if (
            check_ptrs_qkv
            and check_strides_qkv
            and check_shapes_qkv
            and check_last_two_dims_offsets_qkv
            and not check_last_dim_offsets_qkv
        ):
            # sb3hd, bs3hd, t3hd
            qkv_layout = qkv_format[:-2] + "3" + qkv_format[-2:]
        elif (
            check_ptrs_qkv and check_strides_qkv and check_shapes_qkv and check_last_dim_offsets_qkv
        ):
            # sbh3d, bsh3d, th3d
            qkv_layout = qkv_format[:-1] + "3" + qkv_format[-1:]
        elif (
            check_ptrs_kv
            and check_strides_kv
            and check_shapes_kv
            and check_last_two_dims_offsets_kv
            and not check_last_dim_offsets_kv
        ):
            # sbhd_sb2hd, bshd_bs2hd, thd_t2hd
            qkv_layout = qkv_format + "_" + qkv_format[:-2] + "2" + qkv_format[-2:]
        elif check_ptrs_kv and check_strides_kv and check_shapes_kv and check_last_dim_offsets_kv:
            # sbhd_sbh2d, bshd_bsh2d, thd_th2d
            qkv_layout = qkv_format + "_" + qkv_format[:-1] + "2" + qkv_format[-1:]
        elif check_strides_kv and check_shapes_kv:
            # sbhd_sbhd_sbhd, bshd_bshd_bshd, thd_thd_thd
            qkv_layout = "_".join(list([qkv_format]) * 3)
        else:
            qkv_layout = "not_supported"

        return qkv_layout

    qkv_layout = run_iteratively(q, k, v)
    if qkv_layout == "not_supported":
        # force q,k,v to be contiguous and run get_layout again
        q, k, v = [x.contiguous() for x in [q, k, v]]
        qkv_layout = run_iteratively(q, k, v)
    if qkv_layout == "not_supported":
        raise Exception("The provided qkv memory layout is not supported!")

    return qkv_layout, q, k, v


def check_set_window_size(
    attn_mask_type: str,
    window_size: Tuple[int, int] = None,
):
    """Check if sliding window size is compliant with mask type and if not,
    assert or set it to the appropriate size
    """
    if "causal" in attn_mask_type:
        if window_size is None:
            window_size = (-1, 0)
        else:
            assert (
                window_size[1] == 0
            ), "window_size[1] should be 0 when self_attn_mask_type includes 'causal'!"
    else:
        if window_size is None:
            window_size = (-1, -1)
    return window_size


class FlashAttention(torch.nn.Module):
    """Dot product attention, using HazyResearch flash-attn package:
    https://github.com/Dao-AILab/flash-attention
    """

    def __init__(
        self,
        softmax_scale: float,
        attention_dropout: float = 0.0,
        attention_dropout_ctx: Optional[Callable] = nullcontext,
        attention_type: str = "self",
        layer_number: Optional[int] = None,
        deterministic: bool = False,
    ) -> None:
        super().__init__()

        #TODO: wait for rocm flash attn
        assert not IS_HIP_EXTENSION, "Flash attention is not supported on ROCm"
        if not IS_HIP_EXTENSION:
            assert (
                _flash_attn_version >= _flash_attn_version_required
            ), f"FlashAttention minimum version {_flash_attn_version_required} is required."
            assert (
                _flash_attn_version <= _flash_attn_max_version
            ), f"FlashAttention maximum version {_flash_attn_max_version} is supported."

        self.softmax_scale = softmax_scale
        self.attention_dropout_ctx = attention_dropout_ctx
        self.attention_dropout = attention_dropout
        self.attention_type = attention_type
        self.layer_number = 1 if layer_number is None else layer_number
        self.deterministic = deterministic

    def forward(
        self,
        query_layer: torch.Tensor,
        key_layer: torch.Tensor,
        value_layer: torch.Tensor,
        attention_mask: Optional[Union[torch.Tensor, Tuple[torch.Tensor, torch.Tensor]]] = None,
        qkv_layout: str = "sbh3d",
        cu_seqlens_q: Optional[torch.Tensor] = None,
        cu_seqlens_kv: Optional[torch.Tensor] = None,
        max_seqlen_q: Optional[int] = None,
        max_seqlen_kv: Optional[int] = None,
        attn_mask_type: str = "causal",
        window_size: Optional[Tuple[int, int]] = None,
        alibi_slopes: Optional[torch.Tensor] = None,
        cp_group: Optional[dist_group_type] = None,
        cp_global_ranks: List[int] = None,
        cp_stream: torch.cuda.Stream = None,
    ) -> torch.Tensor:
        """flash-attn fprop"""

        window_size = check_set_window_size(attn_mask_type, window_size)

        assert (
            query_layer.dtype in [torch.float16, torch.bfloat16]
            and key_layer.dtype in [torch.float16, torch.bfloat16]
            and value_layer.dtype in [torch.float16, torch.bfloat16]
        ), "FlashAttention currently only supports FP16 and BF16."
        assert (
            query_layer.is_cuda and key_layer.is_cuda and value_layer.is_cuda
        ), "FlashAttention currently only supports CUDA tensors."
        assert (
            qkv_layout in QKVLayouts
        ), f"FlashAttention does not support qkv_layout = {qkv_layout}!"

        context_parallel = (cp_group is not None) and (get_distributed_world_size(cp_group) != 1)

        qkv_format = "".join([i for i in qkv_layout.split("_")[0] if i.isalpha()])

        if qkv_format == "sbhd":
            # For now just 128, will make it more general in the future
            if (
                query_layer.shape[-1] == 128
                and query_layer.shape[0] * query_layer.shape[1] >= 512
                and qkv_layout == "sbh3d"
            ):
                query_layer, key_layer, value_layer = _PrepareQKVForFA.apply(
                    query_layer, key_layer, value_layer
                )
            else:
                query_layer, key_layer, value_layer = [
                    x.transpose(0, 1).contiguous() for x in (query_layer, key_layer, value_layer)
                ]
        elif qkv_format in ["bshd", "thd"]:
            query_layer, key_layer, value_layer = [
                x.contiguous() for x in (query_layer, key_layer, value_layer)
            ]

        batch_size = query_layer.shape[0]

        if qkv_format in ["sbhd", "bshd"]:
            max_seqlen_q, max_seqlen_kv = query_layer.shape[1], key_layer.shape[1]
            if not context_parallel:
                # [b * s, h, d]
                query_layer, key_layer, value_layer = [
                    x.view(x.shape[0] * x.shape[1], *x.shape[2:])
                    for x in [query_layer, key_layer, value_layer]
                ]

            if "padding" in attn_mask_type:
                assert not context_parallel, "Padding mask not supported with context parallelism!"

                if self.attention_type == "self":
                    assert (
                        max_seqlen_q == max_seqlen_kv
                    ), "Maximum sequence length for Q and KV should be the same."
                    if cu_seqlens_q is None:
                        assert (
                            attention_mask is not None
                        ), "Please provide attention_mask for padding!"
                        cu_seqlens_q, indices_q = get_cu_seqlens_and_indices(attention_mask)
                    else:
                        indices_q = get_indices(max_seqlen_q, cu_seqlens_q)
                    cu_seqlens_kv = cu_seqlens_q
                    query_layer, key_layer, value_layer = PackTensors.apply(
                        indices_q, query_layer, key_layer, value_layer
                    )
                else:
                    if cu_seqlens_q is None or cu_seqlens_kv is None:
                        assert (
                            attention_mask is not None
                        ), "Please provide attention_mask for padding!"
                        cu_seqlens_q, indices_q = get_cu_seqlens_and_indices(attention_mask[0])
                        cu_seqlens_kv, indices_kv = get_cu_seqlens_and_indices(attention_mask[1])
                    else:
                        indices_q = get_indices(max_seqlen_q, cu_seqlens_q)
                        indices_kv = get_indices(max_seqlen_kv, cu_seqlens_kv)
                    query_layer = PackTensors.apply(indices_q, query_layer)
                    key_layer, value_layer = PackTensors.apply(indices_kv, key_layer, value_layer)
            else:
                # Cumulative sequence lengths for unpadded data
                if cu_seqlens_q is None:
                    cu_seqlens_q = _get_full_cu_seqlens(
                        batch_size,
                        max_seqlen_q,
                        query_layer.device,
                    )
                if cu_seqlens_kv is None:
                    cu_seqlens_kv = _get_full_cu_seqlens(
                        batch_size,
                        max_seqlen_kv,
                        key_layer.device,
                    )
        elif qkv_format == "thd":
            assert (
                cu_seqlens_q is not None and cu_seqlens_kv is not None
            ), "cu_seqlens_q and cu_seqlens_kv can not be None when qkv_format = thd!"
            if max_seqlen_q is None:
                seqlens_q = cu_seqlens_q[1:] - cu_seqlens_q[:-1]
                max_seqlen_q = seqlens_q.max().item()
            if max_seqlen_kv is None:
                seqlens_kv = cu_seqlens_kv[1:] - cu_seqlens_kv[:-1]
                max_seqlen_kv = seqlens_kv.max().item()

        if context_parallel:
            assert window_size in (
                (-1, -1),
                (-1, 0),
            ), "Sliding window attention is not supported with context parallelism."
            assert (
                alibi_slopes is None
            ), "Alibi slope bias addition is not supported with context parallelism."
            with self.attention_dropout_ctx():
                output = attn_forward_func_with_cp(
                    self.training,
                    query_layer,
                    key_layer,
                    value_layer,
                    cu_seqlens_q,
                    cu_seqlens_kv,
                    max_seqlen_q,
                    max_seqlen_kv,
                    None,
                    None,
                    None,
                    None,
                    self.attention_dropout if self.training else 0.0,
                    cp_group,
                    cp_global_ranks,
                    cp_stream,
                    softmax_scale=self.softmax_scale,
                    qkv_format="bshd" if qkv_format == "sbhd" else qkv_format,
                    attn_mask_type=attn_mask_type,
                    deterministic=self.deterministic,
                )
        else:

            from .cpu_offload import CPUOffloadEnabled

            if CPUOffloadEnabled:
                tensor_list = [query_layer, key_layer, value_layer, cu_seqlens_q, cu_seqlens_kv]
                for tensor in tensor_list:
                    if tensor is not None:
                        tensor.activation_offloading = True

            with self.attention_dropout_ctx():
                fa_optional_forward_kwargs = {}
                if _flash_attn_2_3_plus:
                    fa_optional_forward_kwargs["window_size"] = window_size
                if _flash_attn_2_4_plus:
                    fa_optional_forward_kwargs["alibi_slopes"] = alibi_slopes
                if _flash_attn_2_4_1_plus:
                    fa_optional_forward_kwargs["deterministic"] = self.deterministic
                output = flash_attn_forward_func(
                    query_layer,
                    key_layer,
                    value_layer,
                    cu_seqlens_q,
                    cu_seqlens_kv,
                    max_seqlen_q,
                    max_seqlen_kv,
                    self.attention_dropout if self.training else 0.0,
                    softmax_scale=self.softmax_scale,
                    causal="causal" in attn_mask_type,
                    **fa_optional_forward_kwargs,
                )

        if qkv_format in ["sbhd", "bshd"] and "padding" in attn_mask_type:
            output = UnpackTensor.apply(indices_q, batch_size * max_seqlen_q, output)

        if qkv_format == "sbhd":
            # (bs)hd -> bs(hd) -> sb(hd)
            output = output.view(batch_size, max_seqlen_q, -1).transpose(0, 1).contiguous()
        elif qkv_format == "bshd":
            # (bs)hd -> bs(hd)
            output = output.view(batch_size, max_seqlen_q, -1).contiguous()
        elif qkv_format == "thd":
            # thd -> t(hd)
            output = output.view(output.shape[0], -1).contiguous()

        return output


def _combine_tensors(
    tensors: List[torch.Tensor],
    dim: int,
) -> torch.Tensor:
    """Combine tensors along a particular dimension"""

    num_tensors = len(tensors)
    new_shape = list(tensors[0].shape)
    new_shape.insert(dim, num_tensors)
    new_stride = list(tensors[0].stride())
    new_stride.insert(dim, int(new_stride[dim - 1] / num_tensors))
    if isinstance(tensors[0], Float8Tensor):
        combined_tensor = torch.Tensor().to(device=tensors[0].device, dtype=tensors[0]._data.dtype)
        combined_tensor.set_(
            tensors[0]._data.untyped_storage(),
            tensors[0]._data.storage_offset(),
            new_shape,
            new_stride,
        )
        combined_tensor = Float8Tensor.make_like(tensors[0], data=combined_tensor)
    else:
        combined_tensor = torch.Tensor().to(device=tensors[0].device, dtype=tensors[0].dtype)
        combined_tensor.set_(
            tensors[0].untyped_storage(), tensors[0].storage_offset(), new_shape, new_stride
        )

    return combined_tensor


class FusedAttnFunc_qkvpacked(torch.autograd.Function):
    """Function for FusedAttention with packed QKV input"""

    @staticmethod
    def forward(
        ctx,
        is_training,
        max_seqlen,
        cu_seqlens,
        seq_offsets_q,
        seq_offsets_k,
        seq_offsets_v,
        seq_offsets_o,
        qkv,
        qkv_dtype,
        attn_bias,
        attn_scale,
        dropout_p,
        fast_zero_fill,
        qkv_layout,
        attn_bias_type,
        attn_mask_type,
        rng_gen,
        fused_attention_backend,
        use_FAv2_bwd,
        fp8,
        fp8_meta,
    ):
        logger = logging.getLogger("FusedAttnFunc_qkvpacked")
        if fp8:
            logger.debug("Running forward in FP8")
            if fp8_meta["recipe"].fp8_mha:
                assert isinstance(qkv, Float8Tensor), "qkv must be Float8Tensors for FP8 MHA."
                fp8_meta["scaling_fwd"].scale_inv[META_QKV] = qkv._scale_inv
            assert not IS_HIP_EXTENSION, "FP8 Fused attention is not supported on ROCm"
            fused_attention_backend = FusedAttnBackend["FP8"]
            fp8_dtype_forward = get_fp8_te_dtype(fp8_meta["recipe"], fprop_tensor=True)
            # 1: qkv packed, 2: kv packed, 3: qkv separate
            qkv_group = len(qkv_layout.split("_"))
            assert qkv_group == 1, (
                "qkv layout should conform to 3hd or h3d, e.g. sb3hd,                 but found"
                f" {qkv_layout}."
            )
            if fp8_meta["recipe"].fp8_mha:
                qkv_fp8 = qkv._data
            else:
                qkv_c = qkv.view(-1, qkv.shape[-3] * qkv.shape[-2] * qkv.shape[-1])
                qkv_fp8 = cast_to_fp8(
                    qkv_c, fp8_meta["scaling_fwd"], META_QKV, fp8_dtype_forward
                ).view(qkv.shape)
            out_fp8, aux_ctx_tensors = fused_attn_fwd_qkvpacked(
                is_training,
                max_seqlen,
                cu_seqlens,
                qkv_fp8,
                fp8_dtype_forward,
                fused_attention_backend,
                attn_bias,
                seq_offsets_q,
                seq_offsets_k,
                seq_offsets_v,
                seq_offsets_o,
                fp8_meta["scaling_fwd"].scale_inv[META_QKV],
                fp8_meta["scaling_fwd"].scale_inv[META_S],
                fp8_meta["scaling_fwd"].scale[META_S],
                fp8_meta["scaling_fwd"].scale[META_O],
                fp8_meta["scaling_fwd"].amax_history[0][META_S],
                fp8_meta["scaling_fwd"].amax_history[0][META_O],
                attn_scale,
                dropout_p,
                fast_zero_fill,
                qkv_layout,
                attn_bias_type,
                attn_mask_type,
                rng_gen,
            )
            if fp8_meta["recipe"].fp8_mha:
                out_ret = Float8Tensor(
                    data=out_fp8,
                    fp8_meta=fp8_meta,
                    fp8_meta_forward=True,
                    fp8_meta_index=META_O,
                    fp8_dtype=fp8_dtype_forward,
                    dtype=qkv.dtype,
                )
            else:
                out_ret = cast_from_fp8(
                    out_fp8.view(-1, out_fp8.shape[-2] * out_fp8.shape[-1]),
                    fp8_meta["scaling_fwd"],
                    META_O,
                    fp8_dtype_forward,
                    qkv_dtype,
                ).view(out_fp8.shape)
            out_save = out_ret
            if fp8_meta["recipe"].fp8_mha and not int(os.getenv("NVTE_FP8_DPA_BWD", "1")):
                qkv_c = qkv.view(-1, qkv.shape[-3] * qkv.shape[-2] * qkv.shape[-1])
                qkv = cast_from_fp8(
                    qkv_c._data,
                    fp8_meta["scaling_fwd"],
                    META_QKV,
                    fp8_dtype_forward,
                    TE_DType[qkv.dtype],
                ).view(qkv.shape)
                out_save = cast_from_fp8(
                    out_fp8.view(-1, out_fp8.shape[-2] * out_fp8.shape[-1]),
                    fp8_meta["scaling_fwd"],
                    META_O,
                    fp8_dtype_forward,
                    qkv_dtype,
                ).view(out_fp8.shape)
            fp8_tensors = (
                qkv_fp8,
                out_fp8,
                fp8_meta["scaling_fwd"].scale.clone(),
                fp8_meta["scaling_fwd"].scale_inv.clone(),
            )
        else:
            logger.debug("Running forward in %s", qkv.dtype)
            out_ret, aux_ctx_tensors = fused_attn_fwd_qkvpacked(
                is_training,
                max_seqlen,
                cu_seqlens,
                qkv,
                qkv_dtype,
                fused_attention_backend,
                attn_bias,
                seq_offsets_q,
                seq_offsets_k,
                seq_offsets_v,
                seq_offsets_o,
                None,
                None,
                None,
                None,
                None,
                None,
                attn_scale,
                dropout_p,
                fast_zero_fill,
                qkv_layout,
                attn_bias_type,
                attn_mask_type,
                rng_gen,
            )
            fp8_tensors = (None, None, None, None)
            out_save = out_ret

        ctx.fp8 = fp8 and int(os.getenv("NVTE_FP8_DPA_BWD", "1"))
        qkvo_tensors = (qkv, out_save) if not ctx.fp8 else (None, None)
        ctx.save_for_backward(
            *qkvo_tensors,
            cu_seqlens,
            seq_offsets_q,
            seq_offsets_k,
            seq_offsets_v,
            seq_offsets_o,
            *fp8_tensors,
            *aux_ctx_tensors,
        )
        ctx.fp8_meta = fp8_meta
        ctx.max_seqlen = max_seqlen
        ctx.qkv_dtype = qkv_dtype
        ctx.attn_scale = attn_scale
        ctx.dropout_p = dropout_p
        ctx.fast_zero_fill = fast_zero_fill
        ctx.qkv_layout = qkv_layout
        ctx.attn_bias_type = attn_bias_type
        ctx.attn_mask_type = attn_mask_type
<<<<<<< HEAD
        ctx.fused_attention_backend = \
            fused_attention_backend if (IS_HIP_EXTENSION or ctx.fp8) else FusedAttnBackend["F16_arbitrary_seqlen"]
=======
        ctx.fused_attention_backend = (
            fused_attention_backend if ctx.fp8 else FusedAttnBackend["F16_arbitrary_seqlen"]
        )
>>>>>>> d71fc946
        ctx.use_FAv2_bwd = use_FAv2_bwd

        return out_ret

    @staticmethod
    def backward(ctx, d_out):
        logger = logging.getLogger("FusedAttnFunc_qkvpacked")
        if ctx.fp8_meta["recipe"].fp8_mha:
            assert isinstance(
                d_out, Float8Tensor
            ), "Gradient of the DPA output must be in Float8Tensor type for FP8 MHA."
            d_out_f8tensor = d_out
            d_out = d_out._data

        d_out = d_out.contiguous()
        (
            qkv,
            out,
            cu_seqlens,
            seq_offsets_q,
            seq_offsets_k,
            seq_offsets_v,
            seq_offsets_o,
            qkv_fp8,
            out_fp8,
            fwd_scales,
            fwd_scale_invs,
            *aux_ctx_tensors,
        ) = ctx.saved_tensors
        if not aux_ctx_tensors[0].is_contiguous():
            aux_ctx_tensors[0] = aux_ctx_tensors[0].contiguous()
        if ctx.use_FAv2_bwd:
            softmax_lse, rng_state = aux_ctx_tensors
            dqkv = torch.empty_like(qkv)
            maybe_contiguous = lambda x: x.contiguous() if x.stride(-1) != 1 else x
            d_out, q, k, v, out = [
                maybe_contiguous(x) for x in (d_out, qkv[:, 0], qkv[:, 1], qkv[:, 2], out)
            ]
            flash_attn_cuda_bwd(
                d_out,
                q,
                k,
                v,
                out,
                softmax_lse,
                dqkv[:, 0],
                dqkv[:, 1],
                dqkv[:, 2],
                cu_seqlens,
                cu_seqlens,
                ctx.max_seqlen,
                ctx.max_seqlen,
                ctx.dropout_p,
                ctx.attn_scale,
                False,
                "causal" in ctx.attn_mask_type,
                None,
                rng_state,
            )
            dqkv = dqkv[..., : d_out.shape[-1]]
        else:
            with torch.cuda.nvtx.range("_FusedAttn_qkvpacked"):
                if ctx.fp8:
                    logger.debug("Running backward in FP8")
                    fp8_dtype_forward = get_fp8_te_dtype(ctx.fp8_meta["recipe"], fprop_tensor=True)
                    fp8_dtype_backward = get_fp8_te_dtype(
                        ctx.fp8_meta["recipe"], fprop_tensor=False
                    )
                    if ctx.fp8_meta["recipe"].fp8_mha:
                        d_out_fp8 = d_out
                        ctx.fp8_meta["scaling_bwd"].scale_inv[META_DO] = d_out_f8tensor._scale_inv
                    else:
                        d_out_fp8 = cast_to_fp8(
                            d_out.view(-1, d_out.shape[-2] * d_out.shape[-1]),
                            ctx.fp8_meta["scaling_bwd"],
                            META_DO,
                            fp8_dtype_backward,
                        ).view(d_out.shape)
                    dqkv_fp8, *rest = fused_attn_bwd_qkvpacked(
                        ctx.max_seqlen,
                        cu_seqlens,
                        qkv_fp8,
                        out_fp8,
                        d_out_fp8,
                        fp8_dtype_forward,
                        fp8_dtype_backward,
                        aux_ctx_tensors,
                        ctx.fused_attention_backend,
                        seq_offsets_q,
                        seq_offsets_k,
                        seq_offsets_v,
                        seq_offsets_o,
                        fwd_scale_invs[META_QKV],  # d_scale_qkv,
                        fwd_scale_invs[META_S],  # d_scale_s,
                        fwd_scale_invs[META_O],  # d_scale_o,
                        ctx.fp8_meta["scaling_bwd"].scale_inv[META_DO],  # d_scale_do
                        ctx.fp8_meta["scaling_bwd"].scale_inv[META_DP],  # d_scale_dp
                        fwd_scales[META_S],  # q_scale_s
                        ctx.fp8_meta["scaling_bwd"].scale[META_DP],  # q_scale_dp
                        ctx.fp8_meta["scaling_bwd"].scale[META_DQKV],  # q_scale_dqkv
                        ctx.fp8_meta["scaling_bwd"].amax_history[0][META_DP],  # amax_dp
                        ctx.fp8_meta["scaling_bwd"].amax_history[0][META_DQKV],  # amax_dqkv
                        ctx.attn_scale,
                        ctx.dropout_p,
                        ctx.fast_zero_fill,
                        ctx.qkv_layout,
                        ctx.attn_bias_type,
                        ctx.attn_mask_type,
                    )
                    if ctx.fp8_meta["recipe"].fp8_mha:
                        dqkv = Float8Tensor(
                            data=dqkv_fp8,
                            fp8_meta=ctx.fp8_meta,
                            fp8_meta_forward=False,
                            fp8_meta_index=META_DQKV,
                            fp8_dtype=fp8_dtype_backward,
                            dtype=d_out_f8tensor.dtype,
                        )
                    else:
                        dqkv_c_fp8 = dqkv_fp8.view(
                            -1, dqkv_fp8.shape[-3] * dqkv_fp8.shape[-2] * dqkv_fp8.shape[-1]
                        )
                        dqkv = cast_from_fp8(
                            dqkv_c_fp8,
                            ctx.fp8_meta["scaling_bwd"],
                            META_DQKV,
                            fp8_dtype_backward,
                            ctx.qkv_dtype,
                        ).view(dqkv_fp8.shape)
                else:
                    logger.debug("Running backward in %s", qkv.dtype)
                    if d_out.dtype == torch.uint8:
                        d_out = d_out_f8tensor.from_float8(qkv.dtype)
                    dqkv, *rest = fused_attn_bwd_qkvpacked(
                        ctx.max_seqlen,
                        cu_seqlens,
                        qkv,
                        out,
                        d_out,
                        ctx.qkv_dtype,
                        ctx.qkv_dtype,
                        aux_ctx_tensors,
                        ctx.fused_attention_backend,
                        seq_offsets_q,
                        seq_offsets_k,
                        seq_offsets_v,
                        seq_offsets_o,
                        None,
                        None,
                        None,
                        None,
                        None,
                        None,
                        None,
                        None,
                        None,
                        None,
                        ctx.attn_scale,
                        ctx.dropout_p,
                        ctx.fast_zero_fill,
                        ctx.qkv_layout,
                        ctx.attn_bias_type,
                        ctx.attn_mask_type,
                    )

        # if no_bias or alibi, return dqkv
        if ctx.attn_bias_type in ["no_bias", "alibi"]:
            return (
                None,
                None,
                None,
                None,
                None,
                None,
                None,
                dqkv,
                None,
                None,
                None,
                None,
                None,
                None,
                None,
                None,
                None,
                None,
                None,
                None,
                None,
                None,
                None,
            )
        # else, return (dqkv, dbias)
        return (
            None,
            None,
            None,
            None,
            None,
            None,
            None,
            dqkv,
            None,
            rest[0],
            None,
            None,
            None,
            None,
            None,
            None,
            None,
            None,
            None,
            None,
            None,
            None,
            None,
        )


class FusedAttnFunc_kvpacked(torch.autograd.Function):
    """Function for FusedAttention with packed KV input"""

    @staticmethod
    def forward(
        ctx,
        is_training,
        max_seqlen_q,
        max_seqlen_kv,
        cu_seqlens_q,
        cu_seqlens_kv,
        seq_offsets_q,
        seq_offsets_k,
        seq_offsets_v,
        seq_offsets_o,
        q,
        kv,
        qkv_dtype,
        attn_bias,
        attn_scale,
        dropout_p,
        fast_zero_fill,
        qkv_layout,
        attn_bias_type,
        attn_mask_type,
        rng_gen,
        fused_attention_backend,
        use_FAv2_bwd,
        fp8,
        fp8_meta,
    ):
        logger = logging.getLogger("FusedAttnFunc_kvpacked")
        if fp8:
            logger.debug("Running forward in FP8")
            if fp8_meta["recipe"].fp8_mha:
                assert isinstance(q, Float8Tensor) and isinstance(
                    kv, Float8Tensor
                ), "q/kv must be Float8Tensors for FP8 MHA."
                fp8_meta["scaling_fwd"].scale_inv[META_QKV] = q._scale_inv
            assert not IS_HIP_EXTENSION, "FP8 Fused attention is not supported on ROCm"
            fused_attention_backend = FusedAttnBackend["FP8"]
            fp8_dtype_forward = get_fp8_te_dtype(fp8_meta["recipe"], fprop_tensor=True)
            if fp8_meta["recipe"].fp8_mha:
                q_fp8, kv_fp8 = q._data, kv._data
            else:
                # 1: qkv packed, 2: kv packed, 3: qkv separate
                qkv_group = len(qkv_layout.split("_"))
                assert qkv_group == 2, (
                    "qkv layout should conform to hd_2hd or hd_h2d, e.g. sbhd_sb2hd,              "
                    f"       but found {qkv_layout}."
                )
                q_fp8 = cast_to_fp8(q, fp8_meta["scaling_fwd"], META_QKV, fp8_dtype_forward).view(
                    q.shape
                )
                kv_c = kv.view(-1, kv.shape[-3] * kv.shape[-2] * kv.shape[-1])
                kv_fp8 = cast_to_fp8(
                    kv_c, fp8_meta["scaling_fwd"], META_QKV, fp8_dtype_forward
                ).view(kv.shape)
            out_fp8, aux_ctx_tensors = fused_attn_fwd_kvpacked(
                is_training,
                max_seqlen_q,
                max_seqlen_kv,
                cu_seqlens_q,
                cu_seqlens_kv,
                q_fp8,
                kv_fp8,
                fp8_dtype_forward,
                fused_attention_backend,
                attn_bias,
                seq_offsets_q,
                seq_offsets_k,
                seq_offsets_v,
                seq_offsets_o,
                fp8_meta["scaling_fwd"].scale_inv[META_QKV],
                fp8_meta["scaling_fwd"].scale_inv[META_S],
                fp8_meta["scaling_fwd"].scale[META_S],
                fp8_meta["scaling_fwd"].scale[META_O],
                fp8_meta["scaling_fwd"].amax_history[0][META_S],
                fp8_meta["scaling_fwd"].amax_history[0][META_O],
                attn_scale,
                dropout_p,
                fast_zero_fill,
                qkv_layout,
                attn_bias_type,
                attn_mask_type,
                rng_gen,
            )
            if fp8_meta["recipe"].fp8_mha:
                out_ret = Float8Tensor(
                    data=out_fp8,
                    fp8_meta=fp8_meta,
                    fp8_meta_forward=True,
                    fp8_meta_index=META_O,
                    fp8_dtype=fp8_dtype_forward,
                    dtype=q.dtype,
                )
            else:
                out_ret = cast_from_fp8(
                    out_fp8.view(-1, out_fp8.shape[-2] * out_fp8.shape[-1]),
                    fp8_meta["scaling_fwd"],
                    META_O,
                    fp8_dtype_forward,
                    qkv_dtype,
                ).view(out_fp8.shape)
            out_save = out_ret
            if fp8_meta["recipe"].fp8_mha and not int(os.getenv("NVTE_FP8_DPA_BWD", "1")):
                q = cast_from_fp8(
                    q._data, fp8_meta["scaling_fwd"], META_QKV, fp8_dtype_forward, TE_DType[q.dtype]
                ).view(q.shape)
                kv_c = kv.view(-1, kv.shape[-3] * kv.shape[-2] * kv.shape[-1])
                kv = cast_from_fp8(
                    kv_c._data,
                    fp8_meta["scaling_fwd"],
                    META_QKV,
                    fp8_dtype_forward,
                    TE_DType[kv.dtype],
                ).view(kv.shape)
                out_save = cast_from_fp8(
                    out_fp8.view(-1, out_fp8.shape[-2] * out_fp8.shape[-1]),
                    fp8_meta["scaling_fwd"],
                    META_O,
                    fp8_dtype_forward,
                    qkv_dtype,
                ).view(out_fp8.shape)
            fp8_tensors = (
                q_fp8,
                kv_fp8,
                out_fp8,
                fp8_meta["scaling_fwd"].scale.clone(),
                fp8_meta["scaling_fwd"].scale_inv.clone(),
            )
        else:
            logger.debug("Running forward in %s", q.dtype)
            out_ret, aux_ctx_tensors = fused_attn_fwd_kvpacked(
                is_training,
                max_seqlen_q,
                max_seqlen_kv,
                cu_seqlens_q,
                cu_seqlens_kv,
                q,
                kv,
                qkv_dtype,
                fused_attention_backend,
                attn_bias,
                seq_offsets_q,
                seq_offsets_k,
                seq_offsets_v,
                seq_offsets_o,
                None,
                None,
                None,
                None,
                None,
                None,
                attn_scale,
                dropout_p,
                fast_zero_fill,
                qkv_layout,
                attn_bias_type,
                attn_mask_type,
                rng_gen,
            )
            out_save = out_ret
            fp8_tensors = (None, None, None, None, None)

        ctx.fp8 = fp8 and int(os.getenv("NVTE_FP8_DPA_BWD", "1"))
        qkvo_tensors = (q, kv, out_save) if not ctx.fp8 else (None, None, None)
        ctx.save_for_backward(
            *qkvo_tensors,
            cu_seqlens_q,
            cu_seqlens_kv,
            seq_offsets_q,
            seq_offsets_k,
            seq_offsets_v,
            seq_offsets_o,
            *fp8_tensors,
            *aux_ctx_tensors,
        )
        ctx.fp8_meta = fp8_meta
        ctx.max_seqlen_q = max_seqlen_q
        ctx.max_seqlen_kv = max_seqlen_kv
        ctx.qkv_dtype = qkv_dtype
        ctx.attn_scale = attn_scale
        ctx.dropout_p = dropout_p
        ctx.fast_zero_fill = fast_zero_fill
        ctx.qkv_layout = qkv_layout
        ctx.attn_bias_type = attn_bias_type
        ctx.attn_mask_type = attn_mask_type
<<<<<<< HEAD
        ctx.fused_attention_backend = \
            fused_attention_backend if (IS_HIP_EXTENSION or ctx.fp8) else FusedAttnBackend["F16_arbitrary_seqlen"]
=======
        ctx.fused_attention_backend = (
            fused_attention_backend if ctx.fp8 else FusedAttnBackend["F16_arbitrary_seqlen"]
        )
>>>>>>> d71fc946
        ctx.use_FAv2_bwd = use_FAv2_bwd

        return out_ret

    @staticmethod
    def backward(ctx, d_out):
        logger = logging.getLogger("FusedAttnFunc_kvpacked")
        if ctx.fp8_meta["recipe"].fp8_mha:
            assert isinstance(
                d_out, Float8Tensor
            ), "Gradient of the DPA output must be in Float8Tensor type for FP8 MHA."
            d_out_f8tensor = d_out
            d_out = d_out._data

        d_out = d_out.contiguous()
        (
            q,
            kv,
            out,
            cu_seqlens_q,
            cu_seqlens_kv,
            seq_offsets_q,
            seq_offsets_k,
            seq_offsets_v,
            seq_offsets_o,
            q_fp8,
            kv_fp8,
            out_fp8,
            fwd_scales,
            fwd_scale_invs,
            *aux_ctx_tensors,
        ) = ctx.saved_tensors
        if not aux_ctx_tensors[0].is_contiguous():
            aux_ctx_tensors[0] = aux_ctx_tensors[0].contiguous()
        if ctx.use_FAv2_bwd:
            softmax_lse, rng_state = aux_ctx_tensors
            dq = torch.empty_like(q)
            dkv = torch.empty_like(kv)
            maybe_contiguous = lambda x: x.contiguous() if x.stride(-1) != 1 else x
            d_out, q, k, v, out = [maybe_contiguous(x) for x in (d_out, q, kv[:, 0], kv[:, 1], out)]
            flash_attn_cuda_bwd(
                d_out,
                q,
                k,
                v,
                out,
                softmax_lse,
                dq,
                dkv[:, 0],
                dkv[:, 1],
                cu_seqlens_q,
                cu_seqlens_kv,
                ctx.max_seqlen_q,
                ctx.max_seqlen_kv,
                ctx.dropout_p,
                ctx.attn_scale,
                False,
                "causal" in ctx.attn_mask_type,
                None,
                rng_state,
            )
            dq = dq[..., : d_out.shape[-1]]
            dkv = dkv[..., : d_out.shape[-1]]
        else:
            with torch.cuda.nvtx.range("_FusedAttn_kvpacked"):
                if ctx.fp8:
                    logger.debug("Running backward in FP8")
                    fp8_dtype_forward = get_fp8_te_dtype(ctx.fp8_meta["recipe"], fprop_tensor=True)
                    fp8_dtype_backward = get_fp8_te_dtype(
                        ctx.fp8_meta["recipe"], fprop_tensor=False
                    )
                    if ctx.fp8_meta["recipe"].fp8_mha:
                        d_out_fp8 = d_out
                        ctx.fp8_meta["scaling_bwd"].scale_inv[META_DO] = d_out_f8tensor._scale_inv
                    else:
                        d_out_fp8 = cast_to_fp8(
                            d_out.view(-1, d_out.shape[-2] * d_out.shape[-1]),
                            ctx.fp8_meta["scaling_bwd"],
                            META_DO,
                            fp8_dtype_backward,
                        ).view(d_out.shape)
                    dq_fp8, dkv_fp8, *rest = fused_attn_bwd_kvpacked(
                        ctx.max_seqlen_q,
                        ctx.max_seqlen_kv,
                        cu_seqlens_q,
                        cu_seqlens_kv,
                        q_fp8,
                        kv_fp8,
                        out_fp8,
                        d_out_fp8,
                        fp8_dtype_forward,
                        fp8_dtype_backward,
                        aux_ctx_tensors,
                        ctx.fused_attention_backend,
                        seq_offsets_q,
                        seq_offsets_k,
                        seq_offsets_v,
                        seq_offsets_o,
                        fwd_scale_invs[META_QKV],  # d_scale_qkv,
                        fwd_scale_invs[META_S],  # d_scale_s,
                        fwd_scale_invs[META_O],  # d_scale_o,
                        ctx.fp8_meta["scaling_bwd"].scale_inv[META_DO],  # d_scale_do
                        ctx.fp8_meta["scaling_bwd"].scale_inv[META_DP],  # d_scale_dp
                        fwd_scales[META_S],  # q_scale_s
                        ctx.fp8_meta["scaling_bwd"].scale[META_DP],  # q_scale_dp
                        ctx.fp8_meta["scaling_bwd"].scale[META_DQKV],  # q_scale_dqkv
                        ctx.fp8_meta["scaling_bwd"].amax_history[0][META_DP],  # amax_dp
                        ctx.fp8_meta["scaling_bwd"].amax_history[0][META_DQKV],  # amax_dqkv
                        ctx.attn_scale,
                        ctx.dropout_p,
                        ctx.fast_zero_fill,
                        ctx.qkv_layout,
                        ctx.attn_bias_type,
                        ctx.attn_mask_type,
                    )
                    if ctx.fp8_meta["recipe"].fp8_mha:
                        dq = Float8Tensor(
                            data=dq_fp8,
                            fp8_meta=ctx.fp8_meta,
                            fp8_meta_forward=False,
                            fp8_meta_index=META_DQKV,
                            fp8_dtype=fp8_dtype_backward,
                            dtype=d_out_f8tensor.dtype,
                        )
                        dkv = Float8Tensor(
                            data=dkv_fp8,
                            fp8_meta=ctx.fp8_meta,
                            fp8_meta_forward=False,
                            fp8_meta_index=META_DQKV,
                            fp8_dtype=fp8_dtype_backward,
                            dtype=d_out_f8tensor.dtype,
                        )
                    else:
                        dq = cast_from_fp8(
                            dq_fp8.view(-1, dq_fp8.shape[-2] * dq_fp8.shape[-1]),
                            ctx.fp8_meta["scaling_bwd"],
                            META_DQKV,
                            fp8_dtype_backward,
                            ctx.qkv_dtype,
                        ).view(dq_fp8.shape)
                        dkv_c_fp8 = dkv_fp8.view(
                            -1, dkv_fp8.shape[-3] * dkv_fp8.shape[-2] * dkv_fp8.shape[-1]
                        )
                        dkv = cast_from_fp8(
                            dkv_c_fp8,
                            ctx.fp8_meta["scaling_bwd"],
                            META_DQKV,
                            fp8_dtype_backward,
                            ctx.qkv_dtype,
                        ).view(dkv_fp8.shape)
                else:
                    logger.debug("Running backward in %s", q.dtype)
                    if d_out.dtype == torch.uint8:
                        d_out = d_out_f8tensor.from_float8(q.dtype)
                    dq, dkv, *rest = fused_attn_bwd_kvpacked(
                        ctx.max_seqlen_q,
                        ctx.max_seqlen_kv,
                        cu_seqlens_q,
                        cu_seqlens_kv,
                        q,
                        kv,
                        out,
                        d_out,
                        ctx.qkv_dtype,
                        ctx.qkv_dtype,
                        aux_ctx_tensors,
                        ctx.fused_attention_backend,
                        seq_offsets_q,
                        seq_offsets_k,
                        seq_offsets_v,
                        seq_offsets_o,
                        None,
                        None,
                        None,
                        None,
                        None,
                        None,
                        None,
                        None,
                        None,
                        None,
                        ctx.attn_scale,
                        ctx.dropout_p,
                        ctx.fast_zero_fill,
                        ctx.qkv_layout,
                        ctx.attn_bias_type,
                        ctx.attn_mask_type,
                    )

        # if no_bias or alibi, return dqkv
        if ctx.attn_bias_type in ["no_bias", "alibi"]:
            return (
                None,
                None,
                None,
                None,
                None,
                None,
                None,
                None,
                None,
                dq,
                dkv,
                None,
                None,
                None,
                None,
                None,
                None,
                None,
                None,
                None,
                None,
                None,
                None,
                None,
                None,
                None,
            )
        # else, return (dqkv, dbias)
        return (
            None,
            None,
            None,
            None,
            None,
            None,
            None,
            None,
            None,
            dq,
            dkv,
            None,
            rest[0],
            None,
            None,
            None,
            None,
            None,
            None,
            None,
            None,
            None,
            None,
            None,
            None,
            None,
        )


class FusedAttnFunc(torch.autograd.Function):
    """Function for FusedAttention with separate Q, K, V tensors"""

    @staticmethod
    def forward(
        ctx,
        is_training,
        max_seqlen_q,
        max_seqlen_kv,
        cu_seqlens_q,
        cu_seqlens_kv,
        seq_offsets_q,
        seq_offsets_k,
        seq_offsets_v,
        seq_offsets_o,
        q,
        k,
        v,
        qkv_dtype,
        attn_bias,
        attn_scale,
        dropout_p,
        fast_zero_fill,
        qkv_layout,
        attn_bias_type,
        attn_mask_type,
        rng_gen,
        fused_attention_backend,
        use_FAv2_bwd,
        fp8,
        fp8_meta,
    ):
        logger = logging.getLogger("FusedAttnFunc")
        if fp8:
<<<<<<< HEAD
            if _NVTE_DEBUG:
                print('[DotProductAttention]: using FP8 forward')
            assert not IS_HIP_EXTENSION, "FP8 Fused attention is not supported on ROCm"
=======
            logger.debug("Running forward in FP8")
>>>>>>> d71fc946
            fused_attention_backend = FusedAttnBackend["FP8"]
            fp8_dtype_forward = get_fp8_te_dtype(fp8_meta["recipe"], fprop_tensor=True)
            if fp8_meta["recipe"].fp8_mha:
                assert (
                    isinstance(q, Float8Tensor)
                    and isinstance(k, Float8Tensor)
                    and isinstance(v, Float8Tensor)
                ), "q/k/v must be Float8Tensors for FP8 MHA."
                fp8_meta["scaling_fwd"].scale_inv[META_QKV] = q._scale_inv
                q_fp8, k_fp8, v_fp8 = q._data, k._data, v._data
            else:
                # 1: qkv packed, 2: kv packed, 3: qkv separate
                qkv_group = len(qkv_layout.split("_"))
                if qkv_group == 1:
                    dim = qkv_layout.find("3")
                    qkv = _combine_tensors([q, k, v], dim)
                    qkv_c = qkv.view(-1, qkv.shape[-3] * qkv.shape[-2] * qkv.shape[-1])
                    qkv_fp8 = cast_to_fp8(
                        qkv_c, fp8_meta["scaling_fwd"], META_QKV, fp8_dtype_forward
                    ).view(qkv.shape)
                    q_fp8, k_fp8, v_fp8 = _SplitAlongDim.apply(qkv_fp8, dim, [1, 1, 1])
                    q_fp8, k_fp8, v_fp8 = [x.squeeze(dim) for x in [q_fp8, k_fp8, v_fp8]]
                if qkv_group == 2:
                    q_fp8 = cast_to_fp8(
                        q, fp8_meta["scaling_fwd"], META_QKV, fp8_dtype_forward
                    ).view(q.shape)
                    dim = qkv_layout.split("_")[1].find("2")
                    kv = _combine_tensors([k, v], dim)
                    kv_c = kv.view(-1, kv.shape[-3] * kv.shape[-2] * kv.shape[-1])
                    kv_fp8 = cast_to_fp8(
                        kv_c, fp8_meta["scaling_fwd"], META_QKV, fp8_dtype_forward
                    ).view(kv.shape)
                    k_fp8, v_fp8 = _SplitAlongDim.apply(kv_fp8, dim, [1, 1])
                    k_fp8, v_fp8 = [x.squeeze(dim) for x in [k_fp8, v_fp8]]
                if qkv_group == 3:
                    q_fp8 = cast_to_fp8(
                        q, fp8_meta["scaling_fwd"], META_QKV, fp8_dtype_forward
                    ).view(q.shape)
                    k_fp8 = cast_to_fp8(
                        k, fp8_meta["scaling_fwd"], META_QKV, fp8_dtype_forward
                    ).view(k.shape)
                    v_fp8 = cast_to_fp8(
                        v, fp8_meta["scaling_fwd"], META_QKV, fp8_dtype_forward
                    ).view(v.shape)
            out_fp8, aux_ctx_tensors = fused_attn_fwd(
                is_training,
                max_seqlen_q,
                max_seqlen_kv,
                cu_seqlens_q,
                cu_seqlens_kv,
                q_fp8,
                k_fp8,
                v_fp8,
                fp8_dtype_forward,
                fused_attention_backend,
                attn_bias,
                seq_offsets_q,
                seq_offsets_k,
                seq_offsets_v,
                seq_offsets_o,
                fp8_meta["scaling_fwd"].scale_inv[META_QKV],
                fp8_meta["scaling_fwd"].scale_inv[META_S],
                fp8_meta["scaling_fwd"].scale[META_S],
                fp8_meta["scaling_fwd"].scale[META_O],
                fp8_meta["scaling_fwd"].amax_history[0][META_S],
                fp8_meta["scaling_fwd"].amax_history[0][META_O],
                attn_scale,
                dropout_p,
                fast_zero_fill,
                qkv_layout,
                attn_bias_type,
                attn_mask_type,
                rng_gen,
            )
            if fp8_meta["recipe"].fp8_mha:
                out_ret = Float8Tensor(
                    data=out_fp8,
                    fp8_meta=fp8_meta,
                    fp8_meta_forward=True,
                    fp8_meta_index=META_O,
                    fp8_dtype=fp8_dtype_forward,
                    dtype=q.dtype,
                )
            else:
                out_ret = cast_from_fp8(
                    out_fp8.view(-1, out_fp8.shape[-2] * out_fp8.shape[-1]),
                    fp8_meta["scaling_fwd"],
                    META_O,
                    fp8_dtype_forward,
                    qkv_dtype,
                ).view(out_fp8.shape)
            out_save = out_ret

            if fp8_meta["recipe"].fp8_mha and not int(os.getenv("NVTE_FP8_DPA_BWD", "1")):
                # 1: qkv packed, 2: kv packed, 3: qkv separate
                qkv_group = len(qkv_layout.split("_"))
                if qkv_group == 1:
                    dim = qkv_layout.find("3")
                    qkv = _combine_tensors([q, k, v], dim)
                    qkv_c = qkv.view(-1, qkv.shape[-3] * qkv.shape[-2] * qkv.shape[-1])
                    qkv_no_fp8 = cast_from_fp8(
                        qkv_c._data,
                        fp8_meta["scaling_fwd"],
                        META_QKV,
                        fp8_dtype_forward,
                        TE_DType[qkv.dtype],
                    ).view(qkv.shape)
                    q, k, v = _SplitAlongDim.apply(qkv_no_fp8, dim, [1, 1, 1])
                    q, k, v = [x.squeeze(dim) for x in [q, k, v]]
                if qkv_group == 2:
                    q = cast_from_fp8(
                        q._data,
                        fp8_meta["scaling_fwd"],
                        META_QKV,
                        fp8_dtype_forward,
                        TE_DType[q.dtype],
                    ).view(q.shape)
                    dim = qkv_layout.split("_")[1].find("2")
                    kv = _combine_tensors([k, v], dim)
                    kv_c = kv.view(-1, kv.shape[-3] * kv.shape[-2] * kv.shape[-1])
                    kv_no_fp8 = cast_from_fp8(
                        kv_c._data,
                        fp8_meta["scaling_fwd"],
                        META_QKV,
                        fp8_dtype_forward,
                        TE_DType[kv.dtype],
                    ).view(kv.shape)
                    k, v = _SplitAlongDim.apply(kv_no_fp8, dim, [1, 1])
                    k, v = [x.squeeze(dim) for x in [k, v]]
                if qkv_group == 3:
                    q = cast_from_fp8(
                        q._data,
                        fp8_meta["scaling_fwd"],
                        META_QKV,
                        fp8_dtype_forward,
                        TE_DType[q.dtype],
                    ).view(q.shape)
                    k = cast_from_fp8(
                        k._data,
                        fp8_meta["scaling_fwd"],
                        META_QKV,
                        fp8_dtype_forward,
                        TE_DType[k.dtype],
                    ).view(k.shape)
                    v = cast_from_fp8(
                        v._data,
                        fp8_meta["scaling_fwd"],
                        META_QKV,
                        fp8_dtype_forward,
                        TE_DType[v.dtype],
                    ).view(v.shape)
                out_save = cast_from_fp8(
                    out_fp8.view(-1, out_fp8.shape[-2] * out_fp8.shape[-1]),
                    fp8_meta["scaling_fwd"],
                    META_O,
                    fp8_dtype_forward,
                    qkv_dtype,
                ).view(out_fp8.shape)

            fp8_tensors = (
                q_fp8,
                k_fp8,
                v_fp8,
                out_fp8,
                fp8_meta["scaling_fwd"].scale.clone(),
                fp8_meta["scaling_fwd"].scale_inv.clone(),
            )
        else:
            logger.debug("Running forward in %s", q.dtype)
            out_ret, aux_ctx_tensors = fused_attn_fwd(
                is_training,
                max_seqlen_q,
                max_seqlen_kv,
                cu_seqlens_q,
                cu_seqlens_kv,
                q,
                k,
                v,
                qkv_dtype,
                fused_attention_backend,
                attn_bias,
                seq_offsets_q,
                seq_offsets_k,
                seq_offsets_v,
                seq_offsets_o,
                None,
                None,
                None,
                None,
                None,
                None,
                attn_scale,
                dropout_p,
                fast_zero_fill,
                qkv_layout,
                attn_bias_type,
                attn_mask_type,
                rng_gen,
            )
            out_save = out_ret
            fp8_tensors = (None, None, None, None, None, None)

        from .cpu_offload import CPUOffloadEnabled

        if CPUOffloadEnabled:
            tensor_list = [q, k, v, out_save, cu_seqlens_q, cu_seqlens_kv]
            qkv_layout = "sbhd_sbhd_sbhd"
            for tensor in tensor_list:
                if tensor is not None:
                    tensor.activation_offloading = True

        ctx.fp8 = fp8 and int(os.getenv("NVTE_FP8_DPA_BWD", "1"))
        qkvo_tensors = (q, k, v, out_save) if not ctx.fp8 else (None, None, None, None)
        ctx.save_for_backward(
            *qkvo_tensors,
            cu_seqlens_q,
            cu_seqlens_kv,
            seq_offsets_q,
            seq_offsets_k,
            seq_offsets_v,
            seq_offsets_o,
            *fp8_tensors,
            *aux_ctx_tensors,
        )
        ctx.fp8_meta = fp8_meta
        ctx.max_seqlen_q = max_seqlen_q
        ctx.max_seqlen_kv = max_seqlen_kv
        ctx.qkv_dtype = qkv_dtype
        ctx.attn_scale = attn_scale
        ctx.dropout_p = dropout_p
        ctx.fast_zero_fill = fast_zero_fill
        ctx.qkv_layout = qkv_layout
        ctx.attn_bias_type = attn_bias_type
        ctx.attn_mask_type = attn_mask_type
<<<<<<< HEAD
        ctx.fused_attention_backend = \
            fused_attention_backend if (IS_HIP_EXTENSION or ctx.fp8) else FusedAttnBackend["F16_arbitrary_seqlen"]
=======
        ctx.fused_attention_backend = (
            fused_attention_backend if ctx.fp8 else FusedAttnBackend["F16_arbitrary_seqlen"]
        )
>>>>>>> d71fc946
        ctx.use_FAv2_bwd = use_FAv2_bwd

        return out_ret

    @staticmethod
    def backward(ctx, d_out):
        logger = logging.getLogger("FusedAttnFunc")
        if ctx.fp8_meta["recipe"].fp8_mha:
            assert isinstance(
                d_out, Float8Tensor
            ), "Gradient of the DPA output must be in Float8Tensor type for FP8 MHA."
            d_out_f8tensor = d_out
            d_out = d_out._data

        d_out = d_out.contiguous()
        (
            q,
            k,
            v,
            out,
            cu_seqlens_q,
            cu_seqlens_kv,
            seq_offsets_q,
            seq_offsets_k,
            seq_offsets_v,
            seq_offsets_o,
            q_fp8,
            k_fp8,
            v_fp8,
            out_fp8,
            fwd_scales,
            fwd_scale_invs,
            *aux_ctx_tensors,
        ) = ctx.saved_tensors
        if not aux_ctx_tensors[0].is_contiguous():
            aux_ctx_tensors[0] = aux_ctx_tensors[0].contiguous()
        if ctx.use_FAv2_bwd:
            softmax_lse, rng_state = aux_ctx_tensors
            dq = torch.empty_like(q)
            dk = torch.empty_like(k)
            dv = torch.empty_like(v)
            maybe_contiguous = lambda x: x.contiguous() if x.stride(-1) != 1 else x
            d_out, q, k, v, out = [maybe_contiguous(x) for x in (d_out, q, k, v, out)]
            flash_attn_cuda_bwd(
                d_out,
                q,
                k,
                v,
                out,
                softmax_lse,
                dq,
                dk,
                dv,
                cu_seqlens_q,
                cu_seqlens_kv,
                ctx.max_seqlen_q,
                ctx.max_seqlen_kv,
                ctx.dropout_p,
                ctx.attn_scale,
                False,
                "causal" in ctx.attn_mask_type,
                None,
                rng_state,
            )
            dq = dq[..., : d_out.shape[-1]]
            dk = dk[..., : d_out.shape[-1]]
            dv = dv[..., : d_out.shape[-1]]
        else:
            with torch.cuda.nvtx.range("_FusedAttn"):
                if ctx.fp8:
                    logger.debug("Running backward in FP8")
                    fp8_dtype_forward = get_fp8_te_dtype(ctx.fp8_meta["recipe"], fprop_tensor=True)
                    fp8_dtype_backward = get_fp8_te_dtype(
                        ctx.fp8_meta["recipe"], fprop_tensor=False
                    )
                    if ctx.fp8_meta["recipe"].fp8_mha:
                        d_out_fp8 = d_out
                        ctx.fp8_meta["scaling_bwd"].scale_inv[META_DO] = d_out_f8tensor._scale_inv
                    else:
                        d_out_fp8 = cast_to_fp8(
                            d_out.view(-1, d_out.shape[-2] * d_out.shape[-1]),
                            ctx.fp8_meta["scaling_bwd"],
                            META_DO,
                            fp8_dtype_backward,
                        ).view(d_out.shape)
                    dq_fp8, dk_fp8, dv_fp8, *rest = fused_attn_bwd(
                        ctx.max_seqlen_q,
                        ctx.max_seqlen_kv,
                        cu_seqlens_q,
                        cu_seqlens_kv,
                        q_fp8,
                        k_fp8,
                        v_fp8,
                        out_fp8,
                        d_out_fp8,
                        fp8_dtype_forward,
                        fp8_dtype_backward,
                        aux_ctx_tensors,
                        ctx.fused_attention_backend,
                        seq_offsets_q,
                        seq_offsets_k,
                        seq_offsets_v,
                        seq_offsets_o,
                        fwd_scale_invs[META_QKV],  # d_scale_qkv,
                        fwd_scale_invs[META_S],  # d_scale_s,
                        fwd_scale_invs[META_O],  # d_scale_o,
                        ctx.fp8_meta["scaling_bwd"].scale_inv[META_DO],  # d_scale_do
                        ctx.fp8_meta["scaling_bwd"].scale_inv[META_DP],  # d_scale_dp
                        fwd_scales[META_S],  # q_scale_s
                        ctx.fp8_meta["scaling_bwd"].scale[META_DP],  # q_scale_dp
                        ctx.fp8_meta["scaling_bwd"].scale[META_DQKV],  # q_scale_dqkv
                        ctx.fp8_meta["scaling_bwd"].amax_history[0][META_DP],  # amax_dp
                        ctx.fp8_meta["scaling_bwd"].amax_history[0][META_DQKV],  # amax_dqkv
                        ctx.attn_scale,
                        ctx.dropout_p,
                        ctx.fast_zero_fill,
                        ctx.qkv_layout,
                        ctx.attn_bias_type,
                        ctx.attn_mask_type,
                    )
                    if ctx.fp8_meta["recipe"].fp8_mha:
                        dq = Float8Tensor(
                            data=dq_fp8,
                            fp8_meta=ctx.fp8_meta,
                            fp8_meta_forward=False,
                            fp8_meta_index=META_DQKV,
                            fp8_dtype=fp8_dtype_backward,
                            dtype=d_out_f8tensor.dtype,
                        )
                        dk = Float8Tensor(
                            data=dk_fp8,
                            fp8_meta=ctx.fp8_meta,
                            fp8_meta_forward=False,
                            fp8_meta_index=META_DQKV,
                            fp8_dtype=fp8_dtype_backward,
                            dtype=d_out_f8tensor.dtype,
                        )
                        dv = Float8Tensor(
                            data=dv_fp8,
                            fp8_meta=ctx.fp8_meta,
                            fp8_meta_forward=False,
                            fp8_meta_index=META_DQKV,
                            fp8_dtype=fp8_dtype_backward,
                            dtype=d_out_f8tensor.dtype,
                        )
                    else:
                        qkv_group = len(ctx.qkv_layout.split("_"))
                        if qkv_group == 1:
                            dim = ctx.qkv_layout.find("3")
                            dqkv_fp8 = _combine_tensors([dq_fp8, dk_fp8, dv_fp8], dim)
                            dqkv_c_fp8 = dqkv_fp8.view(
                                -1, dqkv_fp8.shape[-3] * dqkv_fp8.shape[-2] * dqkv_fp8.shape[-1]
                            )
                            dqkv = cast_from_fp8(
                                dqkv_c_fp8,
                                ctx.fp8_meta["scaling_bwd"],
                                META_DQKV,
                                fp8_dtype_backward,
                                ctx.qkv_dtype,
                            ).view(dqkv_fp8.shape)
                            dq, dk, dv = _SplitAlongDim.apply(dqkv, dim, [1, 1, 1])
                            dq, dk, dv = [x.squeeze(dim) for x in [dq, dk, dv]]
                        if qkv_group == 2:
                            dq = cast_from_fp8(
                                dq_fp8.view(-1, dq_fp8.shape[-2] * dq_fp8.shape[-1]),
                                ctx.fp8_meta["scaling_bwd"],
                                META_DQKV,
                                fp8_dtype_backward,
                                ctx.qkv_dtype,
                            ).view(dq_fp8.shape)
                            dim = ctx.qkv_layout.split("_")[1].find("2")
                            dkv_fp8 = _combine_tensors([dk_fp8, dv_fp8], dim)
                            dkv_c_fp8 = dkv_fp8.view(
                                -1, dkv_fp8.shape[-3] * dkv_fp8.shape[-2] * dkv_fp8.shape[-1]
                            )
                            dkv = cast_from_fp8(
                                dkv_c_fp8,
                                ctx.fp8_meta["scaling_bwd"],
                                META_DQKV,
                                fp8_dtype_backward,
                                ctx.qkv_dtype,
                            ).view(dkv_fp8.shape)
                            dk, dv = _SplitAlongDim.apply(dkv, dim, [1, 1])
                            dk, dv = [x.squeeze(dim) for x in [dk, dv]]
                        if qkv_group == 3:
                            dq = cast_from_fp8(
                                dq_fp8.view(-1, dq_fp8.shape[-2] * dq_fp8.shape[-1]),
                                ctx.fp8_meta["scaling_bwd"],
                                META_DQKV,
                                fp8_dtype_backward,
                                ctx.qkv_dtype,
                            ).view(dq_fp8.shape)
                            dk = cast_from_fp8(
                                dk_fp8.view(-1, dk_fp8.shape[-2] * dk_fp8.shape[-1]),
                                ctx.fp8_meta["scaling_bwd"],
                                META_DQKV,
                                fp8_dtype_backward,
                                ctx.qkv_dtype,
                            ).view(dk_fp8.shape)
                            dv = cast_from_fp8(
                                dv_fp8.view(-1, dv_fp8.shape[-2] * dv_fp8.shape[-1]),
                                ctx.fp8_meta["scaling_bwd"],
                                META_DQKV,
                                fp8_dtype_backward,
                                ctx.qkv_dtype,
                            ).view(dv_fp8.shape)
                else:
                    logger.debug("Running backward in %s", q.dtype)
                    if d_out.dtype == torch.uint8:
                        d_out = d_out_f8tensor.from_float8(q.dtype)
                    dq, dk, dv, *rest = fused_attn_bwd(
                        ctx.max_seqlen_q,
                        ctx.max_seqlen_kv,
                        cu_seqlens_q,
                        cu_seqlens_kv,
                        q,
                        k,
                        v,
                        out,
                        d_out,
                        ctx.qkv_dtype,
                        ctx.qkv_dtype,
                        aux_ctx_tensors,
                        ctx.fused_attention_backend,
                        seq_offsets_q,
                        seq_offsets_k,
                        seq_offsets_v,
                        seq_offsets_o,
                        None,
                        None,
                        None,
                        None,
                        None,
                        None,
                        None,
                        None,
                        None,
                        None,
                        ctx.attn_scale,
                        ctx.dropout_p,
                        ctx.fast_zero_fill,
                        ctx.qkv_layout,
                        ctx.attn_bias_type,
                        ctx.attn_mask_type,
                    )

        # if no_bias or alibi, return dqkv
        if ctx.attn_bias_type in ["no_bias", "alibi"]:
            return (
                None,
                None,
                None,
                None,
                None,
                None,
                None,
                None,
                None,
                dq,
                dk,
                dv,
                None,
                None,
                None,
                None,
                None,
                None,
                None,
                None,
                None,
                None,
                None,
                None,
                None,
                None,
                None,
            )
        # else, return (dqkv, dbias)
        return (
            None,
            None,
            None,
            None,
            None,
            None,
            None,
            None,
            None,
            dq,
            dk,
            dv,
            None,
            rest[0],
            None,
            None,
            None,
            None,
            None,
            None,
            None,
            None,
            None,
            None,
            None,
            None,
            None,
        )


class FusedAttention(TransformerEngineBaseModule):
    """Dot product attention, with multiple backends:

    1. FusedAttnBackend["F16_max512_seqlen"]
       cuDNN based fused attention for FP16/BF16 and <=512 sequence length.
    2. FusedAttnBackend["F16_arbitrary_seqlen"]
       cuDNN based fused attention for FP16/BF16 and any sequence length.

    in ROCm, both AOTriton and CK backends will be used

    Support matrix:

    | backend       | 1                       | 2                              | AOTriton or CK
    | flash based   | no                      | yes                            | yes
    | cuDNN based   | yes                     | yes                            | no
    | qkv dtype     | fp16/bf16               | fp16/bf16                      | fp16/bf16
    | attn_type     | self/cross              | self/cross                     | self/cross
    | qkv_layout    |                         |                                |
    |  - (q,k,v)    | sb3hd, bs3hd            | sb3hd, bs3hd, sbh3d, bsh3d     | bs3hd, bshd_bs2hd, bshd_bshd_bshd
    |               | sbhd_sb2hd, bshd_bs2hd  | sbhd_sb2hd, bshd_bs2hd         |
    |               | bshd_bshd_bshd          | sbhd_sbh2d, bshd_bsh2d         |
    |               |                         | sbhd_sbhd_sbhd, bshd_bshd_bshd |
    | mask_type     | causal/padding/no_mask  | causal/padding/no_mask         | causal/no_mask
    | bias_type     | post_scale_bias/no_bias | post_scale_bias/alibi/no_bias  | no_bias
    | dropout       | yes                     | yes                            | yes
    | max_seqlen    | <=512, multiple of 64   | any, multiple of 64            | any
    | head_dim      | 64                      | <=128, multiple of 8           | any
    | output dtype  | fp16/bf16               | fp16/bf16                      | fp16/bf16
    """

    def __init__(
        self,
        softmax_scale: float,
        attention_dropout: float = 0.0,
        attention_dropout_ctx: Optional[Callable] = nullcontext,
        attention_type: str = "self",
        layer_number: Optional[int] = None,
        deterministic: bool = False,
    ) -> None:
        super().__init__()

        self.logger = logging.getLogger("FusedAttention")
        self.softmax_scale = softmax_scale
        self.attention_dropout = attention_dropout
        self.attention_dropout_ctx = attention_dropout_ctx
        self.attention_type = attention_type
        self.use_FAv2_bwd = os.getenv(
            "NVTE_FUSED_ATTN_USE_FAv2_BWD", "0"
        ) == "1" and get_device_compute_capability() == (9, 0)
        self.layer_number = 1 if layer_number is None else layer_number
        if not IS_HIP_EXTENSION:
            if deterministic:
                # workspace optimization path is deterministic
                os.environ["CUDNN_FRONTEND_ATTN_DP_WORKSPACE_LIMIT"] = "-1"

<<<<<<< HEAD
            # CUDNN_FRONTEND_ATTN_DP_WORKSPACE_LIMIT
            # - unset:       enables workspace optimization when required workspace is <= 256MB
            #                or when bias gradient needs to be computed
            # - n:           enables workspace optimization when required workspace is <= n bytes
            # - -1:          enables workspace optimization always
            # - 0:           disables workspace optimization always
            if "NVTE_FUSED_ATTN_FORCE_WORKSPACE_OPT" in os.environ:
                if os.environ["NVTE_FUSED_ATTN_FORCE_WORKSPACE_OPT"] == "0":
                    os.environ["CUDNN_FRONTEND_ATTN_DP_WORKSPACE_LIMIT"] = "0"
                if os.environ["NVTE_FUSED_ATTN_FORCE_WORKSPACE_OPT"] == "1":
                    os.environ["CUDNN_FRONTEND_ATTN_DP_WORKSPACE_LIMIT"] = "-1"
        def remove_extra_states_check(self, incompatible_keys): # pylint: disable=unused-argument
=======
        def remove_extra_states_check(self, incompatible_keys):  # pylint: disable=unused-argument
>>>>>>> d71fc946
            """
            Temporarily remove fused_attention._extra_state as a missing key
            when loading older TransformerEngine checkpoints. Will phase out
            this hook in TransformerEngine 2.0.
            """
            for key in incompatible_keys.missing_keys:
                if "fused_attention._extra_state" in key:
                    incompatible_keys.missing_keys.remove(key)

        self.register_load_state_dict_post_hook(remove_extra_states_check)

    def get_fp8_weights_scratchpad(
        self,
        is_first_microbatch: Union[bool, None],
    ) -> List[Float8Tensor]:
        """Needs override."""

    @no_torch_dynamo()
    def forward(
        self,
        query_layer: torch.Tensor,
        key_layer: torch.Tensor,
        value_layer: torch.Tensor,
        qkv_layout: str = "sbh3d",
        cu_seqlens_q: Optional[torch.Tensor] = None,
        cu_seqlens_kv: Optional[torch.Tensor] = None,
        seq_offsets_q: Optional[torch.Tensor] = None,
        seq_offsets_k: Optional[torch.Tensor] = None,
        seq_offsets_v: Optional[torch.Tensor] = None,
        seq_offsets_o: Optional[torch.Tensor] = None,
        max_seqlen_q: Optional[int] = None,
        max_seqlen_kv: Optional[int] = None,
        attn_mask_type: str = "causal",
        attention_mask: Optional[Union[torch.Tensor, Tuple[torch.Tensor, torch.Tensor]]] = None,
        fused_attention_backend: tex.NVTE_Fused_Attn_Backend = tex.NVTE_Fused_Attn_Backend.NVTE_No_Backend,
        core_attention_bias_type: str = "no_bias",
        core_attention_bias: Optional[torch.Tensor] = None,
        fast_zero_fill: bool = True,
        cp_group: Optional[dist_group_type] = None,
        cp_global_ranks: List[int] = None,
        cp_stream: torch.cuda.Stream = None,
        is_first_microbatch: Optional[bool] = None,
    ) -> torch.Tensor:
        """fused attention fprop"""
        assert (
            fused_attention_backend != tex.NVTE_Fused_Attn_Backend.NVTE_No_Backend
        ), "No fused attention backend supports this input combination!"
        assert (
            (query_layer.dtype in [torch.float16, torch.bfloat16, torch.uint8])
            and (key_layer.dtype in [torch.float16, torch.bfloat16, torch.uint8])
            and (value_layer.dtype in [torch.float16, torch.bfloat16, torch.uint8])
        ), "FusedAttention only supports FP16 and BF16 data types."
        assert (
            query_layer.is_cuda and key_layer.is_cuda and value_layer.is_cuda
<<<<<<< HEAD
            ), 'FusedAttention only supports CUDA tensors.'

=======
        ), "FusedAttention only supports CUDA tensors."
>>>>>>> d71fc946
        assert (
            qkv_layout in QKVLayouts
        ), f"FusedAttention does not support qkv_layout = {qkv_layout}!"

        context_parallel = (cp_group is not None) and (get_distributed_world_size(cp_group) != 1)

        qkv_format = "".join([i for i in qkv_layout.split("_")[0] if i.isalpha()])

        if qkv_format in ["sbhd", "bshd"]:
            if qkv_format == "sbhd":
                batch_size, max_seqlen_q, max_seqlen_kv = (
                    query_layer.shape[1],
                    query_layer.shape[0],
                    key_layer.shape[0],
                )
            if qkv_format == "bshd":
                batch_size, max_seqlen_q, max_seqlen_kv = (
                    query_layer.shape[0],
                    query_layer.shape[1],
                    key_layer.shape[1],
                )
            if "padding" in attn_mask_type:
                assert not context_parallel, "Padding mask not supported with context parallelism!"

                if cu_seqlens_q is None or cu_seqlens_kv is None:
                    if attention_mask is None:
                        raise RuntimeError(
                            "Please provide attention_mask or cu_seqlens for padding!"
                        )
                    if self.attention_type == "self":
                        cu_seqlens_q = get_cu_seqlens(attention_mask)
                        cu_seqlens_kv = cu_seqlens_q
                    else:
                        cu_seqlens_q = get_cu_seqlens(attention_mask[0])
                        cu_seqlens_kv = get_cu_seqlens(attention_mask[1])
            else:
                if cu_seqlens_q is None:
                    cu_seqlens_q = _get_full_cu_seqlens(
                        batch_size,
                        max_seqlen_q,
                        query_layer.device,
                    )
                if cu_seqlens_kv is None:
                    cu_seqlens_kv = _get_full_cu_seqlens(
                        batch_size,
                        max_seqlen_kv,
                        key_layer.device,
                    )
<<<<<<< HEAD
        # additional asserts for rocm fused attn backend
        if IS_HIP_EXTENSION:
            assert (
                "padding" not in attn_mask_type
                ), f"ROCm FusedAttention (aotriton or CK) does not support attn_mask_type = {attn_mask_type}!"
            assert (
                core_attention_bias_type == "no_bias"
                ), f"ROCm FusedAttention (aotriton or CK) does not support bias_type = {core_attention_bias_type}!"
        if qkv_format == 'thd':
            assert (max_seqlen_q is not None
=======
        if qkv_format == "thd":
            assert (
                max_seqlen_q is not None
>>>>>>> d71fc946
                and max_seqlen_kv is not None
                and cu_seqlens_q is not None
                and cu_seqlens_kv is not None
            ), "max_seqlen_q/kv and cu_seqlens_q/kv can not be None when qkv_format is thd!"
            if (
                seq_offsets_q is None
                or seq_offsets_k is None
                or seq_offsets_v is None
                or seq_offsets_o is None
                or context_parallel
            ):
                qkv_group = "".join([x for x in qkv_layout if x not in "bst"])
                qkv_group = "hd_hd_hd" if context_parallel else qkv_group
                num_heads = query_layer.shape[-2]
                num_gqa_groups = key_layer.shape[-2]
                head_dim = query_layer.shape[-1]
                seq_offsets_o = num_heads * head_dim * cu_seqlens_q
                if qkv_group == "hd_hd_hd":
                    seq_offsets_q = num_heads * head_dim * cu_seqlens_q
                    seq_offsets_k = num_gqa_groups * head_dim * cu_seqlens_kv
                    seq_offsets_v = num_gqa_groups * head_dim * cu_seqlens_kv
                if qkv_group in ["3hd", "h3d"]:
                    seq_offsets_q = num_heads * head_dim * 3 * cu_seqlens_q
                    seq_offsets_k = num_heads * head_dim * 3 * cu_seqlens_q
                    seq_offsets_v = num_heads * head_dim * 3 * cu_seqlens_q
                if qkv_group in ["hd_2hd", "hd_h2d"]:
                    seq_offsets_q = num_heads * head_dim * cu_seqlens_q
                    seq_offsets_k = num_gqa_groups * head_dim * 2 * cu_seqlens_kv
                    seq_offsets_v = num_gqa_groups * head_dim * 2 * cu_seqlens_kv

        qkv_dtype = TE_DType[query_layer.dtype]

        use_FAv2_bwd = (
            self.use_FAv2_bwd
            and (core_attention_bias_type == "no_bias")
            and (fused_attention_backend == tex.NVTE_Fused_Attn_Backend.NVTE_F16_arbitrary_seqlen)
        )

        if context_parallel:
<<<<<<< HEAD
            if not IS_HIP_EXTENSION:
                assert (fused_attention_backend
                    == tex.NVTE_Fused_Attn_Backend.NVTE_F16_arbitrary_seqlen
                    ), f"{fused_attention_backend} does not work with context parallelism!"
=======
>>>>>>> d71fc946
            assert (
                fused_attention_backend == tex.NVTE_Fused_Attn_Backend.NVTE_F16_arbitrary_seqlen
            ), f"{fused_attention_backend} does not work with context parallelism!"
            assert core_attention_bias_type not in [
                "alibi"
            ], f"{core_attention_bias_type} is not supported with context parallelism!"
            query_layer, key_layer, value_layer = [
                x.contiguous() for x in (query_layer, key_layer, value_layer)
            ]
            with self.attention_dropout_ctx():
                output = attn_forward_func_with_cp(
                    self.training,
                    query_layer,
                    key_layer,
                    value_layer,
                    cu_seqlens_q,
                    cu_seqlens_kv,
                    max_seqlen_q,
                    max_seqlen_kv,
                    seq_offsets_q,
                    seq_offsets_k,
                    seq_offsets_v,
                    seq_offsets_o,
                    self.attention_dropout if self.training else 0.0,
                    cp_group,
                    cp_global_ranks,
                    cp_stream,
                    softmax_scale=self.softmax_scale,
                    qkv_format=qkv_format,
                    attn_mask_type=attn_mask_type,
                    attn_bias_type=core_attention_bias_type,
                    attn_bias=core_attention_bias,
                    use_fused_attention=True,
                )
        else:
            with self.prepare_forward(
                query_layer, is_first_microbatch, num_gemms=3, allow_non_contiguous=True
            ) as query_layer:
                with self.attention_dropout_ctx():
                    forced_fp8_dpa = ""
                    if self.fp8_meta["recipe"].fp8_mha:
                        if not self.fp8_meta["recipe"].fp8_dpa:
                            self.fp8_meta["recipe"].fp8_dpa = True
                            forced_fp8_dpa = " (forced)"
                    if fused_attention_backend == tex.NVTE_Fused_Attn_Backend.NVTE_FP8:
                        self.logger.debug(
                            "Running with fp8_recipe.fp8_mha=%s, "
                            "fp8_recipe.fp8_dpa=%s%s, and NVTE_FP8_DPA_BWD=%s",
                            self.fp8_meta["recipe"].fp8_mha,
                            self.fp8_meta["recipe"].fp8_dpa,
                            forced_fp8_dpa,
                            int(os.getenv("NVTE_FP8_DPA_BWD", "1")),
                        )
                    output = FusedAttnFunc.apply(
                        self.training,
                        max_seqlen_q,
                        max_seqlen_kv,
                        cu_seqlens_q,
                        cu_seqlens_kv,
                        seq_offsets_q,
                        seq_offsets_k,
                        seq_offsets_v,
                        seq_offsets_o,
                        query_layer,
                        key_layer,
                        value_layer,
                        qkv_dtype,
                        core_attention_bias,
                        self.softmax_scale,
                        self.attention_dropout if self.training else 0.0,
                        fast_zero_fill,
                        qkv_layout,
                        core_attention_bias_type,
                        attn_mask_type,
                        None,  # rng_gen
                        fused_attention_backend,
                        use_FAv2_bwd,
                        self.fp8 and self.fp8_meta["recipe"].fp8_dpa,
                        self.fp8_meta,
                    )

        # ...hd -> ...(hd)
        return output.view(*output.shape[:-2], -1)


class DotProductAttention(torch.nn.Module):
    """Allows the model to jointly attend to information from different
    representation subspaces as described in the paper:
    `Attention Is All You Need <https://arxiv.org/abs/1706.03762>`_.

    .. note::

        Argument :attr:`attention_mask` in the `forward` call is only used when
        :attr:`attn_mask_type` includes '"padding"' or `"arbitrary"`.

    .. warning::

        FlashAttention uses a non-deterministic algorithm for optimal performance. To observe
        deterministic behavior at the cost of performance, use FlashAttention version >= `2.4.1`
        and set the environment variable :attr:`NVTE_ALLOW_NONDETERMINISTIC_ALGO=0`. In order
        to disable`flash-attn` entirely, set :attr:`NVTE_FLASH_ATTN=0`.

    Parameters
    ----------
    num_attention_heads : int
                         number of attention heads in the transformer layer.
    kv_channels : int
                number of key-query-value channels per attention head.
    num_gqa_groups : Optional[int] = None
                    number of GQA groups in the transformer layer.
                    Grouped Query Attention is described in
                    `this paper <https://arxiv.org/pdf/2305.13245.pdf>`_.
                    This only affects the keys and values, not the queries.
                    GQA-1 is equivalent to Multi-Query Attention
                    (`MQA <https://arxiv.org/pdf/1911.02150.pdf>`_), while GQA-H
                    is equivalent to MHA, i.e. `num_gqa_groups = num_attention_heads`.
    attention_dropout: float, default = 0.0
                      dropout probability for the dropout op during multi-head attention.
    attn_mask_type: str, default = `causal`
                   type of attention mask passed into softmax operation, options are "`no_mask`",
                   "`padding`", "`causal`", "`padding,causal`", "`causal,padding`", and
                   "`arbitrary`", where "`padding,causal`" and "`causal,padding`" are equivalent.
                   This arg can be overridden by :attr:`attn_mask_type` in the `forward` method.
                   It is useful for cases involving compilation/tracing, e.g. ONNX export, and the
                   forward arg is useful for dynamically changing mask types, e.g. a different mask
                   for training and inference. For "`no_mask`", no attention mask is applied. For
                   "`causal`" or the causal mask in "`padding,causal`", TransformerEngine calculates
                   and applies an upper triangular mask to the softmax input. No user input is
                   needed. For "`padding`" or the padding mask in "`padding,causal`", users need to
                   provide the locations of padded tokens either via :attr:`cu_seqlens_q` and
                   :attr:`cu_seqlens_kv` in the shape of [batch_size + 1] or :attr:`attention_mask`
                   in the shape [batch_size, 1, 1, max_seq_len]. For the "`arbitrary`" mask, users
                   need to provide a mask that is broadcastable to the shape of softmax input.
    window_size: Optional[Tuple[int, int]], default = `None`
                sliding window size for local attention, where query at position i attends to keys
                in [i + seqlen_k - seqlen_q - window_size[0], i + seqlen_k - seqlen_q
                + window_size[1]] inclusive. Special cases (-1, -1) and (-1, 0) mean no sliding
                window and causal mask specifically. Similar to :attr:`attn_mask_type`, it can
                be overridden by :attr:`window_size` in `forward` as well.
    attention_type: str, default = `self`
                   type of attention, either "`self`" and "`cross`".
    layer_number: int, default = `None`
                 layer number of the current `DotProductAttention` when multiple such modules
                 are concatenated, for instance in consecutive transformer blocks.
    qkv_format: str, default = `sbhd`
               dimension format for `query_layer`, `key_layer` and `value_layer`,
               {`sbhd`, `bshd`, `thd`}. `s` stands for the sequence length, `b` batch size,
               `h` the number of heads, `d` head size, and `t` the total number of sequences
               in a batch, with `t = sum(s_i), for i = 0...b-1`. `sbhd` and `bshd` formats
               are used for when sequences in a batch are of equal length or padded to
               equal length, and the `thd` format is used for when sequences in a batch
               have different lengths. Please note that these formats do not reflect how
               tensors `query_layer`, `key_layer`, `value_layer` are laid out in memory.
               For that, please use `_get_qkv_layout` to gain the layout information.
    softmax_scale: Optional[float], default = `None`
                softmax scale for the attention scores. If `None`, defaults to
                `1.0 / math.sqrt(kv_channels)`.

    Parallelism parameters
    ----------------------
    sequence_parallel : bool, default = `False`
                       if set to `True`, uses sequence parallelism.
    tp_size : int, default = 1
             tensor parallel world size.
    tp_group : ProcessGroup, default = `None`
              tensor parallel process group.
    cp_group : ProcessGroup, default = `None`
              context parallel process group.
    cp_global_ranks : list of global rank IDs, default = `None`
                     global rank IDs of GPUs that are in cp_group.
    cp_stream : CUDA stream, default = `None`
               context parallelism splits flash attention into multiple steps for
               compute and communication overlapping. To address the wave quantization
               issue of each split step, we add an additional CUDA stream so that we
               can overlap two flash attention kernels.
    """

    def __init__(
        self,
        num_attention_heads: int,
        kv_channels: int,
        num_gqa_groups: Optional[int] = None,
        attention_dropout: float = 0.0,
        qkv_format: str = "sbhd",
        attn_mask_type: str = "causal",
        window_size: Optional[Tuple[int, int]] = None,
        sequence_parallel: bool = False,
        tp_size: int = 1,
        get_rng_state_tracker: Optional[Callable] = None,
        tp_group: Optional[dist_group_type] = None,
        layer_number: Optional[int] = None,
        attention_type: str = "self",
        cp_group: Optional[dist_group_type] = None,
        cp_global_ranks: List[int] = None,
        cp_stream: torch.cuda.Stream = None,
        softmax_scale: Optional[float] = None,
    ) -> None:
        super().__init__()

        self.logger = logging.getLogger("DotProductAttention")
        self.qkv_format = qkv_format
        attn_mask_type = attn_mask_type.replace(",", "_")
        if attn_mask_type == "causal_padding":
            attn_mask_type = "padding_causal"
        self.attn_mask_type = attn_mask_type
        self.window_size = window_size
        self.window_size = check_set_window_size(attn_mask_type, self.window_size)
        self.tp_size = tp_size if tp_group is None else get_distributed_world_size(tp_group)
        self.tp_group = tp_group
        self.get_rng_state_tracker = get_rng_state_tracker
        self.num_attention_heads = num_attention_heads
        self.layer_number = 1 if layer_number is None else layer_number
        self.cp_group = cp_group
        self.cp_global_ranks = cp_global_ranks
        self.cp_stream = cp_stream

        self.hidden_size_per_attention_head = kv_channels

        self.num_gqa_groups = num_attention_heads if num_gqa_groups is None else num_gqa_groups
        self.num_gqa_groups_per_partition = int(self.num_gqa_groups // tp_size)

        assert (
            num_attention_heads % self.num_gqa_groups == 0
        ), "The number of attention heads must be divisible by the number of GQA groups!"

        self.rng_states_tracker = None
        if sequence_parallel or get_rng_state_tracker is None:
            attention_dropout_ctx = nullcontext
        else:
            self.rng_states_tracker = get_rng_state_tracker()
            set_all_rng_states(self.rng_states_tracker.get_states())
            attention_dropout_ctx = self.rng_states_tracker.fork

        if softmax_scale is None:
            softmax_scale = 1.0 / math.sqrt(kv_channels)

        self.device_compute_capability = get_device_compute_capability()
<<<<<<< HEAD
        self.deterministic = not bool(int(os.getenv("NVTE_ALLOW_NONDETERMINISTIC_ALGO", "1"))) \
                             or torch.are_deterministic_algorithms_enabled()

        if IS_HIP_EXTENSION:
            self.use_flash_attention = False
            self.use_fused_attention = int(os.getenv("NVTE_FUSED_ATTN", "1"))
        else:
            self.use_flash_attention = (
                int(os.getenv("NVTE_FLASH_ATTN", "1"))
                and self.device_compute_capability >= (8, 0)
=======
        self.deterministic = (
            not bool(int(os.getenv("NVTE_ALLOW_NONDETERMINISTIC_ALGO", "1")))
            or torch.are_deterministic_algorithms_enabled()
        )

        self.use_flash_attention = int(
            os.getenv("NVTE_FLASH_ATTN", "1")
        ) and self.device_compute_capability >= (8, 0)
        if int(os.getenv("NVTE_FLASH_ATTN", "1")) == 0:
            self.logger.debug("Disabling FlashAttention due to NVTE_FLASH_ATTN=0")
        if self.device_compute_capability < (8, 0):
            self.logger.debug("Disabling FlashAttention for compute capability < sm80")

        if not _flash_attn_2_4_1_plus and self.deterministic:
            self.use_flash_attention = False
            self.logger.warning(
                "Disabling usage of FlashAttention since version <2.4.1 does not support "
                "deterministic execution. In order to use FA with deterministic behavior,"
                " please install FlashAttention version >=2.4.1."
>>>>>>> d71fc946
            )
            if not _flash_attn_2_4_1_plus and self.deterministic:
                self.use_flash_attention = False
                warnings.warn(
                    "Disabling usage of FlashAttention since version <2.4.1 does not support "
                    "deterministic execution. In order to use FA with deterministic behavior,"
                    " please install FlashAttention version >=2.4.1."
                )

<<<<<<< HEAD
            self.use_fused_attention = (
                int(os.getenv("NVTE_FUSED_ATTN", "1"))
                and self.device_compute_capability >= (8, 0)
            )
=======
        self.use_fused_attention = int(
            os.getenv("NVTE_FUSED_ATTN", "1")
        ) and self.device_compute_capability >= (8, 0)
        if int(os.getenv("NVTE_FUSED_ATTN", "1")) == 0:
            self.logger.debug("Disabling FusedAttention due to NVTE_FUSED_ATTN=0")
        if self.device_compute_capability < (8, 0):
            self.logger.debug("Disabling FusedAttention for compute capability < sm80")
>>>>>>> d71fc946

        assert attention_type in AttnTypes, f"attention_type {attention_type} not supported"

        self.attention_type = attention_type
        self.attention_dropout = attention_dropout

        attn_kwargs = {
            "attention_dropout": attention_dropout,
            "attention_dropout_ctx": attention_dropout_ctx,
        }

        if self.use_flash_attention:
            self.flash_attention = FlashAttention(
                softmax_scale,
                attention_type=attention_type,
                layer_number=layer_number,
                deterministic=self.deterministic,
                **attn_kwargs,
            )

        # Instantiating three types since use of flash-attn and FusedAttention
        # might be ruled out due to forward inputs.
        if self.use_fused_attention:
            self.fused_attention = FusedAttention(
                softmax_scale,
                attention_type=attention_type,
                layer_number=layer_number,
                deterministic=self.deterministic,
                **attn_kwargs,
            )

        self.unfused_attention = UnfusedDotProductAttention(
            softmax_scale, **attn_kwargs, layer_number=layer_number
        )

    def _checkpointed_attention_forward(
        self,
        attention_func: Callable,
        *forward_args: Tuple[torch.Tensor, ...],
        **forward_kwargs: Dict[str, Any],
    ) -> torch.Tensor:
        """Forward method with activation checkpointing."""

        def custom_forward(*input_args, **input_kwargs):
            return attention_func(*input_args, **input_kwargs)

        hidden_states = checkpoint(
            custom_forward,
            distribute_saved_activations=False,
            get_rng_state_tracker=self.get_rng_state_tracker,
            tp_group=self.tp_group,
            *forward_args,
            **forward_kwargs,
        )

        return hidden_states

    def set_context_parallel_group(
        self,
        cp_group: Union[dist_group_type, None],
        cp_global_ranks: List[int],
        cp_stream: torch.cuda.Stream,
    ) -> None:
        """
        Set the context parallel attributes for the given
        module before executing the forward pass.

        Parameters
        ----------
        cp_group : ProcessGroup
                  context parallel process group.
        cp_global_ranks : List[int]
                         list of global ranks in the context group.
        cp_stream : torch.cuda.Stream
                   cuda stream for context parallel execution.
        """
        self.cp_group = cp_group
        self.cp_global_ranks = cp_global_ranks
        self.cp_stream = cp_stream

    @no_torch_dynamo(recursive=False)
    def forward(
        self,
        query_layer: torch.Tensor,
        key_layer: torch.Tensor,
        value_layer: torch.Tensor,
        attention_mask: Optional[Union[torch.Tensor, Tuple[torch.Tensor, torch.Tensor]]] = None,
        qkv_format: Optional[str] = None,
        cu_seqlens_q: Optional[torch.Tensor] = None,
        cu_seqlens_kv: Optional[torch.Tensor] = None,
        seq_offsets_q: Optional[torch.Tensor] = None,
        seq_offsets_k: Optional[torch.Tensor] = None,
        seq_offsets_v: Optional[torch.Tensor] = None,
        seq_offsets_o: Optional[torch.Tensor] = None,
        max_seqlen_q: Optional[int] = None,
        max_seqlen_kv: Optional[int] = None,
        attn_mask_type: Optional[str] = None,
        window_size: Optional[Tuple[int, int]] = None,
        checkpoint_core_attention: bool = False,
        core_attention_bias_type: str = "no_bias",
        core_attention_bias: Optional[torch.Tensor] = None,
        alibi_slopes: Optional[torch.Tensor] = None,
        fast_zero_fill: bool = True,
        inference_params: Optional[InferenceParams] = None,
        is_first_microbatch: Optional[bool] = None,
    ) -> torch.Tensor:
        """
        Dot Product Attention Layer.

        .. note::

            Argument :attr:`attention_mask` is only used when :attr:`attn_mask_type`
            includes '"padding"' or `"arbitrary"`.

        .. note::

            Input tensor :attr:`query_layer` must be of shape
            (:attr:`sequence_length`, :attr:`batch_size`, :attr:`num_attention_heads`,
            :attr:`kv_channels`) and the tensors :attr:`key_layer` and :attr:`value_layer`
            must each be of shape (:attr:`sequence_length`, :attr:`batch_size`,
            :attr:`num_gqa_groups`, :attr:`kv_channels`). Output of shape
            (:attr:`sequence_length`, :attr:`batch_size`, :attr:`num_attention_heads`
            * :attr:`kv_channels`) is returned.

        .. note::

            DotProductAttention supports three backends: 1) FlashAttention which calls
            HazyResearch/Dao-AILab's `flash-attn <https://arxiv.org/pdf/2305.13245.pdf>`_
            PyTorch API, 2) FusedAttention which has multiple fused attention implementations
            based on `cuDNN Graph API
            <https://docs.nvidia.com/deeplearning/cudnn/developer-guide/index.html#op-fusion>`_
            (see :attr:`FusedAttention` for more details on FusedAttention backends), and 3)
            UnfusedDotProductAttention which is the native PyTorch implementation
            with fused scaled masked softmax.

        .. note::

            Users can use environment variables :attr:`NVTE_FLASH_ATTN`, :attr:`NVTE_FUSED_ATTN`,
            and :attr:`NVTE_FUSED_ATTN_BACKEND` to control which DotProductAttention backend,
            and FusedAttention backend if applicable, to use. TransformerEngine prioritizes
            FlashAttention over FusedAttention and over UnfusedDotProductAttention.
            If FusedAttention is being used, users can also choose to switch to flash-attn's
            implementation for backward by setting :attr:`NVTE_FUSED_ATTN_USE_FAv2_BWD=1`
            (default: 0), because of the performance differences between various versions of
            flash-attn and FusedAttention. Further, :attr:`NVTE_FUSED_ATTN_FORCE_WORKSPACE_OPT`
            can be used to enable (:attr:`1`) or disable (:attr:`0`) the workspace related
            optimizations in FusedAttention. When unset, TransformerEngine determines the code path
            based on its internal logic. These optimizations trade memory for performance
            and should be used with care.

        Parameters
        ----------
        query_layer : torch.Tensor
                     Query tensor.
        key_layer : torch.Tensor
                   Key tensor.
        value_layer : torch.Tensor
                     Value tensor.
        attention_mask: Optional[Union[torch.Tensor, Tuple[torch.Tensor, torch.Tensor]]],
             default = `None`. Boolean tensor(s) used to mask out attention softmax input.
             It should be 'None' for 'causal' and 'no_mask' types. For 'padding' masks, it should be
             a single tensor of [batch_size, 1, 1, seqlen_q] for self-attention, and a tuple of
             two tensors in shapes [batch_size, 1, 1, seqlen_q] and [batch_size, 1, 1, seqlen_kv]
             for cross-attention. For the 'arbitrary' mask type, it should be in a shape that is
             broadcastable to [batch_size, num_heads, max_seqlen_q, max_seqlen_kv]. A `True` value
             means the corresponding position is masked out and a `False` means that position is
             allowed to participate in attention.
        qkv_format: str, default = `None`
                   If provided, overrides :attr:`qkv_format` from initialization.
        cu_seqlens_q: Optional[torch.Tensor], default = `None`
                   Cumulative sum of sequence lengths in a batch for `query_layer`,
                   with shape [batch_size + 1] and dtype torch.int32.
        cu_seqlens_kv: Optional[torch.Tensor], default = `None`
                   Cumulative sum of sequence lengths in a batch for `key_layer` and `value_layer`,
                   with shape [batch_size + 1] and dtype torch.int32.
        seq_offsets_q: Optional[torch.Tensor], default = `None`
                   Cumulative offset of different sequences in a batch for `query_layer`,
                   with shape [batch_size + 1] and dtype torch.int32. Required for `thd` layouts.
        seq_offsets_k: Optional[torch.Tensor], default = `None`
                   Cumulative offset of different sequences in a batch for `key_layer`,
                   with shape [batch_size + 1] and dtype torch.int32. Required for `thd` layouts.
        seq_offsets_v: Optional[torch.Tensor], default = `None`
                   Cumulative offset of different sequences in a batch for `value_layer`,
                   with shape [batch_size + 1] and dtype torch.int32. Required for `thd` layouts.
        seq_offsets_o: Optional[torch.Tensor], default = `None`
                   Cumulative offset of different sequences in a batch for forward output,
                   with shape [batch_size + 1] and dtype torch.int32. Required for `thd` layouts.
        max_seqlen_q: Optional[int], default = `None`
                      Maximum sequence length in `query_layer`.
                      Calculated from `cu_seqlens_q` if not provided.
        max_seqlen_kv: Optional[int], default = `None`
                       Maximum sequence length in `key_layer` and `value_layer`.
                       Calculated from `cu_seqlens_kv` if not provided.
        attn_mask_type: {`no_mask`, `padding`, `causal`, `padding,causal`, `causal,padding`,
                       `arbitrary`}, default = `None`. Type of attention mask passed into
                       softmax operation. 'padding,causal' and 'causal,padding' are equivalent.
        window_size: Optional[Tuple[int, int]], default = `None`
                    Sliding window size for local attention.
        checkpoint_core_attention : bool, default = `False`
                                   If true, forward activations for attention are recomputed
                                   during the backward pass in order to save memory that would
                                   otherwise be occupied to store the forward activations until
                                   backprop.
        core_attention_bias_type: str, default = `no_bias`
                    Bias type, {`no_bias`, `pre_scale_bias`, `post_scale_bias`, `alibi`}
        core_attention_bias: Optional[torch.Tensor], default = `None`
                    Bias tensor for Q * K.T, shape [1, num_head, max_seqlen_q, max_seqlen_kv].
                    It should be 'None' for 'no_bias' and 'alibi' bias types.
        alibi_slopes: Optional[torch.Tensor], default = `None`
                     ALiBi slopes in FP32 and shape [nheads] or [batch_size, nheads].
                     It adds a bias of (-alibi_slope * (i + seqlen_k - seqlen_q - j))
                     to the attention score of query i and key j.
        fast_zero_fill: bool, default = `True`
                    Whether to use the fast path to set output tensors to 0 or not.
        inference_params: Optional[InferenceParams], default = `None`
            Optimizes execution performance during inference by caching Keys and Values of the
            current decoding iteration. These cached values are appended to the K and V values
            computed in previous iterations, eliminating the need to recalculate them for the
            entire sequence.
            Initialization of `inference_params` is required prior to use to ensure sufficient
            memory allocation.
            Adjustments of the sequence_len_offset should be done after a complete forward pass.
            If rotary positional embeddings (RoPE) are utilized, they must be prepared beforehand.
            Supports "sbhd" and "bshd" layouts, with the "sbhd" layout being more efficient.
        is_first_microbatch : {True, False, None}, default = None
                             During training using either gradient accumulation or
                             pipeline parallelism a minibatch of data is further split
                             into microbatches. Between the microbatches of the same minibatch
                             the model weights are not updated. Setting this parameter indicates
                             whether the current microbatch is the first in a minibatch or not.
                             When set, this parameter enables additional optimizations:

                             * during FP8 training, it allows caching of the FP8 versions of
                               the weights
                             * it also allows skipping gradient accumulation during the
                               first microbatch (since it is the first gradient being
                               produced)
        """

        assert (
            query_layer.is_cuda and key_layer.is_cuda and value_layer.is_cuda
        ), "DotProductAttention only supports CUDA tensors."

        assert key_layer.shape == value_layer.shape, "Keys and values must have the same shape!"

        if attn_mask_type is not None:
            window_size = check_set_window_size(attn_mask_type, window_size)
        if attn_mask_type is None:
            attn_mask_type = self.attn_mask_type
        else:
            attn_mask_type = attn_mask_type.replace(",", "_")
            if attn_mask_type == "causal_padding":
                attn_mask_type = "padding_causal"

        assert (
            attn_mask_type in AttnMaskTypes
        ), f"Attention mask type {attn_mask_type} is not supported!"
        if qkv_format == "thd":
            assert (
                "padding" in attn_mask_type
            ), "Attention mask type must be padding or padding_causal for qkv_format=thd!"

        if self.rng_states_tracker is not None and is_graph_capturing():
            assert isinstance(
                self.rng_states_tracker, CudaRNGStatesTracker
            ), "Unsupported RNG states tracker."
            assert (
                graph_safe_rng_available()
            ), "Upgrade PyTorch version to get RNG manipulation support for cuda graph capture."

        if window_size is None:
            window_size = self.window_size

        if qkv_format is None:
            qkv_format = self.qkv_format

        if inference_params is not None:
            assert self.layer_number is not None, "Layer number must be set!"

            if qkv_format == "bshd":
                key_layer = key_layer.transpose(0, 1)
                value_layer = value_layer.transpose(0, 1)

            (
                inference_key_memory,
                inference_value_memory,
            ) = inference_params.key_value_memory_dict[self.layer_number]

            batch_start = inference_params.batch_size_offset
            batch_end = batch_start + key_layer.size(1)
            assert batch_end <= inference_key_memory.size(1)

            sequence_start = inference_params.sequence_len_offset
            sequence_end = sequence_start + key_layer.size(0)
            assert sequence_end <= inference_key_memory.size(0)

            # Copy keys and values into KV-cache
            inference_key_memory[sequence_start:sequence_end, batch_start:batch_end, ...] = (
                key_layer
            )
            inference_value_memory[sequence_start:sequence_end, batch_start:batch_end, ...] = (
                value_layer
            )
            key_layer = inference_key_memory[:sequence_end, batch_start:batch_end, ...]
            value_layer = inference_value_memory[:sequence_end, batch_start:batch_end, ...]

            if qkv_format == "bshd":
                key_layer = key_layer.transpose(0, 1)
                value_layer = value_layer.transpose(0, 1)

            key_layer = key_layer.contiguous()
            value_layer = value_layer.contiguous()

        assert (
            key_layer.shape[-2] == self.num_gqa_groups_per_partition
            and value_layer.shape[-2] == self.num_gqa_groups_per_partition
        ), f"Keys and values must have num_gqa_group = {self.num_gqa_groups} heads!"
        assert qkv_format in [
            "sbhd",
            "bshd",
            "thd",
        ], "DotProductAttention only supports qkv_format = {'sbhd', 'bshd', 'thd'}!"

        if qkv_format == "thd":
            assert all(
                len(x.shape) == 3 for x in (query_layer, key_layer, value_layer)
            ), "Queries, keys and values must be 3D tensors when qkv_format = thd!"
            assert (
                cu_seqlens_q is not None and cu_seqlens_kv is not None
            ), "cu_seqlens_q and cu_seqlens_kv can not be None when qkv_format = thd!"
            assert (
                cu_seqlens_q.shape == cu_seqlens_kv.shape
                and len(cu_seqlens_q.shape) == 1
                and len(cu_seqlens_kv.shape) == 1
            ), "cu_seqlens_q and cu_seqlens_q must both have shape [batch_size + 1]!"
            assert (
                cu_seqlens_q.dtype == torch.int32 and cu_seqlens_kv.dtype == torch.int32
            ), "cu_seqlens_q and cu_seqlens_q must both be in dtype torch.int32!"
            if max_seqlen_q is None:
                seqlens_q = cu_seqlens_q[1:] - cu_seqlens_q[:-1]
                max_seqlen_q = pow(2, math.ceil(math.log2(seqlens_q.max().item())))
            if max_seqlen_kv is None:
                seqlens_kv = cu_seqlens_kv[1:] - cu_seqlens_kv[:-1]
                max_seqlen_kv = pow(2, math.ceil(math.log2(seqlens_kv.max().item())))

        if qkv_format in ["sbhd", "bshd"]:
            assert all(
                len(x.shape) == 4 for x in (query_layer, key_layer, value_layer)
            ), f"Queries, keys and values must be 4D tensors when qkv_format = {qkv_format}!"
            if qkv_format == "sbhd":
                max_seqlen_q, max_seqlen_kv = (query_layer.shape[0], key_layer.shape[0])
            if qkv_format == "bshd":
                max_seqlen_q, max_seqlen_kv = (query_layer.shape[1], key_layer.shape[1])
            if cu_seqlens_q is not None:
                seqlens_q = cu_seqlens_q[1:] - cu_seqlens_q[:-1]
                assert all(
                    seqlens_q <= max_seqlen_q
                ), """Sequence lengths indicated by cu_seqlens_q must be no greater than
                    the sequence dimention in 'query_layer'!"""
            if cu_seqlens_kv is not None:
                seqlens_kv = cu_seqlens_kv[1:] - cu_seqlens_kv[:-1]
                assert all(
                    seqlens_kv <= max_seqlen_kv
                ), """Sequence lengths indicated by cu_seqlens_kv must be no greater than
                    the sequence dimention in 'key_layer' and 'value_layer'!"""

        if (
            isinstance(query_layer, Float8Tensor)
            and isinstance(key_layer, Float8Tensor)
            and isinstance(value_layer, Float8Tensor)
        ):
            qkv_layout, query_layer._data, key_layer._data, value_layer._data = _get_qkv_layout(
                query_layer._data, key_layer._data, value_layer._data, qkv_format=qkv_format
            )
        else:
            qkv_layout, query_layer, key_layer, value_layer = _get_qkv_layout(
                query_layer, key_layer, value_layer, qkv_format=qkv_format
            )

        # The priority for attention backends (subject to availability and clearing the filters)
        # is: FlashAttention > FusedAttention (cuDNN) > UnfusedDotProductAttention.
        use_flash_attention = self.use_flash_attention
        use_fused_attention = self.use_fused_attention
        use_unfused_attention = True

        # The following section filters out some backends based on
        # certain asserts before executing the forward pass.

        # Filter: QKV layout.
        if use_unfused_attention and qkv_format == "thd":
            self.logger.debug("Disabling UnusedDotProductAttention for qkv_format = thd")
            use_unfused_attention = False

        # Filter: ONNX export.
        if is_in_onnx_export_mode():
            if use_flash_attention:
                self.logger.debug("Disabling FlashAttention for ONNX mode")
            use_flash_attention = False
            if use_fused_attention:
                self.logger.debug("Disabling FusedAttention for ONNX mode")
            use_fused_attention = False

        # Filter: Input type.
        if use_flash_attention and (
            query_layer.dtype not in [torch.bfloat16, torch.float16]
            or key_layer.dtype not in [torch.bfloat16, torch.float16]
            or value_layer.dtype not in [torch.bfloat16, torch.float16]
            or any(isinstance(x, Float8Tensor) for x in [query_layer, key_layer, value_layer])
        ):
            self.logger.debug(
                "Disabling FlashAttention due to unsupported QKV data types. "
                "Supported: [torch.bfloat16, torch.float16]. "
                "Found: query_layer.dtype=%s, key_layer.dtype=%s, value_layer.dtype=%s.",
                query_layer.dtype,
                key_layer.dtype,
                value_layer.dtype,
            )
            use_flash_attention = False
        if use_fused_attention and (
            query_layer.dtype not in [torch.bfloat16, torch.float16]
            or key_layer.dtype not in [torch.bfloat16, torch.float16]
            or value_layer.dtype not in [torch.bfloat16, torch.float16]
        ):
            self.logger.debug(
                "Disabling FusedAttention due to unsupported QKV data types. "
                "Supported: [torch.bfloat16, torch.float16, Float8Tensor]. "
                "Found: query_layer.dtype=%s, key_layer.dtype=%s, value_layer.dtype=%s.",
                query_layer.dtype,
                key_layer.dtype,
                value_layer.dtype,
            )
            use_fused_attention = False

        # Filter: Device and dimensions.
        # FAv2 supports head_dim <= 256, and for >192 requires sm80/sm90
        # FAv2 requires head_dim % 8 == 0
        if use_flash_attention and (
            query_layer.shape[-1] > 256
            or query_layer.shape[-1] % 8 != 0
            or (
                query_layer.shape[-1] > 192
                and self.device_compute_capability not in ((8, 0), (9, 0))
            )
        ):
            self.logger.debug(
                "Disabling FlashAttention due to unsupported head_dim. "
                "Supported: %%8 == 0, and <= 256; sm80/90 for >192. "
                "Found: query_layer.shape[-1]=%s, key_layer.shape[-1]=%s, sm=%s",
                query_layer.shape[-1],
                key_layer.shape[-1],
                ".".join([str(i) for i in self.device_compute_capability]),
            )
            use_flash_attention = False
<<<<<<< HEAD
        
        #TODO: add back once rocm flash-attn is available
        if IS_HIP_EXTENSION:
=======

        # Filter: cross attention + causal mask.
        # (in training mode)
        if (
            use_flash_attention
            and inference_params is None
            and _flash_attn_2_1_plus
            and "causal" in attn_mask_type
            and max_seqlen_q != max_seqlen_kv
        ):
            self.logger.warning(
                "In training mode, disable the use of FlashAttention since version 2.1+ has "
                "changed its behavior for causal mask in cross attention. See "
                "https://github.com/Dao-AILab/flash-attention#21-change-behavior-of-causal-flag"
            )
>>>>>>> d71fc946
            use_flash_attention = False
        else:
            # Filter: cross attention + causal mask.
            # (in training mode)
            if (inference_params is None
                and _flash_attn_2_1_plus
                and "causal" in attn_mask_type
                and max_seqlen_q != max_seqlen_kv
            ):
                warnings.warn(
                    "In training mode, disable the use of FlashAttention since version 2.1+ has "
                    "changed its behavior for causal mask in cross attention. See "
                    "https://github.com/Dao-AILab/flash-attention#21-change-behavior-of-causal-flag"
                )
                use_flash_attention = False

        context_parallel = (
            self.cp_group is not None and get_distributed_world_size(self.cp_group) != 1
        )

        # Filter: sliding window attention.
        # UnfusedDotProductAttention can support SWA via arbitrary attention mask.
        if window_size not in ((-1, -1), (-1, 0)):
            if use_fused_attention:
                self.logger.debug("Disabling FusedAttention for SWA")
            use_fused_attention = False
            if (not _flash_attn_2_3_plus) or context_parallel:
                if use_flash_attention:
                    self.logger.debug(
                        "Disabling FusedAttention as it requires flash-attn 2.3+ "
                        "and no context parallelism"
                    )
                use_flash_attention = False

        # Filter: Attention mask type.
        #   attn_mask_type(s)    |     supported backends
        # ------------------------------------------------
        #   no_mask              |     All
        #   padding              |     UnfusedDotProductAttention, FlashAttention, FusedAttention
        #   causal               |     All
        #   padding + causal     |     FlashAttention, FusedAttention
        #   arbitrary            |     UnfusedDotProductAttention
        #
        if attn_mask_type == "arbitrary":
            if use_flash_attention:
                self.logger.debug("Disabling FlashAttention for arbitrary mask")
            use_flash_attention = False
            if use_fused_attention:
                self.logger.debug("Disabling FusedAttention for arbitrary mask")
            use_fused_attention = False

        if (
            use_unfused_attention
            and inference_params is None
            and "causal" in attn_mask_type
            and max_seqlen_q != max_seqlen_kv
        ):
            self.logger.debug("Disabling UnusedDotProductAttention for qkv_format = thd")
            use_unfused_attention = False

        # Filter: bias.
        global _alibi_cache
        if alibi_slopes is not None:
            assert (
                core_attention_bias_type == "alibi"
            ), "core_attention_bias_type must be alibi in order to use alibi_slopes!"
            if self.layer_number == 1:
                _alibi_cache["_alibi_slopes_require_update"] = True
                _alibi_cache["_alibi_bias_require_update"] = True
        if core_attention_bias_type == "alibi":
            assert (
                core_attention_bias is None
            ), "core_attention_bias must be None when core_attention_bias_type is alibi!"
            if (
                _alibi_cache["_num_heads"] != query_layer.shape[-2]
                or _alibi_cache["_max_seqlen_q"] != max_seqlen_q
                or _alibi_cache["_max_seqlen_kv"] != max_seqlen_kv
                or _alibi_cache["_alibi_slopes"] is None
            ):
                _alibi_cache["_alibi_slopes_require_update"] = True
                _alibi_cache["_alibi_bias_require_update"] = True

        if use_flash_attention and (
            core_attention_bias_type not in ["no_bias", "alibi"] or core_attention_bias is not None
        ):
            self.logger.debug("Disabling FlashAttention for pre/post_scale_bias")
            use_flash_attention = False

        fu_core_attention_bias_type = core_attention_bias_type
        fu_core_attention_bias = core_attention_bias
        if core_attention_bias_type == "alibi" and use_fused_attention and alibi_slopes is not None:
            fu_core_attention_bias_type = "post_scale_bias"
            _, fu_core_attention_bias = get_alibi(
                query_layer.shape[-2],
                max_seqlen_q,
                max_seqlen_kv,
                alibi_slopes=alibi_slopes,
                bias_dtype=query_layer.dtype,
            )
        if (
            use_fused_attention
            and fu_core_attention_bias_type == "post_scale_bias"
            and (
                fu_core_attention_bias.shape[0] != 1
                or fu_core_attention_bias.shape[1] != query_layer.shape[-2]
            )
        ):
            if fu_core_attention_bias.requires_grad:
                # remove this line when cuDNN adds bwd support for
                # [1, 1, s, s], [b, 1, s, s] and [b, h, s, s]
                self.logger.debug("Disabling FusedAttention for dBias in [1, H, S, S] shape")
                use_fused_attention = False
            else:
                # max512 backend will only support [1, h, s, s]
                os.environ["NVTE_FUSED_ATTN_BACKEND"] = "1"

<<<<<<< HEAD
        if not IS_HIP_EXTENSION:
            if use_fused_attention:
                fused_attention_backend = tex.get_fused_attn_backend(
                    TE_DType[query_layer.dtype]
                    if not isinstance(query_layer, Float8Tensor) else query_layer._fp8_dtype,
                    TE_DType[key_layer.dtype]
                    if not isinstance(key_layer, Float8Tensor) else key_layer._fp8_dtype,
                    QKVLayout[qkv_layout],
                    AttnBiasType[fu_core_attention_bias_type],
                    AttnMaskType[attn_mask_type],
                    self.attention_dropout,
                    query_layer.shape[-2], # num_attn_heads
                    key_layer.shape[-2], # num_gqa_groups
                    max_seqlen_q,
                    max_seqlen_kv,
                    query_layer.shape[-1], # head_dim
                )
                # DPA does not support FP8; for FP8, use cpp_extensions modules directly
                is_backend_avail = (fused_attention_backend in
                    [FusedAttnBackend["F16_max512_seqlen"],
                    FusedAttnBackend["F16_arbitrary_seqlen"],
                    FusedAttnBackend["FP8"]])
                use_fused_attention = ( \
                    use_fused_attention and is_backend_avail and \
                    (not context_parallel or \
                    fused_attention_backend == FusedAttnBackend["F16_arbitrary_seqlen"]))
                if (fused_attention_backend == FusedAttnBackend["F16_max512_seqlen"]
                    and fu_core_attention_bias_type == "post_scale_bias"
                    and (fu_core_attention_bias.shape[0] != 1
                    or fu_core_attention_bias.shape[1] != query_layer.shape[-2])):
                    use_fused_attention = False

            # Filter: determinism.
            # backend                                  | deterministic
            # ---------------------------------------------------------
            # flash-attn v1                            | yes
            # flash-attn v2                            | no
            # FusedAttnBackend["F16_max512_seqlen"]    | yes
            # FusedAttnBackend["F16_arbitrary_seqlen"] | workspace optimization path: yes; otherwise: no
            # UnfusedDotProductAttention               | yes
            #
            # Note that FusedAttnBackend["F16_arbitrary_seqlen"] only has workspace optimization path
            # on sm90 architectures.
            #
            if (use_fused_attention
                and fused_attention_backend == FusedAttnBackend["F16_arbitrary_seqlen"]
                and self.deterministic
                and self.device_compute_capability != (9, 0)):
                use_fused_attention = False

            # Select FusedAttention on sm90 and FlashAttention on others for performance
            if (use_flash_attention
                and use_fused_attention
                and fused_attention_backend == FusedAttnBackend["F16_arbitrary_seqlen"]):
                if self.device_compute_capability == (9, 0):
                    use_flash_attention = False
        else:
            if use_fused_attention:
                fused_attention_backend = tex.get_fused_attn_backend(
                    TE_DType[query_layer.dtype],
                    TE_DType[key_layer.dtype],
                    QKVLayout[qkv_layout],
                    AttnBiasType[fu_core_attention_bias_type],
                    AttnMaskType[attn_mask_type],
                    self.attention_dropout,
                    query_layer.shape[-2], # num_attn_heads
                    key_layer.shape[-2], # num_gqa_groups
                    max_seqlen_q,
                    max_seqlen_kv,
                    query_layer.shape[-1], # head_dim
                )
                use_fused_attention = (fused_attention_backend in [FusedAttnBackend["AOTriton"], FusedAttnBackend["CK"]])
=======
        if use_fused_attention:
            fused_attention_backend = tex.get_fused_attn_backend(
                (
                    TE_DType[query_layer.dtype]
                    if not isinstance(query_layer, Float8Tensor)
                    else query_layer._fp8_dtype
                ),
                (
                    TE_DType[key_layer.dtype]
                    if not isinstance(key_layer, Float8Tensor)
                    else key_layer._fp8_dtype
                ),
                QKVLayout[qkv_layout],
                AttnBiasType[fu_core_attention_bias_type],
                AttnMaskType[attn_mask_type],
                self.attention_dropout,
                query_layer.shape[-2],  # num_attn_heads
                key_layer.shape[-2],  # num_gqa_groups
                max_seqlen_q,
                max_seqlen_kv,
                query_layer.shape[-1],  # head_dim
            )
            # DPA does not support FP8; for FP8, use cpp_extensions modules directly
            is_backend_avail = fused_attention_backend in [
                FusedAttnBackend["F16_max512_seqlen"],
                FusedAttnBackend["F16_arbitrary_seqlen"],
                FusedAttnBackend["FP8"],
            ]
            use_fused_attention = (
                use_fused_attention
                and is_backend_avail
                and (
                    not context_parallel
                    or fused_attention_backend == FusedAttnBackend["F16_arbitrary_seqlen"]
                )
            )
            if (
                fused_attention_backend == FusedAttnBackend["F16_max512_seqlen"]
                and fu_core_attention_bias_type == "post_scale_bias"
                and (
                    fu_core_attention_bias.shape[0] != 1
                    or fu_core_attention_bias.shape[1] != query_layer.shape[-2]
                )
            ):
                self.logger.debug(
                    "Disabling FusedAttention as no backend supports the provided input"
                )
                use_fused_attention = False

        # Filter: determinism.
        # backend                                  | deterministic
        # ---------------------------------------------------------
        # flash-attn v1                            | yes
        # flash-attn v2                            | no
        # FusedAttnBackend["F16_max512_seqlen"]    | yes
        # FusedAttnBackend["F16_arbitrary_seqlen"] | workspace optimization path: yes; otherwise: no
        # UnfusedDotProductAttention               | yes
        #
        # Note that FusedAttnBackend["F16_arbitrary_seqlen"] only has workspace optimization path
        # on sm90 architectures.
        #
        if (
            use_fused_attention
            and fused_attention_backend == FusedAttnBackend["F16_arbitrary_seqlen"]
            and self.deterministic
            and self.device_compute_capability != (9, 0)
        ):
            self.logger.debug("Disabling FusedAttention for determinism reasons")
            use_fused_attention = False

        # Select FusedAttention on sm90 and FlashAttention on others for performance
        if (
            use_flash_attention
            and use_fused_attention
            and fused_attention_backend == FusedAttnBackend["F16_arbitrary_seqlen"]
        ):
            if self.device_compute_capability == (9, 0):
                self.logger.debug(
                    "Disabling FlashAttention to give FusedAttention preference on Hopper+ "
                    "for performance reasons"
                )
                use_flash_attention = False
>>>>>>> d71fc946

        run_config = {
            "compute_capability": "sm"
            + str(
                (lambda x, y: x * 10 + y)(
                    self.device_compute_capability[0], self.device_compute_capability[1]
                )
            ),
            "q_dtype": query_layer.dtype,
            "k_dtype": key_layer.dtype,
            "v_dtype": value_layer.dtype,
            "q_shape": list(query_layer.shape),
            "k_shape": list(key_layer.shape),
            "v_shape": list(value_layer.shape),
            "qkv_format": qkv_format,
            "qkv_layout": qkv_layout,
            "mask_type": attn_mask_type,
            "bias_type": core_attention_bias_type,
            "bias_shape": core_attention_bias.shape if core_attention_bias is not None else None,
            "dropout": self.attention_dropout,
            "context_parallel": context_parallel,
            "is_training": self.training,
            "transformer_engine_version": te.__version__,
            "flash_attn_version": _flash_attn_version,
            "cudnn_version": ".".join([str(i) for i in get_cudnn_version()]),
        }

        if use_flash_attention:
            self.logger.info("Running with FlashAttention backend ")
            self.logger.debug("Running with config=%s", run_config)
            if core_attention_bias_type == "alibi":
                alibi_slopes, _ = get_alibi(
                    query_layer.shape[-2], max_seqlen_q, max_seqlen_kv, alibi_slopes=alibi_slopes
                )
            return self.flash_attention(
                query_layer,
                key_layer,
                value_layer,
                attention_mask=attention_mask,
                qkv_layout=qkv_layout,
                cu_seqlens_q=cu_seqlens_q,
                cu_seqlens_kv=cu_seqlens_kv,
                attn_mask_type=attn_mask_type,
                window_size=window_size,
                alibi_slopes=alibi_slopes,
                cp_group=self.cp_group,
                cp_global_ranks=self.cp_global_ranks,
                cp_stream=self.cp_stream,
                max_seqlen_q=max_seqlen_q,
                max_seqlen_kv=max_seqlen_kv,
            )

        if use_fused_attention:
            self.logger.info(
                "Running with FusedAttention backend (sub-backend %s)", int(fused_attention_backend)
            )
            self.logger.debug("Running with config=%s", run_config)
            if checkpoint_core_attention:
                return self._checkpointed_attention_forward(
                    self.fused_attention,
                    query_layer,
                    key_layer,
                    value_layer,
                    qkv_layout=qkv_layout,
                    cu_seqlens_q=cu_seqlens_q,
                    cu_seqlens_kv=cu_seqlens_kv,
                    seq_offsets_q=seq_offsets_q,
                    seq_offsets_k=seq_offsets_k,
                    seq_offsets_v=seq_offsets_v,
                    seq_offsets_o=seq_offsets_o,
                    max_seqlen_q=max_seqlen_q,
                    max_seqlen_kv=max_seqlen_kv,
                    attn_mask_type=attn_mask_type,
                    attention_mask=attention_mask,
                    fused_attention_backend=fused_attention_backend,
                    core_attention_bias_type=fu_core_attention_bias_type,
                    core_attention_bias=fu_core_attention_bias,
                    fast_zero_fill=fast_zero_fill,
                    cp_group=self.cp_group,
                    cp_global_ranks=self.cp_global_ranks,
                    cp_stream=self.cp_stream,
                    is_first_microbatch=is_first_microbatch,
                )
            return self.fused_attention(
                query_layer,
                key_layer,
                value_layer,
                qkv_layout=qkv_layout,
                cu_seqlens_q=cu_seqlens_q,
                cu_seqlens_kv=cu_seqlens_kv,
                seq_offsets_q=seq_offsets_q,
                seq_offsets_k=seq_offsets_k,
                seq_offsets_v=seq_offsets_v,
                seq_offsets_o=seq_offsets_o,
                max_seqlen_q=max_seqlen_q,
                max_seqlen_kv=max_seqlen_kv,
                attn_mask_type=attn_mask_type,
                attention_mask=attention_mask,
                fused_attention_backend=fused_attention_backend,
                core_attention_bias_type=fu_core_attention_bias_type,
                core_attention_bias=fu_core_attention_bias,
                fast_zero_fill=fast_zero_fill,
                cp_group=self.cp_group,
                cp_global_ranks=self.cp_global_ranks,
                cp_stream=self.cp_stream,
                is_first_microbatch=is_first_microbatch,
            )

        assert (
            not context_parallel
        ), "Context parallelism is only implemented with Flash Attention and Fused Attention!"

        from .cpu_offload import CPUOffloadEnabled

        if CPUOffloadEnabled:
            warnings.warn(
                "Attention activation Offloading is only implemented"
                "with Flash Attention and Fused Attention!"
            )

        if use_unfused_attention:
            self.logger.info("Running with UnfusedDotProductAttention backend")
            self.logger.debug("Running with config=%s", run_config)
            if checkpoint_core_attention:
                return self._checkpointed_attention_forward(
                    self.unfused_attention,
                    query_layer,
                    key_layer,
                    value_layer,
                    qkv_layout=qkv_layout,
                    cu_seqlens_q=cu_seqlens_q,
                    cu_seqlens_kv=cu_seqlens_kv,
                    attn_mask_type=attn_mask_type,
                    attention_mask=attention_mask,
                    core_attention_bias_type=core_attention_bias_type,
                    core_attention_bias=core_attention_bias,
                    alibi_slopes=alibi_slopes,
                )
            return self.unfused_attention(
                query_layer,
                key_layer,
                value_layer,
                qkv_layout=qkv_layout,
                cu_seqlens_q=cu_seqlens_q,
                cu_seqlens_kv=cu_seqlens_kv,
                attn_mask_type=attn_mask_type,
                attention_mask=attention_mask,
                core_attention_bias_type=core_attention_bias_type,
                core_attention_bias=core_attention_bias,
                alibi_slopes=alibi_slopes,
            )

        raise Exception("No dot product attention support for the provided inputs!")


class MultiheadAttention(torch.nn.Module):
    r"""
    Multi-head Attention (MHA), including Query,
    Key, Value and Output projection.

    .. note::

        Argument :attr:`attention_mask` in the `forward` call is only used when
        :attr:`attn_mask_type` includes '"padding"' or `"arbitrary"`.

    Parameters
    ----------
    hidden_size : int
                 size of each input sample.
    num_attention_heads : int
                         number of attention heads in the transformer layer.
    kv_channels: int, default = `None`
                number of key-value channels. defaults to
                :attr:`hidden_size` / :attr:`num_attention_heads` if `None`.
    attention_dropout: float, default = 0.1
                      dropout probability for the dropout op during multi-head attention.
    layernorm_epsilon : float, default = 1e-5
                       a value added to the denominator of layer normalization
                       for numerical stability.
    init_method : Callable, default = `None`
                 used for initializing weights of QKV and FC1 weights in the following way:
                 `init_method(weight)`. When set to `None`, defaults to
                 `torch.nn.init.normal_(mean=0.0, std=0.023)`.
    output_layer_init_method : Callable, default = `None`
                              used for initializing weights of PROJ and FC2 in the following way:
                              `output_layer_init_method(weight)`. When set to `None`, defaults to
                              `torch.nn.init.normal_(mean=0.0, std=0.023)`.
    layer_number: int, default = `None`
                 layer number of the current `TransformerLayer` when multiple such modules are
                 concatenated to form a transformer block.
    attn_mask_type: {'no_mask', 'padding', 'causal', 'padding_causal' 'arbitrary'},
                   default = `causal`
                   type of attention mask passed into softmax operation. Overridden by
                   :attr:`attn_mask_type` in the `forward` method. The forward
                   arg is useful for dynamically changing mask types, e.g. a different
                   mask for training and inference. The init arg is useful for cases
                   involving compilation/tracing, e.g. ONNX export.
    window_size: Optional[Tuple[int, int]], default = `None`
                sliding window size for local attention, where query at position i attends to keys
                in [i + seqlen_k - seqlen_q - window_size[0], i + seqlen_k - seqlen_q
                + window_size[1]] inclusive. Special cases (-1, -1) and (-1, 0) mean no sliding
                window and causal mask specifically. Similar to :attr:`attn_mask_type`, it can
                be overridden by :attr:`window_size` in `forward` as well.
    num_gqa_groups : int, default = `None`
                         number of GQA groups in the transformer layer.
                         Grouped Query Attention is described in
                         `this paper <https://arxiv.org/pdf/2305.13245.pdf>`_.
                         This only affects the keys and values, not the querys.
                         GQA-1 is equivalent to Multi-Query Attention
                         (`MQA <https://arxiv.org/pdf/1911.02150.pdf>`_), while GQA-H
                         is equivalent to MHA, i.e. `num_gqa_groups = num_attention_heads`.
    return_layernorm_output : bool, default = `False`
                             if set to `True`, output of layernorm is returned from the forward
                             together with the output of the linear transformation.
                             Example use case: residual connection for transformer module is
                             taken post layernorm.
    input_layernorm: bool, default = `False`
                     if set to `True`, layer normalization to the input is applied.
    attention_type: { 'self', 'cross' }, default = 'self'
                   type of attention applied.
    zero_centered_gamma : bool, default = 'False'
                         if set to 'True', gamma parameter in LayerNorm is initialized to 0 and
                         the LayerNorm formula changes to

                         .. math::
                            y = \frac{x - \mathrm{E}[x]}{ \sqrt{\mathrm{Var}[x] + \varepsilon}} *
                            (1 + \gamma) + \beta
    normalization : { 'LayerNorm', 'RMSNorm' }, default = 'LayerNorm'
                   type of normalization applied.
    qkv_weight_interleaved : bool, default = `True`
                            if set to `False`, the QKV weight is interpreted as a concatenation of
                            query, key, and value weights along the `0th` dimension. The default
                            interpretation is that the individual `q`, `k`, and `v` weights for each
                            attention head are interleaved. This parameter is set to `False` when
                            using :attr:`fuse_qkv_params=False`.
    bias : bool, default = `True`
          if set to `False`, the transformer layer will not learn any additive biases.
    device : Union[torch.device, str], default = "cuda"
          The device on which the parameters of the model will allocated. It is the user's
          responsibility to ensure all parameters are moved to the GPU before running the
          forward pass.
    qkv_format: str, default = `sbhd`
            dimension format for `query_layer`, `key_layer` and `value_layer`,
            {`sbhd`, `bshd`}. `s` stands for the sequence length, `b` batch size,
            `h` the number of heads and `d` head size. `sbhd` and `bshd` formats
            are used for when sequences in a batch are of equal length or padded to
            equal length. Please note that these formats do not reflect how
            tensors `query_layer`, `key_layer`, `value_layer` are laid out in memory.
            For that, please use `_get_qkv_layout` to gain the layout information.

    Parallelism parameters
    ----------------------
    set_parallel_mode : bool, default = `False`
                      if set to `True`, QKV and FC1 layers are used as Column Parallel
                      whereas PROJ and FC2 is used as Row Parallel as described
                      `here <https://arxiv.org/pdf/1909.08053.pdf>`_.
    sequence_parallel : bool, default = `False`
                       if set to `True`, uses sequence parallelism.
    tp_group : ProcessGroup, default = `None`
              tensor parallel process group.
    tp_size : int, default = 1
             used as TP (tensor parallel) world size when TP groups are not formed during
             initialization. In this case, users must call the
             `set_tensor_parallel_group(tp_group)` method on the initialized module before the
             forward pass to supply the tensor parallel group needed for tensor and sequence
             parallel collectives.

    Optimization parameters
    -----------------------
    fuse_wgrad_accumulation : bool, default = 'False'
                             if set to `True`, enables fusing of creation and accumulation of
                             the weight gradient. When enabled, it is assumed that the weights
                             have an additional `main_grad` attribute (used instead of the
                             regular `grad`) which is a pre-allocated buffer of the correct
                             size to accumulate gradients in.
    params_dtype : torch.dtype, default = `torch.get_default_dtype()`
                  it controls the type used to allocate the initial parameters. Useful when
                  the model is trained with lower precision and the original FP32 parameters
                  would not fit in GPU memory.
    return_bias : bool, default = `False`
                 when set to `True`, this module will not apply the additive bias itself, but
                 instead return the bias value during the forward pass together with the
                 output of the linear transformation :math:`y = xA^T`. This is useful when
                 the bias addition can be fused to subsequent operations.
    fuse_qkv_params: bool, default = 'False'
                    if set to `True`, `TransformerLayer` module exposes a single fused
                    parameter for query-key-value. This enables optimizations such as QKV
                    fusion without concatentations/splits and also enables the argument
                    `fuse_wgrad_accumulation`.
    """

    def __init__(
        self,
        hidden_size: int,
        num_attention_heads: int,
        kv_channels: Optional[int] = None,
        attention_dropout: float = 0.1,
        layernorm_epsilon: float = 1e-5,
        init_method: Optional[Callable] = None,
        output_layer_init_method: Optional[Callable] = None,
        layer_number: Optional[int] = None,
        attn_mask_type: str = "causal",
        window_size: Optional[Tuple[int, int]] = None,
        tp_group: Optional[dist_group_type] = None,
        tp_size: int = 1,
        num_gqa_groups: Optional[int] = None,
        fuse_wgrad_accumulation: bool = False,
        get_rng_state_tracker: Optional[Callable] = None,
        sequence_parallel: bool = False,
        params_dtype: Optional[torch.dtype] = None,
        return_bias: bool = False,
        return_layernorm_output: bool = False,
        input_layernorm: bool = False,
        attention_type: str = "self",
        set_parallel_mode: bool = False,
        fuse_qkv_params: bool = False,
        zero_centered_gamma: bool = False,
        qkv_weight_interleaved: bool = True,
        ub_bulk_wgrad: bool = False,
        ub_bulk_dgrad: bool = False,
        ub_overlap_rs_dgrad: bool = False,
        ub_overlap_rs: bool = False,
        ub_overlap_ag: bool = False,
        bias: bool = True,
        normalization: str = "LayerNorm",
        device: Union[torch.device, str] = "cuda",
        qkv_format: str = "sbhd",
    ) -> None:
        super().__init__()

        self.qkv_format = qkv_format
        self.attn_mask_type = attn_mask_type
        self.window_size = window_size
        self.window_size = check_set_window_size(attn_mask_type, self.window_size)
        self.layer_number = layer_number
        self.input_layernorm = input_layernorm
        self.attention_type = attention_type
        self.get_rng_state_tracker = get_rng_state_tracker
        self.tp_group = tp_group
        self.return_layernorm_output = return_layernorm_output
        self.params_dtype = torch.get_default_dtype() if params_dtype is None else params_dtype
        self.num_attention_heads = num_attention_heads
        self.return_bias = return_bias

        kv_channels = kv_channels if kv_channels else (hidden_size // num_attention_heads)

        if init_method is None:
            init_method = get_default_init_method()
        if output_layer_init_method is None:
            output_layer_init_method = get_default_init_method()

        if not fuse_qkv_params:
            qkv_weight_interleaved = False
        self.qkv_weight_interleaved = qkv_weight_interleaved

        assert attention_type in AttnTypes, f"attention_type {attention_type} not supported"
        if layer_number is not None:
            assert layer_number > 0, "layer_number must be a positive integer"

        tp_size = tp_size if tp_group is None else get_distributed_world_size(tp_group)
        self.tp_size = tp_size
        self.sequence_parallel = (tp_size > 1) and sequence_parallel

        self.num_attention_heads_per_partition = divide(num_attention_heads, tp_size)
        self.num_gqa_groups = num_attention_heads if num_gqa_groups is None else num_gqa_groups
        assert (
            num_attention_heads % self.num_gqa_groups == 0
        ), "The number of attention heads must be divisible by the number of GQA groups!"
        assert (
            self.num_gqa_groups % tp_size == 0
        ), "The number of GQA groups must be divisible by tensor parallel size!"
        self.num_gqa_groups_per_partition = int(self.num_gqa_groups // tp_size)

        self.hidden_size_per_attention_head = kv_channels
        self.hidden_size_q = self.hidden_size_per_attention_head * num_attention_heads
        self.hidden_size_kv = self.hidden_size_per_attention_head * self.num_gqa_groups

        common_gemm_kwargs = {
            "fuse_wgrad_accumulation": fuse_wgrad_accumulation,
            "tp_group": tp_group,
            "tp_size": tp_size,
            "get_rng_state_tracker": get_rng_state_tracker,
            "sequence_parallel": sequence_parallel,
            "params_dtype": self.params_dtype,
            "device": device,
        }

        qkv_parallel_mode = "column" if set_parallel_mode else None

        if self.attention_type == "self":
            parameters_split = None
            if not fuse_qkv_params:
                parameters_split = collections.OrderedDict(
                    [
                        ("query", self.hidden_size_q),
                        ("key", self.hidden_size_kv),
                        ("value", self.hidden_size_kv),
                    ]
                )
            if self.input_layernorm:
                self.layernorm_qkv = LayerNormLinear(
                    hidden_size,
                    self.hidden_size_q + 2 * self.hidden_size_kv,
                    eps=layernorm_epsilon,
                    init_method=init_method,
                    bias=bias,
                    return_bias=False,
                    parallel_mode=qkv_parallel_mode,
                    return_layernorm_output=return_layernorm_output,
                    parameters_split=parameters_split,
                    zero_centered_gamma=zero_centered_gamma,
                    ub_bulk_wgrad=ub_bulk_wgrad,
                    ub_bulk_dgrad=ub_bulk_dgrad,
                    ub_overlap_rs_dgrad=ub_overlap_rs_dgrad,
                    ub_overlap_ag=ub_overlap_ag,
                    normalization=normalization,
                    ub_name="qkv",
                    **common_gemm_kwargs,
                )
            else:
                self.qkv = Linear(
                    hidden_size,
                    self.hidden_size_q + 2 * self.hidden_size_kv,
                    init_method=init_method,
                    bias=bias,
                    return_bias=False,
                    parallel_mode=qkv_parallel_mode,
                    parameters_split=parameters_split,
                    **common_gemm_kwargs,
                )
        elif self.attention_type == "cross":
            if self.input_layernorm:
                self.layernorm_query = LayerNormLinear(
                    hidden_size,
                    self.hidden_size_q,
                    eps=layernorm_epsilon,
                    init_method=init_method,
                    bias=bias,
                    return_bias=False,
                    parallel_mode=qkv_parallel_mode,
                    parameters_split=("query",) if not fuse_qkv_params else None,
                    return_layernorm_output=return_layernorm_output,
                    zero_centered_gamma=zero_centered_gamma,
                    ub_bulk_wgrad=ub_bulk_wgrad,
                    ub_bulk_dgrad=ub_bulk_dgrad,
                    ub_overlap_rs_dgrad=ub_overlap_rs_dgrad,
                    ub_overlap_ag=ub_overlap_ag,
                    normalization=normalization,
                    ub_name="qkv",
                    **common_gemm_kwargs,
                )
            else:
                self.query_layer = Linear(
                    hidden_size,
                    self.hidden_size_q,
                    init_method=init_method,
                    bias=bias,
                    return_bias=False,
                    parallel_mode=qkv_parallel_mode,
                    **common_gemm_kwargs,
                )
            self.key_value = Linear(
                hidden_size,
                2 * self.hidden_size_kv,
                init_method=init_method,
                bias=bias,
                return_bias=False,
                parallel_mode=qkv_parallel_mode,
                parameters_split=("key", "value") if not fuse_qkv_params else None,
                **common_gemm_kwargs,
            )

        # Attention.
        self.core_attention = DotProductAttention(
            num_attention_heads,
            self.hidden_size_per_attention_head,
            num_gqa_groups=self.num_gqa_groups,
            attention_dropout=attention_dropout,
            qkv_format=self.qkv_format,
            tp_size=tp_size,
            get_rng_state_tracker=get_rng_state_tracker,
            sequence_parallel=sequence_parallel,
            tp_group=tp_group,
            layer_number=self.layer_number,
            attention_type=self.attention_type,
        )

        # Linear
        self.proj = Linear(
            self.hidden_size_q,
            hidden_size,
            init_method=output_layer_init_method,
            bias=bias,
            return_bias=return_bias,
            parallel_mode="row" if set_parallel_mode else None,
            ub_overlap_rs=ub_overlap_rs,
            ub_overlap_ag=ub_overlap_ag,
            ub_name="proj",
            **common_gemm_kwargs,
        )

    def _allocate_memory(
        self, inference_max_sequence_len: int, batch_size: int, dtype: torch.dtype
    ) -> torch.Tensor:
        return torch.empty(
            inference_max_sequence_len,
            batch_size,
            self.num_gqa_groups_per_partition,
            self.hidden_size_per_attention_head,
            dtype=dtype,
            device=torch.cuda.current_device(),
        )

    def set_tensor_parallel_group(self, tp_group: Union[dist_group_type, None]) -> None:
        """
        Set the tensor parallel group for the given
        module before executing the forward pass.

        Parameters
        ----------
        tp_group : ProcessGroup, default = `None`
                  tensor parallel process group.
        """
        self.tp_group = tp_group

    def set_context_parallel_group(
        self,
        cp_group: Union[dist_group_type, None],
        cp_global_ranks: List[int],
        cp_stream: torch.cuda.Stream,
    ) -> None:
        """
        Set the context parallel attributes for the given
        module before executing the forward pass.

        Parameters
        ----------
        cp_group : ProcessGroup
                  context parallel process group.
        cp_global_ranks : List[int]
                         list of global ranks in the context group.
        cp_stream : torch.cuda.Stream
                   cuda stream for context parallel execution.
        """
        # Deep iterate but skip self to avoid infinite recursion.
        for index, child in enumerate(self.modules()):
            if index == 0:
                continue
            if hasattr(child, "set_context_parallel_group"):
                child.set_context_parallel_group(cp_group, cp_global_ranks, cp_stream)

    def forward(
        self,
        hidden_states: torch.Tensor,
        attention_mask: Optional[Union[torch.Tensor, Tuple[torch.Tensor, torch.Tensor]]] = None,
        encoder_output: Optional[torch.Tensor] = None,
        attn_mask_type: Optional[str] = None,
        window_size: Optional[Tuple[int, int]] = None,
        is_first_microbatch: Optional[bool] = None,
        checkpoint_core_attention: bool = False,
        inference_params: Optional[InferenceParams] = None,
        rotary_pos_emb: Optional[Union[torch.Tensor, Tuple[torch.Tensor, torch.Tensor]]] = None,
        core_attention_bias_type: str = "no_bias",
        core_attention_bias: Optional[torch.Tensor] = None,
        alibi_slopes: Optional[torch.Tensor] = None,
        fast_zero_fill: bool = True,
    ) -> Tuple[Union[torch.Tensor, None], ...]:
        """
        Forward propagation for MultiheadAttention layer.

        .. note::

            Argument :attr:`attention_mask` is only used when :attr:`attn_mask_type`
            includes `"padding"` or `"arbitrary"`.

        Parameters
        ----------
        hidden_states : torch.Tensor
             Input tensor.
        attention_mask: Optional[Union[torch.Tensor, Tuple[torch.Tensor, torch.Tensor]]],
             default = `None`. Boolean tensor(s) used to mask out attention softmax input.
             It should be 'None' for 'causal' and 'no_mask' types. For 'padding' masks, it should be
             a single tensor of [batch_size, 1, 1, seqlen_q] for self-attention, and a tuple of
             two tensors in shapes [batch_size, 1, 1, seqlen_q] and [batch_size, 1, 1, seqlen_kv]
             for cross-attention. For the 'arbitrary' mask type, it should be in a shape that is
             broadcastable to [batch_size, num_heads, max_seqlen_q, max_seqlen_kv]. A `True` value
             means the corresponding position is masked out and a `False` means that position is
             allowed to participate in attention.
        attn_mask_type: {'no_mask', 'padding', 'causal', 'padding_causal', 'arbitrary'},
                       default = `None`
                       type of attention mask passed into softmax operation.
        window_size: Optional[Tuple[int, int]], default = `None`
                    sliding window size for local attention.
        encoder_output : Optional[torch.Tensor], default = `None`
             Output of the encoder block to be fed into the decoder block if using
             `layer_type="decoder"`.
        is_first_microbatch : {True, False, None}, default = None
                             During training using either gradient accumulation or
                             pipeline parallelism a minibatch of data is further split
                             into microbatches. Between the microbatches of the same minibatch
                             the model weights are not updated. Setting this parameter indicates
                             whether the current microbatch is the first in a minibatch or not.
                             When set, this parameter enables additional optimizations:

                             * during FP8 training, it allows caching of the FP8 versions of
                               the weights
                             * it also allows skipping gradient accumulation during the
                               first microbatch (since it is the first gradient being
                               produced)
        checkpoint_core_attention: bool, default = `False`
                                  If true, forward activations for core attention are recomputed
                                  during the backward pass in order to save memory that would
                                  otherwise be occupied to store the forward activations until
                                  backprop.
        rotary_pos_emb: Union[torch.Tensor, Tuple[torch.Tensor, torch.Tensor]], default = `None`
                       Embeddings for query and key tensors for applying rotary position
                       embedding. By default no input embedding is applied.
        core_attention_bias_type: str, default = `no_bias`
                    Bias type, {`no_bias`, `pre_scale_bias`, 'post_scale_bias`, `alibi`}
        core_attention_bias: Optional[torch.Tensor], default = `None`
                    Bias tensor for Q * K.T, shape [1, num_head, max_seqlen_q, max_seqlen_kv].
                    It should be 'None' for 'no_bias' and 'alibi' bias types.
        alibi_slopes: Optional[torch.Tensor], default = `None`
                     ALiBi slopes in FP32 and shape [nheads] or [batch_size, nheads].
                     It adds a bias of (-alibi_slope * (i + seqlen_k - seqlen_q - j))
                     to the attention score of query i and key j.
        fast_zero_fill: bool, default = `True`
                    Whether to set output tensors to 0 or not before use.
        """
        # hidden_states: [sq, b, h]

        if attn_mask_type is not None:
            window_size = check_set_window_size(attn_mask_type, window_size)
        if attn_mask_type is None:
            attn_mask_type = self.attn_mask_type
        if window_size is None:
            window_size = self.window_size

        if "padding" in attn_mask_type and attention_mask is not None:
            for i, _ in enumerate(attention_mask):
                assert (
                    attention_mask[i].dtype == torch.bool
                ), "Attention mask must be in boolean type!"

        assert (
            core_attention_bias_type in AttnBiasTypes
        ), f"core_attention_bias_type {core_attention_bias_type} is not supported!"

        # =================================================
        # Pre-allocate memory for key-values for inference
        # =================================================

        if inference_params and self.layer_number is not None:
            if self.layer_number not in inference_params.key_value_memory_dict:
                inf_max_seq_len = inference_params.max_sequence_length
                inf_max_batch_size = inference_params.max_batch_size
                inference_key_memory = self._allocate_memory(
                    inf_max_seq_len, inf_max_batch_size, hidden_states.dtype
                )
                inference_value_memory = self._allocate_memory(
                    inf_max_seq_len, inf_max_batch_size, hidden_states.dtype
                )
                inference_params.key_value_memory_dict[self.layer_number] = (
                    inference_key_memory,
                    inference_value_memory,
                )
            else:
                (
                    inference_key_memory,
                    inference_value_memory,
                ) = inference_params.key_value_memory_dict[self.layer_number]

        # ======================
        # Query, Key, and Value
        # ======================

        if self.attention_type == "self":
            # Attention heads [sq, b, h] --> [sq, b, ng * (np/ng + 2) * hn]
            if self.input_layernorm:
                layernorm_qkv_outputs = self.layernorm_qkv(
                    hidden_states,
                    is_first_microbatch=is_first_microbatch,
                )
                if self.return_layernorm_output:
                    mixed_x_layer, layernorm_output = layernorm_qkv_outputs
                else:
                    mixed_x_layer = layernorm_qkv_outputs
            else:
                mixed_x_layer = self.qkv(
                    hidden_states,
                    is_first_microbatch=is_first_microbatch,
                    is_first_module_in_mha=True,  # specific to FP8 MHA
                )

            num_queries_per_key_value = (
                self.num_attention_heads_per_partition // self.num_gqa_groups_per_partition
            )
            if self.qkv_weight_interleaved:
                # [sq, b, ng * (np/ng + 2) * hn] --> [sq, b, ng, (np/ng + 2), hn]
                new_tensor_shape = mixed_x_layer.size()[:-1] + (
                    self.num_gqa_groups_per_partition,
                    (num_queries_per_key_value + 2),
                    self.hidden_size_per_attention_head,
                )
                # split along second last dimension
                split_dim = -2
            else:
                # [sq, b, ng * (np/ng + 2) * hn] --> [sq, b, (np/ng + 2), ng, hn]
                new_tensor_shape = mixed_x_layer.size()[:-1] + (
                    (num_queries_per_key_value + 2),
                    self.num_gqa_groups_per_partition,
                    self.hidden_size_per_attention_head,
                )
                # split along third last dimension
                split_dim = -3

            mixed_x_layer = mixed_x_layer.view(*new_tensor_shape)

            # qkv_weight_interleaved:
            #  [sq, b, ng, (np/ng + 2), hn]
            #  --> [sq, b, ng, np/ng, hn], [sq, b, ng, 1, hn], [sq, b, ng, 1, hn]
            # not qkv_weight_interleaved:
            #  [sq, b, (np/ng + 2), ng, hn]
            #  --> [sq, b, np/ng, np, hn], [sq, b, 1, ng, hn], [sq, b, 1, ng, hn]
            if not is_in_onnx_export_mode():
                query_layer, key_layer, value_layer = _SplitAlongDim.apply(
                    mixed_x_layer, split_dim, (num_queries_per_key_value, 1, 1)
                )
            else:
                query_layer, key_layer, value_layer = torch.split(
                    mixed_x_layer,
                    (num_queries_per_key_value, 1, 1),
                    dim=split_dim,
                )

            # query: -> [sq, b, np, hn]
            # key, value: -> [sq, b, ng, hn]
            query_layer, key_layer, value_layer = (
                x.reshape(x.size(0), x.size(1), -1, self.hidden_size_per_attention_head)
                for x in (query_layer, key_layer, value_layer)
            )

        elif self.attention_type == "cross":
            # Attention heads [sk, b, h] --> [sk, b, (ng * 2 * hn)]
            mixed_kv_layer = self.key_value(
                encoder_output,
                is_first_microbatch=is_first_microbatch,
                is_first_module_in_mha=True,  # specific to FP8 MHA
            )

            if self.qkv_weight_interleaved:
                # [sq, b, (ng * 2 * hn)] --> [sq, b, ng, 2 * hn]
                new_tensor_shape = mixed_kv_layer.size()[:-1] + (
                    self.num_gqa_groups_per_partition,
                    2 * self.hidden_size_per_attention_head,
                )
                # split along last dimension
                split_dim = -1
            else:
                # [sq, b, (ng * 2 * hn)] --> [sq, b, 2 * ng, hn]
                new_tensor_shape = mixed_kv_layer.size()[:-1] + (
                    2 * self.num_gqa_groups_per_partition,
                    self.hidden_size_per_attention_head,
                )
                # split along second last dimension
                split_dim = -2

            mixed_kv_layer = mixed_kv_layer.view(*new_tensor_shape)

            # mixed_kv_layer --> 2 [sk, b, ng, hn]
            if not is_in_onnx_export_mode():
                key_layer, value_layer = _SplitAlongDim.apply(
                    mixed_kv_layer,
                    split_dim,
                    mixed_kv_layer.shape[split_dim] // 2,
                )
            else:
                key_layer, value_layer = torch.split(
                    mixed_kv_layer,
                    mixed_kv_layer.shape[split_dim] // 2,
                    dim=split_dim,
                )
            key_layer, value_layer = (
                x.reshape(
                    x.size(0),
                    x.size(1),
                    -1,
                    self.hidden_size_per_attention_head,
                )
                for x in (key_layer, value_layer)
            )

            # Attention head [sq, b, h] --> [sq, b, hp]
            if self.input_layernorm:
                layernorm_query_outputs = self.layernorm_query(
                    hidden_states,
                    is_first_microbatch=is_first_microbatch,
                )
                if self.return_layernorm_output:
                    query_layer, layernorm_output = layernorm_query_outputs
                else:
                    query_layer = layernorm_query_outputs
            else:
                query_layer = self.query_layer(
                    hidden_states,
                    is_first_microbatch=is_first_microbatch,
                    is_first_module_in_mha=True,  # specific to FP8 MHA
                )

            # [sq, b, hp] --> [sq, b, np, hn]
            new_tensor_shape = query_layer.size()[:-1] + (
                self.num_attention_heads_per_partition,
                self.hidden_size_per_attention_head,
            )
            query_layer = query_layer.view(*new_tensor_shape)

        # ======================================================
        # Apply relative positional encoding (rotary embedding)
        # ======================================================

        if rotary_pos_emb is not None:
            assert not isinstance(query_layer, Float8Tensor) and not isinstance(
                key_layer, Float8Tensor
            ), "RoPE is not supported for Float8Tensors!"
            # duplicate the pos_emb for self attention
            if not isinstance(rotary_pos_emb, tuple):
                rotary_pos_emb = (rotary_pos_emb,) * 2

            q_pos_emb, k_pos_emb = rotary_pos_emb

            # adjust key and value for inference
            if inference_params is not None:
                if self.qkv_format == "sbhd":
                    sequence_length = key_layer.size(0)
                elif self.qkv_format == "bshd":
                    sequence_length = key_layer.size(1)

                sequence_start = inference_params.sequence_len_offset
                sequence_end = sequence_start + sequence_length

                q_pos_emb = q_pos_emb[sequence_start:sequence_end, ...]
                k_pos_emb = k_pos_emb[sequence_start:sequence_end, ...]

            query_layer = apply_rotary_pos_emb(query_layer, q_pos_emb, self.qkv_format, fused=True)
            key_layer = apply_rotary_pos_emb(key_layer, k_pos_emb, self.qkv_format, fused=True)

        # ===========================
        # Core attention computation
        # ===========================

        context_layer = self.core_attention(
            query_layer,
            key_layer,
            value_layer,
            qkv_format=self.qkv_format,
            cu_seqlens_q=None,
            cu_seqlens_kv=None,
            attention_mask=attention_mask,
            attn_mask_type=attn_mask_type,
            window_size=window_size,
            checkpoint_core_attention=checkpoint_core_attention,
            core_attention_bias_type=core_attention_bias_type,
            core_attention_bias=core_attention_bias,
            alibi_slopes=alibi_slopes,
            fast_zero_fill=fast_zero_fill,
            inference_params=inference_params,
        )

        # ===================
        # Output. [sq, b, h]
        # ===================

        projection_output = self.proj(
            context_layer,
            is_first_microbatch=is_first_microbatch,
        )

        if self.return_bias:
            attention_output, attention_bias = projection_output
        else:
            attention_output, attention_bias = projection_output, None

        outputs = (attention_output,)
        if self.return_bias:
            outputs += (attention_bias,)
        if self.input_layernorm and self.return_layernorm_output:
            outputs += (layernorm_output,)
        return outputs if len(outputs) > 1 else outputs[0]<|MERGE_RESOLUTION|>--- conflicted
+++ resolved
@@ -84,19 +84,11 @@
     _flash_attn_2_4_plus = _flash_attn_version >= PkgVersion("2.4")
     _flash_attn_2_4_1_plus = _flash_attn_version >= PkgVersion("2.4.1")
 
-<<<<<<< HEAD
     if _flash_attn_version >= _flash_attn_version_required:
-        from flash_attn.flash_attn_interface import flash_attn_varlen_func as flash_attn_forward_func # pylint: disable=no-name-in-module
-        from flash_attn_2_cuda import varlen_bwd as flash_attn_cuda_bwd # pylint: disable=no-name-in-module
-        from flash_attn.flash_attn_interface import _flash_attn_varlen_forward as _flash_attn_forward # pylint: disable=no-name-in-module,ungrouped-imports
-        from flash_attn.flash_attn_interface import _flash_attn_varlen_backward as _flash_attn_backward # pylint: disable=no-name-in-module
-=======
-if _flash_attn_version >= _flash_attn_version_required:
-    from flash_attn.flash_attn_interface import flash_attn_varlen_func as flash_attn_forward_func
-    from flash_attn.flash_attn_interface import _flash_attn_varlen_forward as _flash_attn_forward
-    from flash_attn.flash_attn_interface import _flash_attn_varlen_backward as _flash_attn_backward
-    from flash_attn_2_cuda import varlen_bwd as flash_attn_cuda_bwd
->>>>>>> d71fc946
+        from flash_attn.flash_attn_interface import flash_attn_varlen_func as flash_attn_forward_func
+        from flash_attn.flash_attn_interface import _flash_attn_varlen_forward as _flash_attn_forward
+        from flash_attn.flash_attn_interface import _flash_attn_varlen_backward as _flash_attn_backward
+        from flash_attn_2_cuda import varlen_bwd as flash_attn_cuda_bwd
 
 META_QKV = tex.FP8FwdTensors.GEMM1_OUTPUT
 META_DQKV = tex.FP8BwdTensors.GRAD_OUTPUT1
@@ -691,19 +683,6 @@
                                         ),
                                         dim=-1,
                                     ).contiguous()
-<<<<<<< HEAD
-                                out_per_step[i], [softmax_lse_per_step[i], rng_states[i], *rest] = \
-                                fused_attn_fwd(
-                                    is_training, max_seqlen_q, max_seqlen_k, cu_seqlens_q,
-                                    cu_seqlens_k, q_inputs[i%2], kv_inputs[i%2][0],
-                                    kv_inputs[i%2][1], TE_DType[q.dtype],
-                                    tex.NVTE_Fused_Attn_Backend.NVTE_F16_arbitrary_seqlen if not IS_HIP_EXTENSION else tex.NVTE_Fused_Attn_Backend.NVTE_CK,
-                                    attn_scale=softmax_scale, dropout=dropout_p,
-                                    qkv_layout=qkv_layout, attn_mask_type=attn_mask_type,
-                                    attn_bias_type=attn_bias_type, attn_bias=attn_bias_inputs[i%2],
-                                    seq_offsets_q=seq_offsets_q, seq_offsets_k=seq_offsets_k,
-                                    seq_offsets_v=seq_offsets_v, seq_offsets_o=seq_offsets_o,
-=======
                                 out_per_step[i], [softmax_lse_per_step[i], rng_states[i], *rest] = (
                                     fused_attn_fwd(
                                         is_training,
@@ -715,7 +694,7 @@
                                         kv_inputs[i % 2][0],
                                         kv_inputs[i % 2][1],
                                         TE_DType[q.dtype],
-                                        tex.NVTE_Fused_Attn_Backend.NVTE_F16_arbitrary_seqlen,
+                                        tex.NVTE_Fused_Attn_Backend.NVTE_F16_arbitrary_seqlen if not IS_HIP_EXTENSION else tex.NVTE_Fused_Attn_Backend.NVTE_CK,
                                         attn_scale=softmax_scale,
                                         dropout=dropout_p,
                                         qkv_layout=qkv_layout,
@@ -727,7 +706,6 @@
                                         seq_offsets_v=seq_offsets_v,
                                         seq_offsets_o=seq_offsets_o,
                                     )
->>>>>>> d71fc946
                                 )
                                 if len(rest) > 0:
                                     attn_biases[i] = rest[0]
@@ -779,27 +757,6 @@
                                     )
                                 if attn_bias is not None:
                                     idx = (rank - i) % cp_size
-<<<<<<< HEAD
-                                    attn_bias_inputs[i%2] = attn_bias[..., idx, :].contiguous()
-                                out_per_step[i], [softmax_lse_per_step[i], rng_states[i], *rest] = \
-                                fused_attn_fwd(
-                                    is_training, max_seqlen_q, max_seqlen_k//2, cu_seqlens_q,
-                                    cu_seqlens_k//2, q_inputs[i%2], kv_inputs[i%2][0],
-                                    kv_inputs[i%2][1], TE_DType[q.dtype],
-                                    tex.NVTE_Fused_Attn_Backend.NVTE_F16_arbitrary_seqlen if not IS_HIP_EXTENSION else tex.NVTE_Fused_Attn_Backend.NVTE_CK,
-                                    attn_scale=softmax_scale,
-                                    dropout=dropout_p,
-                                    qkv_layout=qkv_layout,
-                                    attn_mask_type="padding" if padding else "no_mask",
-                                    attn_bias_type=attn_bias_type,
-                                    attn_bias=attn_bias_inputs[i%2],
-                                    seq_offsets_q=seq_offsets_q,
-                                    seq_offsets_k=None if seq_offsets_k is None \
-                                        else seq_offsets_k//2,
-                                    seq_offsets_v=None if seq_offsets_v is None \
-                                        else seq_offsets_v//2,
-                                    seq_offsets_o=seq_offsets_o,
-=======
                                     attn_bias_inputs[i % 2] = attn_bias[..., idx, :].contiguous()
                                 out_per_step[i], [softmax_lse_per_step[i], rng_states[i], *rest] = (
                                     fused_attn_fwd(
@@ -812,7 +769,7 @@
                                         kv_inputs[i % 2][0],
                                         kv_inputs[i % 2][1],
                                         TE_DType[q.dtype],
-                                        tex.NVTE_Fused_Attn_Backend.NVTE_F16_arbitrary_seqlen,
+                                        tex.NVTE_Fused_Attn_Backend.NVTE_F16_arbitrary_seqlen if not IS_HIP_EXTENSION else tex.NVTE_Fused_Attn_Backend.NVTE_CK,
                                         attn_scale=softmax_scale,
                                         dropout=dropout_p,
                                         qkv_layout=qkv_layout,
@@ -828,7 +785,6 @@
                                         ),
                                         seq_offsets_o=seq_offsets_o,
                                     )
->>>>>>> d71fc946
                                 )
                                 if len(rest) > 0:
                                     attn_biases[i] = rest[0]
@@ -896,26 +852,6 @@
                                         ),
                                         dim=-1,
                                     ).contiguous()
-<<<<<<< HEAD
-                                out_per_step[i], [softmax_lse_per_step[i], rng_states[i], *rest] = \
-                                fused_attn_fwd(
-                                    is_training, max_seqlen_q//2, max_seqlen_k, cu_seqlens_q//2,
-                                    cu_seqlens_k, q_inputs[i%2], kv_inputs[i%2][0],
-                                    kv_inputs[i%2][1], TE_DType[q.dtype],
-                                    tex.NVTE_Fused_Attn_Backend.NVTE_F16_arbitrary_seqlen if not IS_HIP_EXTENSION else tex.NVTE_Fused_Attn_Backend.NVTE_CK,
-                                    attn_scale=softmax_scale,
-                                    dropout=dropout_p,
-                                    qkv_layout=qkv_layout,
-                                    attn_mask_type="padding" if padding else "no_mask",
-                                    attn_bias_type=attn_bias_type,
-                                    attn_bias=attn_bias_inputs[i%2],
-                                    seq_offsets_q=None if seq_offsets_q is None \
-                                        else seq_offsets_q//2,
-                                    seq_offsets_k=seq_offsets_k,
-                                    seq_offsets_v=seq_offsets_v,
-                                    seq_offsets_o=None if seq_offsets_o is None \
-                                        else seq_offsets_o//2,
-=======
                                 out_per_step[i], [softmax_lse_per_step[i], rng_states[i], *rest] = (
                                     fused_attn_fwd(
                                         is_training,
@@ -927,7 +863,7 @@
                                         kv_inputs[i % 2][0],
                                         kv_inputs[i % 2][1],
                                         TE_DType[q.dtype],
-                                        tex.NVTE_Fused_Attn_Backend.NVTE_F16_arbitrary_seqlen,
+                                        tex.NVTE_Fused_Attn_Backend.NVTE_F16_arbitrary_seqlen if not IS_HIP_EXTENSION else tex.NVTE_Fused_Attn_Backend.NVTE_CK,
                                         attn_scale=softmax_scale,
                                         dropout=dropout_p,
                                         qkv_layout=qkv_layout,
@@ -943,7 +879,6 @@
                                             None if seq_offsets_o is None else seq_offsets_o // 2
                                         ),
                                     )
->>>>>>> d71fc946
                                 )
                                 if len(rest) > 0:
                                     attn_biases[i] = rest[0]
@@ -994,19 +929,6 @@
                                     ),
                                     dim=-1,
                                 ).contiguous()
-<<<<<<< HEAD
-                            out_per_step[i], [softmax_lse_per_step[i], rng_states[i], *rest] = \
-                            fused_attn_fwd(
-                                is_training, max_seqlen_q, max_seqlen_k, cu_seqlens_q,
-                                cu_seqlens_k, q, kv_inputs[i%2][0],
-                                kv_inputs[i%2][1], TE_DType[q.dtype],
-                                tex.NVTE_Fused_Attn_Backend.NVTE_F16_arbitrary_seqlen if not IS_HIP_EXTENSION else tex.NVTE_Fused_Attn_Backend.NVTE_CK,
-                                attn_scale=softmax_scale, dropout=dropout_p,
-                                qkv_layout=qkv_layout, attn_mask_type=attn_mask_type,
-                                attn_bias_type=attn_bias_type, attn_bias=attn_bias_inputs[i%2],
-                                seq_offsets_q=seq_offsets_q, seq_offsets_k=seq_offsets_k,
-                                seq_offsets_v=seq_offsets_v, seq_offsets_o=seq_offsets_o,
-=======
                             out_per_step[i], [softmax_lse_per_step[i], rng_states[i], *rest] = (
                                 fused_attn_fwd(
                                     is_training,
@@ -1018,7 +940,7 @@
                                     kv_inputs[i % 2][0],
                                     kv_inputs[i % 2][1],
                                     TE_DType[q.dtype],
-                                    tex.NVTE_Fused_Attn_Backend.NVTE_F16_arbitrary_seqlen,
+                                    tex.NVTE_Fused_Attn_Backend.NVTE_F16_arbitrary_seqlen if not IS_HIP_EXTENSION else tex.NVTE_Fused_Attn_Backend.NVTE_CK,
                                     attn_scale=softmax_scale,
                                     dropout=dropout_p,
                                     qkv_layout=qkv_layout,
@@ -1030,7 +952,6 @@
                                     seq_offsets_v=seq_offsets_v,
                                     seq_offsets_o=seq_offsets_o,
                                 )
->>>>>>> d71fc946
                             )
                             if len(rest) > 0:
                                 attn_biases[i] = rest[0]
@@ -1298,14 +1219,6 @@
                         if attn_dbias is not None:
                             aux_ctx_tensors += [attn_biases[cp_size - i - 1]]
                         dq_, dk_, dv_, dbias_ = fused_attn_bwd(
-<<<<<<< HEAD
-                            ctx.max_seqlen_q, ctx.max_seqlen_k,
-                            cu_seqlens_q, cu_seqlens_k,
-                            q_, kv_[0], kv_[1], out_, dout_,
-                            TE_DType[q.dtype], TE_DType[kv.dtype], aux_ctx_tensors,
-                            tex.NVTE_Fused_Attn_Backend.NVTE_F16_arbitrary_seqlen if not IS_HIP_EXTENSION else tex.NVTE_Fused_Attn_Backend.NVTE_CK,
-                            seq_offsets_q, seq_offsets_k, seq_offsets_v, seq_offsets_o,
-=======
                             ctx.max_seqlen_q,
                             ctx.max_seqlen_k,
                             cu_seqlens_q,
@@ -1318,12 +1231,11 @@
                             TE_DType[q.dtype],
                             TE_DType[kv.dtype],
                             aux_ctx_tensors,
-                            tex.NVTE_Fused_Attn_Backend.NVTE_F16_arbitrary_seqlen,
+                            tex.NVTE_Fused_Attn_Backend.NVTE_F16_arbitrary_seqlen if not IS_HIP_EXTENSION else tex.NVTE_Fused_Attn_Backend.NVTE_CK,
                             seq_offsets_q,
                             seq_offsets_k,
                             seq_offsets_v,
                             seq_offsets_o,
->>>>>>> d71fc946
                             attn_scale=ctx.softmax_scale,
                             dropout=ctx.dropout_p,
                             qkv_layout=qkv_layout,
@@ -1388,15 +1300,6 @@
                         if attn_dbias is not None:
                             aux_ctx_tensors += [attn_biases[cp_size - i - 1]]
                         dq_, dk_, dv_, dbias_ = fused_attn_bwd(
-<<<<<<< HEAD
-                            ctx.max_seqlen_q, ctx.max_seqlen_k//2,
-                            cu_seqlens_q, cu_seqlens_k//2,
-                            q_, kv_[0], kv_[1], out_, dout_,
-                            TE_DType[q.dtype], TE_DType[kv.dtype], aux_ctx_tensors,
-                            tex.NVTE_Fused_Attn_Backend.NVTE_F16_arbitrary_seqlen if not IS_HIP_EXTENSION else tex.NVTE_Fused_Attn_Backend.NVTE_CK,
-                            seq_offsets_q, None if seq_offsets_k is None else seq_offsets_k//2,
-                            None if seq_offsets_v is None else seq_offsets_v//2, seq_offsets_o,
-=======
                             ctx.max_seqlen_q,
                             ctx.max_seqlen_k // 2,
                             cu_seqlens_q,
@@ -1409,12 +1312,11 @@
                             TE_DType[q.dtype],
                             TE_DType[kv.dtype],
                             aux_ctx_tensors,
-                            tex.NVTE_Fused_Attn_Backend.NVTE_F16_arbitrary_seqlen,
+                            tex.NVTE_Fused_Attn_Backend.NVTE_F16_arbitrary_seqlen if not IS_HIP_EXTENSION else tex.NVTE_Fused_Attn_Backend.NVTE_CK,
                             seq_offsets_q,
                             None if seq_offsets_k is None else seq_offsets_k // 2,
                             None if seq_offsets_v is None else seq_offsets_v // 2,
                             seq_offsets_o,
->>>>>>> d71fc946
                             attn_scale=ctx.softmax_scale,
                             dropout=ctx.dropout_p,
                             qkv_layout=qkv_layout,
@@ -1485,15 +1387,6 @@
                         if attn_dbias is not None:
                             aux_ctx_tensors += [attn_biases[cp_size - i - 1]]
                         dq_, dk_, dv_, dbias_ = fused_attn_bwd(
-<<<<<<< HEAD
-                            ctx.max_seqlen_q//2, ctx.max_seqlen_k,
-                            cu_seqlens_q//2, cu_seqlens_k,
-                            q_, kv_[0], kv_[1], out_, dout_,
-                            TE_DType[q.dtype], TE_DType[kv.dtype], aux_ctx_tensors,
-                            tex.NVTE_Fused_Attn_Backend.NVTE_F16_arbitrary_seqlen if not IS_HIP_EXTENSION else tex.NVTE_Fused_Attn_Backend.NVTE_CK,
-                            None if seq_offsets_q is None else seq_offsets_q//2, seq_offsets_k,
-                            seq_offsets_v, None if seq_offsets_o is None else seq_offsets_o//2,
-=======
                             ctx.max_seqlen_q // 2,
                             ctx.max_seqlen_k,
                             cu_seqlens_q // 2,
@@ -1506,12 +1399,11 @@
                             TE_DType[q.dtype],
                             TE_DType[kv.dtype],
                             aux_ctx_tensors,
-                            tex.NVTE_Fused_Attn_Backend.NVTE_F16_arbitrary_seqlen,
+                            tex.NVTE_Fused_Attn_Backend.NVTE_F16_arbitrary_seqlen if not IS_HIP_EXTENSION else tex.NVTE_Fused_Attn_Backend.NVTE_CK,
                             None if seq_offsets_q is None else seq_offsets_q // 2,
                             seq_offsets_k,
                             seq_offsets_v,
                             None if seq_offsets_o is None else seq_offsets_o // 2,
->>>>>>> d71fc946
                             attn_scale=ctx.softmax_scale,
                             dropout=ctx.dropout_p,
                             qkv_layout=qkv_layout,
@@ -1564,14 +1456,6 @@
                     if attn_dbias is not None:
                         aux_ctx_tensors += [attn_biases[cp_size - i - 1]]
                     dq_, dk_, dv_, dbias_ = fused_attn_bwd(
-<<<<<<< HEAD
-                        ctx.max_seqlen_q, ctx.max_seqlen_k,
-                        cu_seqlens_q, cu_seqlens_k,
-                        q, kv[0], kv[1], out, dout,
-                        TE_DType[q.dtype], TE_DType[kv.dtype], aux_ctx_tensors,
-                        tex.NVTE_Fused_Attn_Backend.NVTE_F16_arbitrary_seqlen if not IS_HIP_EXTENSION else tex.NVTE_Fused_Attn_Backend.NVTE_CK,
-                        seq_offsets_q, seq_offsets_k, seq_offsets_v, seq_offsets_o,
-=======
                         ctx.max_seqlen_q,
                         ctx.max_seqlen_k,
                         cu_seqlens_q,
@@ -1584,12 +1468,11 @@
                         TE_DType[q.dtype],
                         TE_DType[kv.dtype],
                         aux_ctx_tensors,
-                        tex.NVTE_Fused_Attn_Backend.NVTE_F16_arbitrary_seqlen,
+                        tex.NVTE_Fused_Attn_Backend.NVTE_F16_arbitrary_seqlen if not IS_HIP_EXTENSION else tex.NVTE_Fused_Attn_Backend.NVTE_CK,
                         seq_offsets_q,
                         seq_offsets_k,
                         seq_offsets_v,
                         seq_offsets_o,
->>>>>>> d71fc946
                         attn_scale=ctx.softmax_scale,
                         dropout=ctx.dropout_p,
                         qkv_layout=qkv_layout,
@@ -2977,14 +2860,9 @@
         ctx.qkv_layout = qkv_layout
         ctx.attn_bias_type = attn_bias_type
         ctx.attn_mask_type = attn_mask_type
-<<<<<<< HEAD
-        ctx.fused_attention_backend = \
+        ctx.fused_attention_backend = (
             fused_attention_backend if (IS_HIP_EXTENSION or ctx.fp8) else FusedAttnBackend["F16_arbitrary_seqlen"]
-=======
-        ctx.fused_attention_backend = (
-            fused_attention_backend if ctx.fp8 else FusedAttnBackend["F16_arbitrary_seqlen"]
         )
->>>>>>> d71fc946
         ctx.use_FAv2_bwd = use_FAv2_bwd
 
         return out_ret
@@ -3393,14 +3271,9 @@
         ctx.qkv_layout = qkv_layout
         ctx.attn_bias_type = attn_bias_type
         ctx.attn_mask_type = attn_mask_type
-<<<<<<< HEAD
-        ctx.fused_attention_backend = \
+        ctx.fused_attention_backend = (
             fused_attention_backend if (IS_HIP_EXTENSION or ctx.fp8) else FusedAttnBackend["F16_arbitrary_seqlen"]
-=======
-        ctx.fused_attention_backend = (
-            fused_attention_backend if ctx.fp8 else FusedAttnBackend["F16_arbitrary_seqlen"]
         )
->>>>>>> d71fc946
         ctx.use_FAv2_bwd = use_FAv2_bwd
 
         return out_ret
@@ -3685,13 +3558,8 @@
     ):
         logger = logging.getLogger("FusedAttnFunc")
         if fp8:
-<<<<<<< HEAD
-            if _NVTE_DEBUG:
-                print('[DotProductAttention]: using FP8 forward')
+            logger.debug("Running forward in FP8")
             assert not IS_HIP_EXTENSION, "FP8 Fused attention is not supported on ROCm"
-=======
-            logger.debug("Running forward in FP8")
->>>>>>> d71fc946
             fused_attention_backend = FusedAttnBackend["FP8"]
             fp8_dtype_forward = get_fp8_te_dtype(fp8_meta["recipe"], fprop_tensor=True)
             if fp8_meta["recipe"].fp8_mha:
@@ -3926,14 +3794,9 @@
         ctx.qkv_layout = qkv_layout
         ctx.attn_bias_type = attn_bias_type
         ctx.attn_mask_type = attn_mask_type
-<<<<<<< HEAD
-        ctx.fused_attention_backend = \
+        ctx.fused_attention_backend = (
             fused_attention_backend if (IS_HIP_EXTENSION or ctx.fp8) else FusedAttnBackend["F16_arbitrary_seqlen"]
-=======
-        ctx.fused_attention_backend = (
-            fused_attention_backend if ctx.fp8 else FusedAttnBackend["F16_arbitrary_seqlen"]
         )
->>>>>>> d71fc946
         ctx.use_FAv2_bwd = use_FAv2_bwd
 
         return out_ret
@@ -4298,7 +4161,6 @@
                 # workspace optimization path is deterministic
                 os.environ["CUDNN_FRONTEND_ATTN_DP_WORKSPACE_LIMIT"] = "-1"
 
-<<<<<<< HEAD
             # CUDNN_FRONTEND_ATTN_DP_WORKSPACE_LIMIT
             # - unset:       enables workspace optimization when required workspace is <= 256MB
             #                or when bias gradient needs to be computed
@@ -4310,10 +4172,7 @@
                     os.environ["CUDNN_FRONTEND_ATTN_DP_WORKSPACE_LIMIT"] = "0"
                 if os.environ["NVTE_FUSED_ATTN_FORCE_WORKSPACE_OPT"] == "1":
                     os.environ["CUDNN_FRONTEND_ATTN_DP_WORKSPACE_LIMIT"] = "-1"
-        def remove_extra_states_check(self, incompatible_keys): # pylint: disable=unused-argument
-=======
         def remove_extra_states_check(self, incompatible_keys):  # pylint: disable=unused-argument
->>>>>>> d71fc946
             """
             Temporarily remove fused_attention._extra_state as a missing key
             when loading older TransformerEngine checkpoints. Will phase out
@@ -4368,12 +4227,7 @@
         ), "FusedAttention only supports FP16 and BF16 data types."
         assert (
             query_layer.is_cuda and key_layer.is_cuda and value_layer.is_cuda
-<<<<<<< HEAD
-            ), 'FusedAttention only supports CUDA tensors.'
-
-=======
         ), "FusedAttention only supports CUDA tensors."
->>>>>>> d71fc946
         assert (
             qkv_layout in QKVLayouts
         ), f"FusedAttention does not support qkv_layout = {qkv_layout}!"
@@ -4422,22 +4276,17 @@
                         max_seqlen_kv,
                         key_layer.device,
                     )
-<<<<<<< HEAD
         # additional asserts for rocm fused attn backend
         if IS_HIP_EXTENSION:
             assert (
                 "padding" not in attn_mask_type
-                ), f"ROCm FusedAttention (aotriton or CK) does not support attn_mask_type = {attn_mask_type}!"
+            ), f"ROCm FusedAttention (aotriton or CK) does not support attn_mask_type = {attn_mask_type}!"
             assert (
                 core_attention_bias_type == "no_bias"
-                ), f"ROCm FusedAttention (aotriton or CK) does not support bias_type = {core_attention_bias_type}!"
-        if qkv_format == 'thd':
-            assert (max_seqlen_q is not None
-=======
+            ), f"ROCm FusedAttention (aotriton or CK) does not support bias_type = {core_attention_bias_type}!"
         if qkv_format == "thd":
             assert (
                 max_seqlen_q is not None
->>>>>>> d71fc946
                 and max_seqlen_kv is not None
                 and cu_seqlens_q is not None
                 and cu_seqlens_kv is not None
@@ -4477,16 +4326,10 @@
         )
 
         if context_parallel:
-<<<<<<< HEAD
             if not IS_HIP_EXTENSION:
-                assert (fused_attention_backend
-                    == tex.NVTE_Fused_Attn_Backend.NVTE_F16_arbitrary_seqlen
-                    ), f"{fused_attention_backend} does not work with context parallelism!"
-=======
->>>>>>> d71fc946
-            assert (
-                fused_attention_backend == tex.NVTE_Fused_Attn_Backend.NVTE_F16_arbitrary_seqlen
-            ), f"{fused_attention_backend} does not work with context parallelism!"
+                assert (
+                    fused_attention_backend == tex.NVTE_Fused_Attn_Backend.NVTE_F16_arbitrary_seqlen
+                ), f"{fused_attention_backend} does not work with context parallelism!"
             assert core_attention_bias_type not in [
                 "alibi"
             ], f"{core_attention_bias_type} is not supported with context parallelism!"
@@ -4721,61 +4564,38 @@
             softmax_scale = 1.0 / math.sqrt(kv_channels)
 
         self.device_compute_capability = get_device_compute_capability()
-<<<<<<< HEAD
-        self.deterministic = not bool(int(os.getenv("NVTE_ALLOW_NONDETERMINISTIC_ALGO", "1"))) \
-                             or torch.are_deterministic_algorithms_enabled()
+        self.deterministic = (
+            not bool(int(os.getenv("NVTE_ALLOW_NONDETERMINISTIC_ALGO", "1")))
+            or torch.are_deterministic_algorithms_enabled()
+        )
 
         if IS_HIP_EXTENSION:
             self.use_flash_attention = False
             self.use_fused_attention = int(os.getenv("NVTE_FUSED_ATTN", "1"))
         else:
-            self.use_flash_attention = (
-                int(os.getenv("NVTE_FLASH_ATTN", "1"))
-                and self.device_compute_capability >= (8, 0)
-=======
-        self.deterministic = (
-            not bool(int(os.getenv("NVTE_ALLOW_NONDETERMINISTIC_ALGO", "1")))
-            or torch.are_deterministic_algorithms_enabled()
-        )
-
-        self.use_flash_attention = int(
-            os.getenv("NVTE_FLASH_ATTN", "1")
-        ) and self.device_compute_capability >= (8, 0)
-        if int(os.getenv("NVTE_FLASH_ATTN", "1")) == 0:
-            self.logger.debug("Disabling FlashAttention due to NVTE_FLASH_ATTN=0")
-        if self.device_compute_capability < (8, 0):
-            self.logger.debug("Disabling FlashAttention for compute capability < sm80")
-
-        if not _flash_attn_2_4_1_plus and self.deterministic:
-            self.use_flash_attention = False
-            self.logger.warning(
-                "Disabling usage of FlashAttention since version <2.4.1 does not support "
-                "deterministic execution. In order to use FA with deterministic behavior,"
-                " please install FlashAttention version >=2.4.1."
->>>>>>> d71fc946
-            )
+            self.use_flash_attention = int(
+                os.getenv("NVTE_FLASH_ATTN", "1")
+            ) and self.device_compute_capability >= (8, 0)
+            if int(os.getenv("NVTE_FLASH_ATTN", "1")) == 0:
+                self.logger.debug("Disabling FlashAttention due to NVTE_FLASH_ATTN=0")
+            if self.device_compute_capability < (8, 0):
+                self.logger.debug("Disabling FlashAttention for compute capability < sm80")
+
             if not _flash_attn_2_4_1_plus and self.deterministic:
                 self.use_flash_attention = False
-                warnings.warn(
+                self.logger.warning(
                     "Disabling usage of FlashAttention since version <2.4.1 does not support "
                     "deterministic execution. In order to use FA with deterministic behavior,"
                     " please install FlashAttention version >=2.4.1."
                 )
 
-<<<<<<< HEAD
-            self.use_fused_attention = (
-                int(os.getenv("NVTE_FUSED_ATTN", "1"))
-                and self.device_compute_capability >= (8, 0)
-            )
-=======
-        self.use_fused_attention = int(
-            os.getenv("NVTE_FUSED_ATTN", "1")
-        ) and self.device_compute_capability >= (8, 0)
-        if int(os.getenv("NVTE_FUSED_ATTN", "1")) == 0:
-            self.logger.debug("Disabling FusedAttention due to NVTE_FUSED_ATTN=0")
-        if self.device_compute_capability < (8, 0):
-            self.logger.debug("Disabling FusedAttention for compute capability < sm80")
->>>>>>> d71fc946
+            self.use_fused_attention = int(
+                os.getenv("NVTE_FUSED_ATTN", "1")
+            ) and self.device_compute_capability >= (8, 0)
+            if int(os.getenv("NVTE_FUSED_ATTN", "1")) == 0:
+                self.logger.debug("Disabling FusedAttention due to NVTE_FUSED_ATTN=0")
+            if self.device_compute_capability < (8, 0):
+                self.logger.debug("Disabling FusedAttention for compute capability < sm80")
 
         assert attention_type in AttnTypes, f"attention_type {attention_type} not supported"
 
@@ -5209,6 +5029,10 @@
             )
             use_fused_attention = False
 
+        #TODO: add back once rocm flash-attn is available
+        if IS_HIP_EXTENSION:
+            use_flash_attention = False
+
         # Filter: Device and dimensions.
         # FAv2 supports head_dim <= 256, and for >192 requires sm80/sm90
         # FAv2 requires head_dim % 8 == 0
@@ -5229,11 +5053,6 @@
                 ".".join([str(i) for i in self.device_compute_capability]),
             )
             use_flash_attention = False
-<<<<<<< HEAD
-        
-        #TODO: add back once rocm flash-attn is available
-        if IS_HIP_EXTENSION:
-=======
 
         # Filter: cross attention + causal mask.
         # (in training mode)
@@ -5249,22 +5068,7 @@
                 "changed its behavior for causal mask in cross attention. See "
                 "https://github.com/Dao-AILab/flash-attention#21-change-behavior-of-causal-flag"
             )
->>>>>>> d71fc946
             use_flash_attention = False
-        else:
-            # Filter: cross attention + causal mask.
-            # (in training mode)
-            if (inference_params is None
-                and _flash_attn_2_1_plus
-                and "causal" in attn_mask_type
-                and max_seqlen_q != max_seqlen_kv
-            ):
-                warnings.warn(
-                    "In training mode, disable the use of FlashAttention since version 2.1+ has "
-                    "changed its behavior for causal mask in cross attention. See "
-                    "https://github.com/Dao-AILab/flash-attention#21-change-behavior-of-causal-flag"
-                )
-                use_flash_attention = False
 
         context_parallel = (
             self.cp_group is not None and get_distributed_world_size(self.cp_group) != 1
@@ -5366,37 +5170,54 @@
                 # max512 backend will only support [1, h, s, s]
                 os.environ["NVTE_FUSED_ATTN_BACKEND"] = "1"
 
-<<<<<<< HEAD
         if not IS_HIP_EXTENSION:
             if use_fused_attention:
                 fused_attention_backend = tex.get_fused_attn_backend(
-                    TE_DType[query_layer.dtype]
-                    if not isinstance(query_layer, Float8Tensor) else query_layer._fp8_dtype,
-                    TE_DType[key_layer.dtype]
-                    if not isinstance(key_layer, Float8Tensor) else key_layer._fp8_dtype,
+                    (
+                        TE_DType[query_layer.dtype]
+                        if not isinstance(query_layer, Float8Tensor)
+                        else query_layer._fp8_dtype
+                    ),
+                    (
+                        TE_DType[key_layer.dtype]
+                        if not isinstance(key_layer, Float8Tensor)
+                        else key_layer._fp8_dtype
+                    ),
                     QKVLayout[qkv_layout],
                     AttnBiasType[fu_core_attention_bias_type],
                     AttnMaskType[attn_mask_type],
                     self.attention_dropout,
-                    query_layer.shape[-2], # num_attn_heads
-                    key_layer.shape[-2], # num_gqa_groups
+                    query_layer.shape[-2],  # num_attn_heads
+                    key_layer.shape[-2],  # num_gqa_groups
                     max_seqlen_q,
                     max_seqlen_kv,
-                    query_layer.shape[-1], # head_dim
+                    query_layer.shape[-1],  # head_dim
                 )
                 # DPA does not support FP8; for FP8, use cpp_extensions modules directly
-                is_backend_avail = (fused_attention_backend in
-                    [FusedAttnBackend["F16_max512_seqlen"],
+                is_backend_avail = fused_attention_backend in [
+                    FusedAttnBackend["F16_max512_seqlen"],
                     FusedAttnBackend["F16_arbitrary_seqlen"],
-                    FusedAttnBackend["FP8"]])
-                use_fused_attention = ( \
-                    use_fused_attention and is_backend_avail and \
-                    (not context_parallel or \
-                    fused_attention_backend == FusedAttnBackend["F16_arbitrary_seqlen"]))
-                if (fused_attention_backend == FusedAttnBackend["F16_max512_seqlen"]
+                    FusedAttnBackend["FP8"],
+                ]
+                use_fused_attention = (
+                    use_fused_attention
+                    and is_backend_avail
+                    and (
+                        not context_parallel
+                        or fused_attention_backend == FusedAttnBackend["F16_arbitrary_seqlen"]
+                    )
+                )
+                if (
+                    fused_attention_backend == FusedAttnBackend["F16_max512_seqlen"]
                     and fu_core_attention_bias_type == "post_scale_bias"
-                    and (fu_core_attention_bias.shape[0] != 1
-                    or fu_core_attention_bias.shape[1] != query_layer.shape[-2])):
+                    and (
+                        fu_core_attention_bias.shape[0] != 1
+                        or fu_core_attention_bias.shape[1] != query_layer.shape[-2]
+                    )
+                ):
+                    self.logger.debug(
+                        "Disabling FusedAttention as no backend supports the provided input"
+                    )
                     use_fused_attention = False
 
             # Filter: determinism.
@@ -5411,17 +5232,26 @@
             # Note that FusedAttnBackend["F16_arbitrary_seqlen"] only has workspace optimization path
             # on sm90 architectures.
             #
-            if (use_fused_attention
+            if (
+                use_fused_attention
                 and fused_attention_backend == FusedAttnBackend["F16_arbitrary_seqlen"]
                 and self.deterministic
-                and self.device_compute_capability != (9, 0)):
-                use_fused_attention = False
+                and self.device_compute_capability != (9, 0)
+            ):
+                self.logger.debug("Disabling FusedAttention for determinism reasons")
+                    use_fused_attention = False
 
             # Select FusedAttention on sm90 and FlashAttention on others for performance
-            if (use_flash_attention
+            if (
+                use_flash_attention
                 and use_fused_attention
-                and fused_attention_backend == FusedAttnBackend["F16_arbitrary_seqlen"]):
+                and fused_attention_backend == FusedAttnBackend["F16_arbitrary_seqlen"]
+            ):
                 if self.device_compute_capability == (9, 0):
+                    self.logger.debug(
+                        "Disabling FlashAttention to give FusedAttention preference on Hopper+ "
+                        "for performance reasons"
+                    )
                     use_flash_attention = False
         else:
             if use_fused_attention:
@@ -5439,90 +5269,6 @@
                     query_layer.shape[-1], # head_dim
                 )
                 use_fused_attention = (fused_attention_backend in [FusedAttnBackend["AOTriton"], FusedAttnBackend["CK"]])
-=======
-        if use_fused_attention:
-            fused_attention_backend = tex.get_fused_attn_backend(
-                (
-                    TE_DType[query_layer.dtype]
-                    if not isinstance(query_layer, Float8Tensor)
-                    else query_layer._fp8_dtype
-                ),
-                (
-                    TE_DType[key_layer.dtype]
-                    if not isinstance(key_layer, Float8Tensor)
-                    else key_layer._fp8_dtype
-                ),
-                QKVLayout[qkv_layout],
-                AttnBiasType[fu_core_attention_bias_type],
-                AttnMaskType[attn_mask_type],
-                self.attention_dropout,
-                query_layer.shape[-2],  # num_attn_heads
-                key_layer.shape[-2],  # num_gqa_groups
-                max_seqlen_q,
-                max_seqlen_kv,
-                query_layer.shape[-1],  # head_dim
-            )
-            # DPA does not support FP8; for FP8, use cpp_extensions modules directly
-            is_backend_avail = fused_attention_backend in [
-                FusedAttnBackend["F16_max512_seqlen"],
-                FusedAttnBackend["F16_arbitrary_seqlen"],
-                FusedAttnBackend["FP8"],
-            ]
-            use_fused_attention = (
-                use_fused_attention
-                and is_backend_avail
-                and (
-                    not context_parallel
-                    or fused_attention_backend == FusedAttnBackend["F16_arbitrary_seqlen"]
-                )
-            )
-            if (
-                fused_attention_backend == FusedAttnBackend["F16_max512_seqlen"]
-                and fu_core_attention_bias_type == "post_scale_bias"
-                and (
-                    fu_core_attention_bias.shape[0] != 1
-                    or fu_core_attention_bias.shape[1] != query_layer.shape[-2]
-                )
-            ):
-                self.logger.debug(
-                    "Disabling FusedAttention as no backend supports the provided input"
-                )
-                use_fused_attention = False
-
-        # Filter: determinism.
-        # backend                                  | deterministic
-        # ---------------------------------------------------------
-        # flash-attn v1                            | yes
-        # flash-attn v2                            | no
-        # FusedAttnBackend["F16_max512_seqlen"]    | yes
-        # FusedAttnBackend["F16_arbitrary_seqlen"] | workspace optimization path: yes; otherwise: no
-        # UnfusedDotProductAttention               | yes
-        #
-        # Note that FusedAttnBackend["F16_arbitrary_seqlen"] only has workspace optimization path
-        # on sm90 architectures.
-        #
-        if (
-            use_fused_attention
-            and fused_attention_backend == FusedAttnBackend["F16_arbitrary_seqlen"]
-            and self.deterministic
-            and self.device_compute_capability != (9, 0)
-        ):
-            self.logger.debug("Disabling FusedAttention for determinism reasons")
-            use_fused_attention = False
-
-        # Select FusedAttention on sm90 and FlashAttention on others for performance
-        if (
-            use_flash_attention
-            and use_fused_attention
-            and fused_attention_backend == FusedAttnBackend["F16_arbitrary_seqlen"]
-        ):
-            if self.device_compute_capability == (9, 0):
-                self.logger.debug(
-                    "Disabling FlashAttention to give FusedAttention preference on Hopper+ "
-                    "for performance reasons"
-                )
-                use_flash_attention = False
->>>>>>> d71fc946
 
         run_config = {
             "compute_capability": "sm"
