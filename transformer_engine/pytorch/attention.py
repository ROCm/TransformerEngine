--- conflicted
+++ resolved
@@ -686,8 +686,7 @@
                                     is_training, max_seqlen_q, max_seqlen_k//2, cu_seqlens_q,
                                     cu_seqlens_k//2, q_inputs[i%2], kv_inputs[i%2][0],
                                     kv_inputs[i%2][1], TE_DType[q.dtype],
-<<<<<<< HEAD
-                                    tex.NVTE_Fused_Attn_Backend.NVTE_F16_arbitrary_seqlen,
+                                    tex.NVTE_Fused_Attn_Backend.NVTE_F16_arbitrary_seqlen if not IS_HIP_EXTENSION else tex.NVTE_Fused_Attn_Backend.NVTE_CK,
                                     attn_scale=softmax_scale,
                                     dropout=dropout_p,
                                     qkv_layout=qkv_layout,
@@ -700,11 +699,6 @@
                                     seq_offsets_v=None if seq_offsets_v is None \
                                         else seq_offsets_v//2,
                                     seq_offsets_o=seq_offsets_o,
-=======
-                                    tex.NVTE_Fused_Attn_Backend.NVTE_F16_arbitrary_seqlen if not IS_HIP_EXTENSION else tex.NVTE_Fused_Attn_Backend.NVTE_CK,
-                                    attn_scale=softmax_scale, dropout=dropout_p,
-                                    qkv_layout="bshd_bshd_bshd", attn_mask_type="no_mask",
->>>>>>> 9818406e
                                 )
                                 if len(rest) > 0:
                                     attn_biases[i] = rest[0]
@@ -758,8 +752,7 @@
                                     is_training, max_seqlen_q//2, max_seqlen_k, cu_seqlens_q//2,
                                     cu_seqlens_k, q_inputs[i%2], kv_inputs[i%2][0],
                                     kv_inputs[i%2][1], TE_DType[q.dtype],
-<<<<<<< HEAD
-                                    tex.NVTE_Fused_Attn_Backend.NVTE_F16_arbitrary_seqlen,
+                                    tex.NVTE_Fused_Attn_Backend.NVTE_F16_arbitrary_seqlen if not IS_HIP_EXTENSION else tex.NVTE_Fused_Attn_Backend.NVTE_CK,
                                     attn_scale=softmax_scale,
                                     dropout=dropout_p,
                                     qkv_layout=qkv_layout,
@@ -772,11 +765,6 @@
                                     seq_offsets_v=seq_offsets_v,
                                     seq_offsets_o=None if seq_offsets_o is None \
                                         else seq_offsets_o//2,
-=======
-                                    tex.NVTE_Fused_Attn_Backend.NVTE_F16_arbitrary_seqlen if not IS_HIP_EXTENSION else tex.NVTE_Fused_Attn_Backend.NVTE_CK,
-                                    attn_scale=softmax_scale, dropout=dropout_p,
-                                    qkv_layout="bshd_bshd_bshd", attn_mask_type="no_mask",
->>>>>>> 9818406e
                                 )
                                 if len(rest) > 0:
                                     attn_biases[i] = rest[0]
@@ -1056,16 +1044,10 @@
                         dq_, dk_, dv_, dbias_ = fused_attn_bwd(
                             ctx.max_seqlen_q, ctx.max_seqlen_k,
                             cu_seqlens_q, cu_seqlens_k,
-<<<<<<< HEAD
                             q_, kv_[0], kv_[1], out_, dout_,
                             TE_DType[q.dtype], TE_DType[kv.dtype], aux_ctx_tensors,
-                            tex.NVTE_Fused_Attn_Backend.NVTE_F16_arbitrary_seqlen,
+                            tex.NVTE_Fused_Attn_Backend.NVTE_F16_arbitrary_seqlen if not IS_HIP_EXTENSION else tex.NVTE_Fused_Attn_Backend.NVTE_CK,
                             seq_offsets_q, seq_offsets_k, seq_offsets_v, seq_offsets_o,
-=======
-                            q_, kv_[0], kv_[1], out_, dout_, TE_DType[q.dtype],
-                            [softmax_lse, ctx.rng_states[cp_size-i-1]],
-                            tex.NVTE_Fused_Attn_Backend.NVTE_F16_arbitrary_seqlen if not IS_HIP_EXTENSION else tex.NVTE_Fused_Attn_Backend.NVTE_CK,
->>>>>>> 9818406e
                             attn_scale=ctx.softmax_scale,
                             dropout=ctx.dropout_p,
                             qkv_layout=qkv_layout,
@@ -1120,17 +1102,11 @@
                         dq_, dk_, dv_, dbias_ = fused_attn_bwd(
                             ctx.max_seqlen_q, ctx.max_seqlen_k//2,
                             cu_seqlens_q, cu_seqlens_k//2,
-<<<<<<< HEAD
                             q_, kv_[0], kv_[1], out_, dout_,
                             TE_DType[q.dtype], TE_DType[kv.dtype], aux_ctx_tensors,
-                            tex.NVTE_Fused_Attn_Backend.NVTE_F16_arbitrary_seqlen,
+                            tex.NVTE_Fused_Attn_Backend.NVTE_F16_arbitrary_seqlen if not IS_HIP_EXTENSION else tex.NVTE_Fused_Attn_Backend.NVTE_CK,
                             seq_offsets_q, None if seq_offsets_k is None else seq_offsets_k//2,
                             None if seq_offsets_v is None else seq_offsets_v//2, seq_offsets_o,
-=======
-                            q_, kv_[0], kv_[1], out_, dout_, TE_DType[q.dtype],
-                            [softmax_lse, ctx.rng_states[cp_size-i-1]],
-                            tex.NVTE_Fused_Attn_Backend.NVTE_F16_arbitrary_seqlen if not IS_HIP_EXTENSION else tex.NVTE_Fused_Attn_Backend.NVTE_CK,
->>>>>>> 9818406e
                             attn_scale=ctx.softmax_scale,
                             dropout=ctx.dropout_p,
                             qkv_layout=qkv_layout,
@@ -1191,17 +1167,11 @@
                         dq_, dk_, dv_, dbias_ = fused_attn_bwd(
                             ctx.max_seqlen_q//2, ctx.max_seqlen_k,
                             cu_seqlens_q//2, cu_seqlens_k,
-<<<<<<< HEAD
                             q_, kv_[0], kv_[1], out_, dout_,
                             TE_DType[q.dtype], TE_DType[kv.dtype], aux_ctx_tensors,
-                            tex.NVTE_Fused_Attn_Backend.NVTE_F16_arbitrary_seqlen,
+                            tex.NVTE_Fused_Attn_Backend.NVTE_F16_arbitrary_seqlen if not IS_HIP_EXTENSION else tex.NVTE_Fused_Attn_Backend.NVTE_CK,
                             None if seq_offsets_q is None else seq_offsets_q//2, seq_offsets_k,
                             seq_offsets_v, None if seq_offsets_o is None else seq_offsets_o//2,
-=======
-                            q_, kv_[0], kv_[1], out_, dout_, TE_DType[q.dtype],
-                            [softmax_lse_, ctx.rng_states[cp_size-i-1]],
-                            tex.NVTE_Fused_Attn_Backend.NVTE_F16_arbitrary_seqlen if not IS_HIP_EXTENSION else tex.NVTE_Fused_Attn_Backend.NVTE_CK,
->>>>>>> 9818406e
                             attn_scale=ctx.softmax_scale,
                             dropout=ctx.dropout_p,
                             qkv_layout=qkv_layout,
@@ -1244,16 +1214,10 @@
                     dq_, dk_, dv_, dbias_ = fused_attn_bwd(
                         ctx.max_seqlen_q, ctx.max_seqlen_k,
                         cu_seqlens_q, cu_seqlens_k,
-<<<<<<< HEAD
                         q, kv[0], kv[1], out, dout,
                         TE_DType[q.dtype], TE_DType[kv.dtype], aux_ctx_tensors,
-                        tex.NVTE_Fused_Attn_Backend.NVTE_F16_arbitrary_seqlen,
+                        tex.NVTE_Fused_Attn_Backend.NVTE_F16_arbitrary_seqlen if not IS_HIP_EXTENSION else tex.NVTE_Fused_Attn_Backend.NVTE_CK,
                         seq_offsets_q, seq_offsets_k, seq_offsets_v, seq_offsets_o,
-=======
-                        q, kv[0], kv[1], out, dout, TE_DType[q.dtype],
-                        [softmax_lse, ctx.rng_states[cp_size-i-1]],
-                        tex.NVTE_Fused_Attn_Backend.NVTE_F16_arbitrary_seqlen if not IS_HIP_EXTENSION else tex.NVTE_Fused_Attn_Backend.NVTE_CK,
->>>>>>> 9818406e
                         attn_scale=ctx.softmax_scale,
                         dropout=ctx.dropout_p,
                         qkv_layout=qkv_layout,
@@ -3291,26 +3255,15 @@
                     == tex.NVTE_Fused_Attn_Backend.NVTE_F16_arbitrary_seqlen))
 
         if context_parallel:
-<<<<<<< HEAD
-            assert (fused_attention_backend
-                == tex.NVTE_Fused_Attn_Backend.NVTE_F16_arbitrary_seqlen
-                ), f"{fused_attention_backend} does not work with context parallelism!"
+            if not IS_HIP_EXTENSION:
+                assert (fused_attention_backend
+                    == tex.NVTE_Fused_Attn_Backend.NVTE_F16_arbitrary_seqlen
+                    ), f"{fused_attention_backend} does not work with context parallelism!"
             assert (
                 core_attention_bias_type not in ["alibi"]
             ), f"{core_attention_bias_type} is not supported with context parallelism!"
             query_layer, key_layer, value_layer = [x.contiguous()
                 for x in (query_layer, key_layer, value_layer)]
-=======
-            if not IS_HIP_EXTENSION:
-                assert (fused_attention_backend
-                    == tex.NVTE_Fused_Attn_Backend.NVTE_F16_arbitrary_seqlen
-                    ), f"{fused_attention_backend} does not work with context parallelism!"
-            assert (core_attention_bias_type == "no_bias"), \
-                "Core attention bias has not been supported with context parallelism yet!"
-            if qkv_format == 'sbhd':
-                query_layer, key_layer, value_layer = [x.transpose(0,1).contiguous()
-                    for x in (query_layer, key_layer, value_layer)]
->>>>>>> 9818406e
             with self.attention_dropout_ctx():
                 output = attn_forward_func_with_cp(
                     self.training,
