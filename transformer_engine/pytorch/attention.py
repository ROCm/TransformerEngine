# This file was modified for portability to AMDGPU
# Copyright (c) 2022-2024, Advanced Micro Devices, Inc. All rights reserved.
# Copyright (c) 2022-2024, NVIDIA CORPORATION & AFFILIATES. All rights reserved.
#
# See LICENSE for license information.

"""Attention."""
import collections
from contextlib import nullcontext
from importlib.metadata import version as get_pkg_version
import math
import os
from typing import Any, Callable, Dict, List, Optional, Tuple, Union
import warnings
import logging

from dataclasses import dataclass, fields
import numpy as np
from packaging.version import Version as PkgVersion

import torch
import torch.nn.functional as F

from torch.utils.cpp_extension import IS_HIP_EXTENSION

import transformer_engine_torch as tex
import transformer_engine as te
from transformer_engine.pytorch.utils import get_cudnn_version
from transformer_engine.pytorch.cpp_extensions import (
    cast_to_fp8,
    cast_from_fp8,
)
from transformer_engine.pytorch.cpp_extensions.fused_attn import (
    fused_attn_fwd_qkvpacked,
    fused_attn_bwd_qkvpacked,
    fused_attn_fwd_kvpacked,
    fused_attn_bwd_kvpacked,
    fused_attn_fwd,
    fused_attn_bwd,
    QKVLayout,
    AttnBiasType,
    AttnMaskType,
    FusedAttnBackend,
)
from transformer_engine.pytorch.fp8 import get_fp8_te_dtype
from transformer_engine.pytorch.float8_tensor import Float8Tensor
from transformer_engine.pytorch.module import LayerNormLinear, Linear
from transformer_engine.pytorch.module.base import TransformerEngineBaseModule
from transformer_engine.pytorch.utils import (
    divide,
    attention_mask_func,
    split_tensor_along_dim,
    get_device_compute_capability,
    get_default_init_method,
)
from transformer_engine.pytorch.constants import (
    AttnMaskTypes,
    AttnTypes,
    AttnBiasTypes,
    QKVLayouts,
    dist_group_type,
    TE_DType,
)
from transformer_engine.pytorch.softmax import FusedScaleMaskSoftmax
from transformer_engine.pytorch.distributed import (
    get_distributed_world_size,
    get_distributed_rank,
    checkpoint,
    set_all_rng_states,
    CudaRNGStatesTracker,
    graph_safe_rng_available,
)
from transformer_engine.pytorch.export import is_in_onnx_export_mode
from transformer_engine.pytorch.jit import jit_fuser, no_torch_dynamo
from transformer_engine.pytorch.graph import is_graph_capturing


#TODO: add back once rocm TE support flash-attn
if not IS_HIP_EXTENSION:
    _flash_attn_version = PkgVersion(get_pkg_version("flash-attn"))
else:
    _flash_attn_version = PkgVersion("0.0.1")
_flash_attn_version_required = PkgVersion("2.0.6")
_flash_attn_max_version = PkgVersion("2.5.8")
_flash_attn_2_plus = _flash_attn_version >= PkgVersion("2")
_flash_attn_2_1_plus = _flash_attn_version >= PkgVersion("2.1")
_flash_attn_2_3_plus = _flash_attn_version >= PkgVersion("2.3")
_flash_attn_2_4_plus = _flash_attn_version >= PkgVersion("2.4")
_flash_attn_2_4_1_plus = _flash_attn_version >= PkgVersion("2.4.1")

if _flash_attn_version >= _flash_attn_version_required:
    from flash_attn.flash_attn_interface import flash_attn_varlen_func as flash_attn_forward_func
    from flash_attn.flash_attn_interface import _flash_attn_varlen_forward as _flash_attn_forward
    from flash_attn.flash_attn_interface import _flash_attn_varlen_backward as _flash_attn_backward
    from flash_attn_2_cuda import varlen_bwd as flash_attn_cuda_bwd

META_QKV = tex.FP8FwdTensors.GEMM1_OUTPUT
META_DQKV = tex.FP8BwdTensors.GRAD_OUTPUT1
META_O = tex.FP8FwdTensors.GEMM2_INPUT
META_DO = tex.FP8BwdTensors.GRAD_INPUT2
META_S = tex.FP8FwdTensors.GEMM3_OUTPUT
META_DP = tex.FP8BwdTensors.GRAD_INPUT3

# NVTE_DEBUG = 0/1 # disables/enables debug mode, default = 0
_NVTE_DEBUG = int(os.getenv("NVTE_DEBUG", "0"))
# NVTE_DEBUG_LEVEL = 0/1/2 # enables more and more verbose debug mode, default = 0
_NVTE_DEBUG_LEVEL = int(os.getenv("NVTE_DEBUG_LEVEL", "0"))
log_level = _NVTE_DEBUG * _NVTE_DEBUG_LEVEL
log_levels = {0: logging.WARNING, 1: logging.INFO, 2: logging.DEBUG}
logging.basicConfig(
    format="[%(levelname)-8s | %(name)-19s]: %(message)s",
    level=log_levels[log_level if log_level in [0, 1, 2] else 2],
)

_NVTE_FLASH_ATTN = int(os.getenv("NVTE_FLASH_ATTN", "1"))
_NVTE_FUSED_ATTN = int(os.getenv("NVTE_FUSED_ATTN", "1"))
_NVTE_UNFUSED_ATTN = int(os.getenv("NVTE_UNFUSED_ATTN", "1"))

_attention_backends = {
    "attention_params": None,
    "use_flash_attention": None,
    "use_fused_attention": None,
    "fused_attention_backend": None,
    "use_unfused_attention": None,
    "backend_selection_requires_update": False,
}


@dataclass(eq=True)
class AttentionParams:
    """
    Attention parameters used to determine which backend to be used.

    Parameters
    ----------
    qkv_type: Union[torch.Tensor, Float8Tensor], default = `torch.Tensor`
        Type of query/key/value tensors, {`torch.Tensor`, `Float8Tensor`}.
    qkv_dtype: torch.dtype, default = `torch.bfloat16`
        Data type of query/key/value tensors.
    qkv_layout: str, default = "sbh3d"
        Query/key/value tensor memory layout.
    batch_size: int, default = 1
        Batch size.
    num_heads: int, default = 16
        Number of attention heads in the query tensor.
    num_gqa_groups: int, default = 16
        Number of attention heads in key and value tensors.
    max_seqlen_q: int, default = 128
        Maximum sequence length of the query tensor.
    max_seqlen_kv: int, default = 128
        Maximum sequence length of the key and value tensors.
    head_dim: int, default = 64
        The size of each attention head.
    attn_mask_type: str, default = `no_mask`
        Attention mask type, {`no_mask`, `padding`, `causal`, `padding_causal`,
        `causal_bottom_right`, `padding_causal_bottom_right`, `arbitrary`}
    window_size: Tuple[int, int], default = None
        Sliding window attention size.
    alibi_slopes_shape: Optional[Union[torch.Size, List]], default = `None`
        Tensor shape of :attr:`alibi_slopes` in `DotProductAttention`.
    core_attention_bias_type: str, default = `no_bias`
        Attention bias type, {`no_bias`, `pre_scale_bias`, `post_scale_bias`, `alibi`}.
    core_attention_bias_shape: str, default = `1hss`
        Attention bias shape, {`1hss`, `b1ss`, `bhss`}.
    core_attention_bias_requires_grad: bool, default = `True`
        Whether attention bias requires gradient.
    pad_between_seqs: bool, default = `False`
        Whether there is padding between sequences in a batch.
        This only applies to `qkv_format=thd`.
    attention_dropout: float, default = 0.0
        Attention dropout.
    context_parallel: bool, default = `False`
        Whether context parallelism is used or not.
    deterministic: bool, default = `False`
        Whether to run `DotProductAttention` with determinism or not.
    is_training: bool, default = `True`
        Whether in training mode (`True`) or inference mode (`False`)
    fp8: bool, default = `False`
        Whether `DotProductAttention` is in an `fp8_autocast` region.
    fp8_meta: Optional[Dict[str Any]], default = `None`
        The FP8 metadata tensor of `DotProductAttention`.
    """

    qkv_type: Union[torch.Tensor, Float8Tensor] = torch.Tensor
    qkv_dtype: torch.dtype = torch.bfloat16
    qkv_layout: str = "sbh3d"
    batch_size: int = 1
    num_heads: int = 16
    num_gqa_groups: int = 16
    max_seqlen_q: int = 128
    max_seqlen_kv: int = 128
    head_dim: int = 64
    attn_mask_type: str = "no_mask"
    window_size: Union[Tuple[int, int], None] = None
    alibi_slopes_shape: Union[torch.Size, List, None] = None
    core_attention_bias_type: str = "no_bias"
    core_attention_bias_shape: str = "1hss"
    core_attention_bias_requires_grad: bool = True
    pad_between_seqs: bool = False
    attention_dropout: float = 0.0
    context_parallel: bool = False
    deterministic: bool = False
    is_training: bool = True
    fp8: bool = False
    fp8_meta: Union[Dict[str, Any], None] = None


_alibi_cache = {
    "_num_heads": None,
    "_alibi_slopes": None,
    "_max_seqlen_q": None,
    "_max_seqlen_kv": None,
    "_bottom_right_alignment": True,
    "_alibi_bias": None,
    "_alibi_slopes_require_update": False,
    "_alibi_bias_require_update": False,
}


__all__ = ["DotProductAttention", "InferenceParams", "MultiheadAttention"]


def get_attention_backend(
    attention_params: AttentionParams = None,
):
    """
    Select the appropriate attention backend/sub-backend based on user input and runtime environment.

    Parameters
    ----------
    See `AttentionParams`.

    Returns
    ----------
    use_flash_attention: bool
        Whether the `FlashAttention` backend has been selected.
    use_fused_attention: bool
        Whether the `FusedAttention` backend has been selected.
    fused_attention_backend: tex.NVTE_Fused_Attn_Backend
        If `use_fused_attention = True`, one of `FusedAttention` three sub-backends, else `None`.
    use_unfused_attention: bool
        Whether the `UnfusedDotProductAttention` backend has been selected.
    available_backends: List[bool]
        All available backends that could support the provided input. A list of Booleans
        in the form of [use_flash_attention, use_fused_attention, use_unfused_attention].
    """
    qkv_type = attention_params.qkv_type
    qkv_dtype = attention_params.qkv_dtype
    qkv_layout = attention_params.qkv_layout
    batch_size = attention_params.batch_size
    num_heads = attention_params.num_heads
    num_gqa_groups = attention_params.num_gqa_groups
    max_seqlen_q = attention_params.max_seqlen_q
    max_seqlen_kv = attention_params.max_seqlen_kv
    head_dim = attention_params.head_dim
    attn_mask_type = attention_params.attn_mask_type
    window_size = attention_params.window_size
    alibi_slopes_shape = attention_params.alibi_slopes_shape
    core_attention_bias_type = attention_params.core_attention_bias_type
    core_attention_bias_shape = attention_params.core_attention_bias_shape
    core_attention_bias_requires_grad = attention_params.core_attention_bias_requires_grad
    pad_between_seqs = attention_params.pad_between_seqs
    attention_dropout = attention_params.attention_dropout
    context_parallel = attention_params.context_parallel
    deterministic = attention_params.deterministic
    is_training = attention_params.is_training
    fp8 = attention_params.fp8
    fp8_meta = attention_params.fp8_meta

    # Run config
    logger = logging.getLogger("DotProductAttention")
    device_compute_capability = get_device_compute_capability()
    cudnn_version = get_cudnn_version()
    run_config = {
        "transformer_engine_version": te.__version__,
        "compute_capability": "sm"
        + str(
            (lambda x, y: x * 10 + y)(device_compute_capability[0], device_compute_capability[1])
        ),
        "flash_attn_version": _flash_attn_version,
        "cudnn_version": ".".join([str(i) for i in cudnn_version]),
    }
    attention_params_dict = {
        field.name: getattr(attention_params, field.name) for field in fields(attention_params)
    }
    run_config.update(attention_params_dict)
    if fp8:
        run_config["NVTE_FP8_DPA_BWD"] = int(os.getenv("NVTE_FP8_DPA_BWD", "1"))
    logger.debug("Running with config=%s", run_config)

    # Filter: Environment variables
    global _NVTE_FLASH_ATTN, _NVTE_FUSED_ATTN, _NVTE_UNFUSED_ATTN
    # TODO: enable flash attn package in rocm TE
    if IS_HIP_EXTENSION:
        _NVTE_FLASH_ATTN = 0
    else:
        _NVTE_FLASH_ATTN = int(os.getenv("NVTE_FLASH_ATTN", "1"))
    _NVTE_FUSED_ATTN = int(os.getenv("NVTE_FUSED_ATTN", "1"))
    _NVTE_UNFUSED_ATTN = int(os.getenv("NVTE_UNFUSED_ATTN", "1"))
    use_flash_attention = _NVTE_FLASH_ATTN
    use_fused_attention = _NVTE_FUSED_ATTN
    use_unfused_attention = _NVTE_UNFUSED_ATTN
    if not use_flash_attention:
        logger.debug("Disabling FlashAttention due to NVTE_FLASH_ATTN=0")
    if not use_fused_attention:
        logger.debug("Disabling FusedAttention due to NVTE_FUSED_ATTN=0")
    if not use_unfused_attention:
        logger.debug("Disabling UnfusedDotProductAttention due to NVTE_UNFUSED_ATTN=0")

    # Filter: ONNX mode
    if is_in_onnx_export_mode():
        if use_flash_attention:
            logger.debug("Disabling FlashAttention due to ONNX mode")
        use_flash_attention = False
        if use_fused_attention:
            logger.debug("Disabling FusedAttention due to ONNX mode")
        use_fused_attention = False

    # Filter: Compute capability
    if device_compute_capability < (8, 0):
        if use_flash_attention:
            logger.debug("Disabling FlashAttention as it requires compute capability sm80+")
            use_flash_attention = False
        if use_fused_attention:
            logger.debug("Disabling FusedAttention as it requires compute capability sm80+")
            use_fused_attention = False

    # Filter: Context parallelism
    if context_parallel and use_unfused_attention:
        logger.debug(
            "Disabling UnfusedDotProductAttention as it does not support context parallelism"
        )
        use_unfused_attention = False

    # Filter: Data type
    if use_flash_attention and (
        qkv_dtype not in [torch.bfloat16, torch.float16] or qkv_type == Float8Tensor
    ):
        logger.debug(
            "Disabling FlashAttention due to unsupported QKV data type. "
            "Supported: qkv_type = torch.Tensor, qkv_dtype = {torch.bfloat16, torch.float16}. "
            "Found: qkv_type = %s, qkv_dtype = %s.",
            qkv_type,
            qkv_dtype,
        )
        use_flash_attention = False
    if use_fused_attention and (qkv_dtype not in [torch.bfloat16, torch.float16]):
        logger.debug(
            "Disabling FusedAttention due to unsupported QKV data type. "
            "Supported: qkv_dtype = {torch.bfloat16, torch.float16}. "
            "Found: qkv_dtype = %s.",
            qkv_dtype,
        )
        use_fused_attention = False

    # Filter: Execution type
    if fp8 and fp8_meta["recipe"].fp8_dpa:
        if use_flash_attention:
            logger.debug("Disabling FlashAttention as it does not support FP8")
            use_flash_attention = False
        if use_unfused_attention:
            logger.debug("Disabling UnfusedDotProductAttention as it does not support FP8")
            use_unfused_attention = False
        # TODO: rocm fused attention backends does not support fp8 yet
        if IS_HIP_EXTENSION and use_fused_attention:
            logger.debug("Disabling ROCm FusedAttention as it does not support FP8")
            use_fused_attention = False

    # Filter: Head dimension
    if use_flash_attention and (
        head_dim > 256
        or head_dim % 8 != 0
        or (head_dim > 192 and device_compute_capability not in ((8, 0), (9, 0)))
    ):
        logger.debug(
            "Disabling FlashAttention due to unsupported head_dim. "
            "Supported: head_dim %%8 = 0, head_dim <= 256 (>192 requires sm80/90). "
            "Found: head_dim = %s on sm%s.",
            head_dim,
            ".".join([str(i) for i in device_compute_capability]),
        )
        use_flash_attention = False

    # Filter: QKV layout
    qkv_format = "".join([i for i in qkv_layout.split("_")[0] if i.isalpha()])
    if qkv_format == "thd":
        if use_unfused_attention:
            logger.debug("Disabling UnfusedDotProductAttention for qkv_format = thd")
            use_unfused_attention = False
        if use_flash_attention and pad_between_seqs:
            logger.debug(
                "Disabling FlashAttention for qkv_format = thd when there is "
                "padding between sequences, i.e. [a, a, PAD, b, b, b, PAD, c, PAD]"
            )
            use_flash_attention = False
        # TODO: rocm fused attention does not integrate var seqlen features
        if IS_HIP_EXTENSION and use_fused_attention:
            logger.debug("Disabling ROCm FusedAttention for qkv_format = thd")
            use_fused_attention = False

    # Filter: Attention mask
    # attn_mask_type               |     supported backends
    # -------------------------------------------------------------------
    # no_mask                      |     All
    # padding                      |     FlashAttention, FusedAttention
    # causal                       |
    #     self-attention           |     All
    #     cross-attention          |     FusedAttention
    # padding_causal               |
    #     self-attention           |     FlashAttention, FusedAttention
    #     cross-attention          |     FusedAttention
    # causal_bottom_right          |     All
    # padding_causal_bottom_right  |     FlashAttention, FusedAttention
    # arbitrary                    |     UnfusedDotProductAttention
    if attn_mask_type == "arbitrary":
        if use_flash_attention:
            logger.debug("Disabling FlashAttention for arbitrary mask")
        use_flash_attention = False
        if use_fused_attention:
            logger.debug("Disabling FusedAttention for arbitrary mask")
        use_fused_attention = False
    if use_unfused_attention and "padding" in attn_mask_type:
        logger.debug("Disabling UnfusedDotProductAttention for %s mask", attn_mask_type)
        use_unfused_attention = False
    if (
        use_flash_attention
        and _flash_attn_2_1_plus
        and attn_mask_type in ["causal", "padding_causal"]
        and max_seqlen_q != max_seqlen_kv
    ):
        logger.warning(
            "Disabling FlashAttention as it only supports bottom-right-diagonal "
            "causal mask since flash-attn 2.1. See "
            "https://github.com/Dao-AILab/flash-attention#21-change-behavior-of-causal-flag"
        )
        use_flash_attention = False
    if (
        use_flash_attention
        and not _flash_attn_2_1_plus
        and attn_mask_type in ["causal_bottom_right", "padding_causal_bottom_right"]
        and max_seqlen_q != max_seqlen_kv
    ):
        logger.warning(
            "Disabling FlashAttention as it only supports top-left-diagonal "
            "causal mask before flash-attn 2.1. See "
            "https://github.com/Dao-AILab/flash-attention#21-change-behavior-of-causal-flag"
        )
        use_flash_attention = False

    # Filter: Sliding window attention
    #    backend                 |      window_size       | diagonal alignment
    # ---------------------------------------------------------------------------------
    # FlashAttention             | (-1, -1) or (>=0, >=0) | bottom right
    # FusedAttention             | (-1,  0) or (>=0, 0)   | top left
    # UnfusedDotProductAttention | (-1, -1) or (>=0, >=0) | both;
    #                            |                        | converts window_size to an 'arbitrary' mask
    if window_size is None:
        window_size = check_set_window_size(attn_mask_type, window_size)
    else:
        if use_fused_attention and (window_size[0] != -1 or window_size[1] not in [-1, 0]):
            if fp8 and (fp8_meta["recipe"].fp8_dpa or fp8_meta["recipe"].fp8_mha):
                logger.debug(
                    "Disabling FusedAttention as it does not support sliding window attention"
                    " for FP8"
                )
                use_fused_attention = False
            elif window_size[1] != 0 or attention_dropout != 0.0 or qkv_format == "thd":
                logger.debug(
                    "Disabling FusedAttention as it only supports sliding window attention "
                    "with causal mask, no dropout, and qkv_format = bshd/sbhd"
                )
                use_fused_attention = False
            elif context_parallel:
                logger.debug(
                    "Disabling FusedAttention as it does not support sliding window attention "
                    "with context parallelism"
                )
                use_fused_attention = False
            elif max_seqlen_q != max_seqlen_kv and attn_mask_type in [
                "no_mask",
                "padding",
                "causal_bottom_right",
                "padding_causal_bottom_right",
            ]:
                logger.debug(
                    "Disabling FusedAttention as it does not support sliding window attention "
                    "with attn_mask_type = %s for cross-attention",
                    attn_mask_type,
                )
                use_fused_attention = False
            elif "padding" in attn_mask_type:
                logger.debug(
                    "Disabling FusedAttention as it does not support sliding window attention "
                    "with attn_mask_type = %s",
                    attn_mask_type,
                )
                use_fused_attention = False
        if (
            use_flash_attention
            and (window_size[0] != -1 or window_size[1] not in [-1, 0])
            and (not _flash_attn_2_3_plus or context_parallel)
        ):
            logger.debug(
                "Disabling FlashAttention as sliding window attention requires "
                "flash-attn 2.3+ and no context parallelism"
            )
            use_flash_attention = False

    # Filter: Attention bias
    #    backend                 |      bias types              | ALiBi diagonal alignment
    # ---------------------------------------------------------------------------------
    # FlashAttention             | no_bias, alibi/alibi_slopes  | bottom right
    # FusedAttention             | no_bias, post_scale_bias     |
    #                            | alibi/alibi_slopes           | top left,
    #                            |                              | bottom_right (converts to a 'post_scale_bias' bias)
    # UnfusedDotProductAttention | no_bias, pre/post_scale_bias |
    #                            | alibi/alibi_slopes           | both; converts to a 'post_scale_bias' bias
    if use_flash_attention and (
        core_attention_bias_type not in ["no_bias", "alibi"]
        or core_attention_bias_shape is not None
    ):
        logger.debug("Disabling FlashAttention for pre/post_scale_bias")
        use_flash_attention = False

    fu_core_attention_bias_type = core_attention_bias_type
    fu_core_attention_bias_shape = core_attention_bias_shape
    fu_core_attention_bias_requires_grad = core_attention_bias_requires_grad
    if (
        use_fused_attention
        and core_attention_bias_type == "alibi"
        and (alibi_slopes_shape is not None or max_seqlen_q != max_seqlen_kv)
    ):
        fu_core_attention_bias_type = "post_scale_bias"
        fu_core_attention_bias_requires_grad = False
        if alibi_slopes_shape is None:
            fu_core_attention_bias_shape = "1hss"
        elif len(alibi_slopes_shape) == 1 and alibi_slopes_shape[0] == num_heads:
            fu_core_attention_bias_shape = "1hss"
        elif (
            len(alibi_slopes_shape) == 2
            and alibi_slopes_shape[0] == batch_size
            and alibi_slopes_shape[1] == num_heads
        ):
            fu_core_attention_bias_shape = "bhss"

    if (
        use_fused_attention
        and fu_core_attention_bias_type == "post_scale_bias"
        and fu_core_attention_bias_shape != "1hss"
    ):
        if fu_core_attention_bias_requires_grad:
            # remove this line when cuDNN adds bwd support for
            # [1, 1, s, s], [b, 1, s, s] and [b, h, s, s]
            logger.debug("Disabling FusedAttention for dBias in [1, H, S, S] shape")
            use_fused_attention = False
        else:
            # max512 backend will only support [1, h, s, s]
            os.environ["NVTE_FUSED_ATTN_BACKEND"] = "1"

    # Filter: cuDNN support
    fused_attention_backend = None
    if use_fused_attention:
        q_type = TE_DType[qkv_dtype]
        kv_type = q_type
        if fp8 and fp8_meta["recipe"].fp8_dpa:
            q_type = get_fp8_te_dtype(fp8_meta["recipe"], fprop_tensor=True)
            kv_type = q_type
        fused_attention_backend = tex.get_fused_attn_backend(
            q_type,
            kv_type,
            QKVLayout[qkv_layout],
            AttnBiasType[fu_core_attention_bias_type],
            AttnMaskType[attn_mask_type],
            attention_dropout,
            num_heads,
            num_gqa_groups,
            max_seqlen_q,
            max_seqlen_kv,
            head_dim,
            window_size[0],
            window_size[1],
        )
        if fused_attention_backend == FusedAttnBackend["No_Backend"]:
            logger.debug("Disabling FusedAttention as no backend supports the provided input")
            use_fused_attention = False
            fused_attention_backend = None
        if (
            use_fused_attention and (not IS_HIP_EXTENSION)
            and context_parallel
            and fused_attention_backend != FusedAttnBackend["F16_arbitrary_seqlen"]
        ):
            logger.debug(
                "Disabling FusedAttention as only sub-backend %s does not support "
                "context parallellism",
                int(fused_attention_backend),
            )
            use_fused_attention = False
            fused_attention_backend = None
        if (
            use_fused_attention and (not IS_HIP_EXTENSION)
            and window_size is not None
            and window_size[0] != -1
            and fused_attention_backend != FusedAttnBackend["F16_arbitrary_seqlen"]
        ):
            logger.debug(
                "Disabling FusedAttention as only sub-backend %s does not support "
                "slidng window attention",
                int(fused_attention_backend),
            )
            use_fused_attention = False
            fused_attention_backend = None
        if (
            use_fused_attention and (not IS_HIP_EXTENSION)
            and fused_attention_backend == FusedAttnBackend["F16_max512_seqlen"]
            and fu_core_attention_bias_type == "post_scale_bias"
            and fu_core_attention_bias_shape != "1hss"
        ):
            logger.debug(
                "Disabling FusedAttention as cuDNN sub-backend 0 only supports post_scale_bias in"
                " [1, H, S, S] shape"
            )
            use_fused_attention = False
            fused_attention_backend = None

    # Filter: Determinism
    # backend                      | deterministic
    # ---------------------------------------------
    # FlashAttention               |
    #     flash-attn >=2.0, <2.4.1 | no
    #     flash-attn >=2.4.1       | yes
    # FusedAttention               |
    #     sub-backend 0            | yes
    #     sub-backend 1            | workspace optimization path and sm90+: yes;
    #                              | otherwise: no
    #     sub-backend 2            | no
    # UnfusedDotProductAttention   | yes
    if use_flash_attention and deterministic and not _flash_attn_2_4_1_plus:
        logger.warning(
            "Disabling FlashAttention as version <2.4.1 does not support deterministic "
            "execution. To use FlashAttention with deterministic behavior, "
            "please install flash-attn >= 2.4.1."
        )
        use_flash_attention = False
    if use_fused_attention and deterministic and (not IS_HIP_EXTENSION):
        if fused_attention_backend == FusedAttnBackend["FP8"] and is_training:
            logger.debug("Disabling FusedAttention for determinism reasons")
            use_fused_attention = False
        if (
            fused_attention_backend == FusedAttnBackend["F16_arbitrary_seqlen"]
            and is_training
            and (
                device_compute_capability < (9, 0)
                or core_attention_bias_requires_grad
                or cudnn_version < (8, 9, 5)
            )
        ):
            logger.debug("Disabling FusedAttention for determinism reasons")
            use_fused_attention = False

    if use_fused_attention and deterministic and IS_HIP_EXTENSION:
        if (
            fused_attention_backend == FusedAttnBackend["CK"]
            and is_training
        ):
            logger.debug("Disabling FusedAttention for determinism reasons")
            use_fused_attention = False

    # All available backends
    available_backends = [use_flash_attention, use_fused_attention, use_unfused_attention]
    logger.debug(
        "Available backends = {FlashAttention=%s, FusedAttention=%s%s,"
        " UnfusedDotProductAttention=%s}",
        bool(available_backends[0]),
        bool(available_backends[1]),
        (
            f" (sub-backend {int(fused_attention_backend)})"
            if fused_attention_backend is not None
            else ""
        ),
        bool(available_backends[2]),
    )

    # Select FusedAttention for performance
    if (
        use_flash_attention
        and use_fused_attention
        and fused_attention_backend == FusedAttnBackend["F16_arbitrary_seqlen"]
    ):
        if device_compute_capability == (9, 0):
            logger.debug(
                "Disabling FlashAttention to give FusedAttention preference on Hopper+ "
                "for performance reasons"
            )
            use_flash_attention = False

    # Selected backend
    if use_flash_attention:
        use_fused_attention = False
        use_unfused_attention = False
    elif use_fused_attention:
        use_unfused_attention = False
    selected_backend = "NoBackend"
    if use_flash_attention:
        selected_backend = "FlashAttention"
    elif use_fused_attention:
        selected_backend = f"FusedAttention (sub-backend {int(fused_attention_backend)})"
    elif use_unfused_attention:
        selected_backend = "UnfusedDotProductAttention"
    logger.debug("Selected backend = %s", selected_backend)

    global _attention_backends
    _attention_backends["use_flash_attention"] = use_flash_attention
    _attention_backends["use_fused_attention"] = use_fused_attention
    _attention_backends["fused_attention_backend"] = fused_attention_backend
    _attention_backends["use_unfused_attention"] = use_unfused_attention
    _attention_backends["backend_selection_requires_update"] = False

    return (
        use_flash_attention,
        use_fused_attention,
        fused_attention_backend,
        use_unfused_attention,
        available_backends,
    )


class InferenceParams:  # pylint: disable=too-few-public-methods
    """
    Inference parameters that are passed to the main model in order
    to efficienly calculate and store the context during inference.

    Parameters
    ----------
    max_batch_size : int
                    maximum batch size during inference.
    max_sequence_length : int
                         maximum sequence length during inference.
    """

    def __init__(self, max_batch_size, max_sequence_length):
        self.max_sequence_length = max_sequence_length
        self.max_batch_size = max_batch_size
        self.sequence_len_offset = 0
        self.batch_size_offset = 0
        self.key_value_memory_dict = {}

    def swap_key_value_dict(self, batch_indices):
        """
        Reorders the KV cache using the specified batch indices.

        Parameters
        ----------
        batch_indices : List[int]
                       Sequence of indices to reorder along the batch dimensions of
                       the KV cache. Must have a length equal to the batch size.
        """
        if len(self.key_value_memory_dict) == 0:
            raise ValueError("should not swap when dict in empty")

        for layer_number, inference_memory in self.key_value_memory_dict.items():
            inference_key_memory, inference_value_memory = inference_memory
            assert (
                len(batch_indices) == inference_key_memory.shape[1]
            )  # make sure batch size is the same
            new_inference_key_memory = inference_key_memory[:, batch_indices]
            new_inference_value_memory = inference_value_memory[:, batch_indices]
            self.key_value_memory_dict[layer_number] = (
                new_inference_key_memory,
                new_inference_value_memory,
            )


@torch.no_grad()
def get_swa_mask(
    window_size: Tuple[int, int],
    max_seqlen_q: int,
    max_seqlen_kv: int,
    attn_mask_type: str = "no_mask",
    attention_mask: Optional[Union[torch.Tensor, Tuple[torch.Tensor, torch.Tensor]]] = None,
) -> torch.Tensor:
    """
    Convert sliding window `window_size` to an equivalent "`arbitrary`" mask.
    For "`causal`" mask type, the sliding window diagonal is aligned to the top left corner,
    and for other mask types, the bottom right corner.

    Parameters
    ----------
    window_size: Tuple[int, int]
        Sliding window size for local attention, where query at position i attends to keys
        in [i + seqlen_k - seqlen_q - window_size[0], i + seqlen_k - seqlen_q
        + window_size[1]] inclusive. Special cases (-1, -1) and (-1, 0) mean no sliding
        window and causal mask specifically. Both `causal` and `causal_bottom_right` masks
        map to `window_size = (-1, 0)` and Transformer Engine distinguishes them based on
        `attn_mask_type`.
    max_seqlen_q: int
        Maximum sequence length for queries.
    max_seqlen_kv: int
        Maximum sequence length for keys and values.
    attn_mask_type: str, default = `no_mask`
        Attention mask type, {"`no_mask`", "`padding`", "`causal`", "`padding_causal`",
        "`causal_bottom_right`", "`padding_causal_bottom_right`", "`arbitrary`"}
    attention_mask: Optional[Union[torch.Tensor, Tuple[torch.Tensor, torch.Tensor]]],
        default = `None`
        Boolean tensor(s) used to mask out attention softmax input.

    Returns
    ----------
    attention_mask: torch.Tensor
        Combined `attention_mask` (input) and sliding window attention mask.
        The shape is [max_seqlen_q, max_seqlen_kv] when input `attention_mask` is None;
        else, the same shape as input `attention_mask`.
    """
    mask = torch.ones(max_seqlen_q, max_seqlen_kv, dtype=torch.bool, device="cuda")
    if attn_mask_type in ["causal"]:
        left = window_size[0] if window_size[0] != -1 else max_seqlen_q
        right = window_size[1] if window_size[1] != -1 else max_seqlen_q
        mask_upper = torch.triu(mask, diagonal=-left)
        mask_lower = torch.tril(mask_upper, diagonal=right)
    else:
        left = window_size[0] if window_size[0] != -1 else max_seqlen_kv
        right = window_size[1] if window_size[1] != -1 else max_seqlen_kv
        mask_upper = torch.triu(mask, diagonal=max_seqlen_kv - max_seqlen_q - left)
        mask_lower = torch.tril(mask_upper, diagonal=max_seqlen_kv - max_seqlen_q + right)
    attn_mask_type = "arbitrary"
    mask = mask_lower.logical_not()
    if attention_mask is not None:
        mask = torch.logical_and(attention_mask, mask)
    return attn_mask_type, mask


@torch.no_grad()
def get_alibi(
    num_heads: int,
    max_seqlen_q: int,
    max_seqlen_kv: int,
    alibi_slopes: Optional[torch.Tensor] = None,
    bias_dtype: Optional[torch.dtype] = None,
    bottom_right_alignment: bool = True,
) -> Tuple[torch.Tensor, torch.Tensor]:
    """
    Parameters
    ----------
    num_heads: int
        Number of heads.
    max_seqlen_q: int
        Maximum sequence length for queries.
    max_seqlen_kv: int
        Maximum sequence length for keys and values.
    alibi_slopes: Optional[torch.Tensor], default = `None`
        Custom ALiBi slopes, FP32, CUDA tensor, in shape [num_heads] or [batch_size, num_heads].
    bias_dtype: Optional[torch.dtype], default = `None`
        Dtype of the generated ALiBi bias. If None, use torch.float32.
    bottom_right_alignment: bool, default = `True`
        Whether to align the diagonal of the ALiBi bias to the bottom right corner of
        the matrix (`True`) or top left (`False`).

    Returns
    ----------
    alibi_slopes: torch.Tensor
        ALiBi slopes in FP32 and shape [num_heads] or [batch_size, num_heads].
    alibi_bias: torch.Tensor
        ALiBi bias in FP32 or `bias_dtype`. If `alibi_slopes` is in [num_heads] shape,
        then `alibi_bias` is in [1, num_heads, max_seqlen_q, max_seqlen_kv], and if
        `alibi_slopes` is in [batch_size, num_heads], then the bias is in
        [batch_size, num_heads, max_seqlen_q, max_seqlen_kv].
    """
    global _alibi_cache
    if _alibi_cache["_alibi_slopes_require_update"]:
        if alibi_slopes is not None:
            _alibi_cache["_alibi_slopes"] = alibi_slopes
        else:
            n = 2 ** math.floor(math.log2(num_heads))
            m_0 = 2.0 ** (-8.0 / n)
            m = torch.pow(m_0, torch.arange(1, 1 + n))

            if n < num_heads:
                m_hat_0 = 2.0 ** (-4.0 / n)
                m_hat = torch.pow(m_hat_0, torch.arange(1, 1 + 2 * (num_heads - n), 2))
                m = torch.cat([m, m_hat])

            _alibi_cache["_alibi_slopes"] = m.to(dtype=torch.float32, device="cuda")
        _alibi_cache["_num_heads"] = num_heads
        _alibi_cache["_alibi_slopes_require_update"] = False

    if _alibi_cache["_alibi_bias_require_update"]:
        assert _alibi_cache["_alibi_slopes"] is not None, "ALiBi slopes can not be None!"
        if _alibi_cache["_alibi_slopes"].dim() == 1:
            slopes_shape = torch.Size([1, _alibi_cache["_alibi_slopes"].shape[0], 1, 1])
        if _alibi_cache["_alibi_slopes"].dim() == 2:
            slopes_shape = torch.Size([*_alibi_cache["_alibi_slopes"].shape[:], 1, 1])
        if bottom_right_alignment:
            bias = torch.arange(1 - max_seqlen_kv, 1, dtype=torch.int32, device="cuda").view(
                1, 1, 1, max_seqlen_kv
            )
        else:
            bias = torch.arange(
                1 - max_seqlen_q, max_seqlen_kv - max_seqlen_q + 1, dtype=torch.int32, device="cuda"
            ).view(1, 1, 1, max_seqlen_kv)
        bias = bias - torch.arange(1 - max_seqlen_q, 1, dtype=torch.int32, device="cuda").view(
            1, 1, max_seqlen_q, 1
        )
        bias = bias.abs().mul(-1)
        bias = bias * _alibi_cache["_alibi_slopes"].view(slopes_shape)
        _alibi_cache["_max_seqlen_q"], _alibi_cache["_max_seqlen_kv"] = max_seqlen_q, max_seqlen_kv
        _alibi_cache["_bottom_right_alignment"] = bottom_right_alignment
        bias_dtype = torch.float32 if bias_dtype is None else bias_dtype
        _alibi_cache["_alibi_bias"] = bias.contiguous().to(dtype=bias_dtype, device="cuda")
        _alibi_cache["_alibi_bias_require_update"] = False

    return _alibi_cache["_alibi_slopes"], _alibi_cache["_alibi_bias"]


def get_cu_seqlens(mask: torch.Tensor) -> torch.Tensor:
    """
    Given a padding mask of shape [batch_size, 1, 1, max_seqlen], returns an int32
    tensor of shape [batch_size + 1] containing the cumulative sequence lengths of
    the samples in a batch.
    """
    mask = mask.squeeze(1).squeeze(1)
    reduced_mask = mask.logical_not().sum(dim=1)
    cu_seqlens = reduced_mask.cumsum(dim=0).to(torch.int32)
    zero = torch.zeros(1, dtype=torch.int32, device="cuda")
    cu_seqlens = torch.cat((zero, cu_seqlens))

    return cu_seqlens


def get_cu_seqlens_and_indices(mask: torch.Tensor) -> Tuple[torch.Tensor, torch.Tensor]:
    """
    Given a padding mask of shape [batch_size, 1, 1, max_seqlen], returns an int32
    tensor of shape [batch_size + 1] containing the cumulative sequence lengths of
    the samples in a batch, and another int32 tensor of shape [batch_size * max_seqlen, 1, 1]
    containing the indices for the valid tokens.
    """
    mask = mask.squeeze(1).squeeze(1)
    bs, seqlen = mask.shape

    reduced_mask = mask.logical_not().sum(dim=1)
    cu_seqlens = reduced_mask.cumsum(dim=0).to(torch.int32)
    zero = torch.zeros(1, dtype=torch.int32, device="cuda")
    cu_seqlens = torch.cat((zero, cu_seqlens))

    mask = mask.reshape(-1)
    indices = mask.logical_not().nonzero()
    indices = indices.unsqueeze(-1)

    num_nonzeros = indices.shape[0]
    pad_amount = bs * seqlen - num_nonzeros
    indices = F.pad(
        input=indices, pad=(0, 0, 0, 0, 0, pad_amount), mode="constant", value=float(bs * seqlen)
    )

    return cu_seqlens, indices


def get_indices(max_seqlen: int, cu_seqlens: torch.Tensor) -> torch.Tensor:
    """
    Given max_seqlen and cu_seqlens of shape [batch_size + 1], returns an int32
    tensor of shape [batch_size * max_seqlen, 1, 1] containing the indices for
    the valid tokens in a batch.
    """
    bs = len(cu_seqlens) - 1
    seqlens = cu_seqlens[1:] - cu_seqlens[:-1]
    indices = [i * max_seqlen + ii for i, j in enumerate(seqlens) for ii in range(j)]
    indices = torch.Tensor(indices).unsqueeze(1).unsqueeze(1).to(dtype=torch.int64, device="cuda")

    num_nonzeros = indices.shape[0]
    pad_amount = bs * max_seqlen - num_nonzeros
    indices = F.pad(
        input=indices,
        pad=(0, 0, 0, 0, 0, pad_amount),
        mode="constant",
        value=float(bs * max_seqlen),
    )

    return indices


_cu_seqlens_cache = {}


def _get_full_cu_seqlens(
    batch_size: int,
    max_seqlen: int,
    device: torch.device,
) -> torch.Tensor:
    """Cumulative sequence lengths in full data batch

    All sequences in batch have the maximum sequence length.

    """
    global _cu_seqlens_cache
    if (batch_size, max_seqlen) not in _cu_seqlens_cache:
        _cu_seqlens_cache[(batch_size, max_seqlen)] = torch.arange(
            0,
            (batch_size + 1) * max_seqlen,
            step=max_seqlen,
            dtype=torch.int32,
            device=device,
        )
    return _cu_seqlens_cache[(batch_size, max_seqlen)]


@jit_fuser
def pack_tensor(
    indices: torch.Tensor,
    tensor: torch.Tensor,
) -> torch.Tensor:
    """
    Packs the given tensor using the `indices`.
    """
    padding_indice = torch.zeros(
        1, tensor.shape[1], tensor.shape[2], dtype=tensor.dtype, device=tensor.device
    )
    tensor = torch.cat((tensor, padding_indice), dim=0)

    indices = indices.repeat(1, tensor.shape[1], tensor.shape[2])
    packed = torch.gather(tensor, 0, indices)
    return packed


@jit_fuser
def pack_2_tensors(
    indices: torch.Tensor,
    t1: torch.Tensor,
    t2: torch.Tensor,
) -> Tuple[torch.Tensor, torch.Tensor]:
    """
    Packs the given 2 tensors using the `indices`.
    """
    t1_packed = pack_tensor(indices, t1)
    t2_packed = pack_tensor(indices, t2)
    return t1_packed, t2_packed


@jit_fuser
def pack_3_tensors(
    indices: torch.Tensor,
    t1: torch.Tensor,
    t2: torch.Tensor,
    t3: torch.Tensor,
) -> Tuple[torch.Tensor, torch.Tensor, torch.Tensor]:
    """
    Packs the given 3 tensors using the `indices`.
    """
    t1_packed = pack_tensor(indices, t1)
    t2_packed = pack_tensor(indices, t2)
    t3_packed = pack_tensor(indices, t3)
    return t1_packed, t2_packed, t3_packed


@jit_fuser
def unpack_tensor(
    indices: torch.Tensor,
    dim0: int,
    tensor: torch.Tensor,
) -> torch.Tensor:
    """
    Inverse of `pack_tensor`.
    """
    indices = indices.repeat(1, tensor.shape[1], tensor.shape[2])
    unpacked = torch.zeros(
        dim0 + 1, tensor.shape[1], tensor.shape[2], dtype=tensor.dtype, device=tensor.device
    )
    unpacked.scatter_(0, indices, tensor)
    unpacked = unpacked[0:-1, :, :]
    return unpacked


@jit_fuser
def unpack_2_tensors(
    indices: torch.Tensor,
    dim0: int,
    t1: torch.Tensor,
    t2: torch.Tensor,
) -> Tuple[torch.Tensor, torch.Tensor]:
    """
    Inverse of `pack_2_tensors`.
    """
    t1_unpacked = unpack_tensor(indices, dim0, t1)
    t2_unpacked = unpack_tensor(indices, dim0, t2)
    return t1_unpacked, t2_unpacked


@jit_fuser
def unpack_3_tensors(
    indices: torch.Tensor,
    dim0: int,
    t1: torch.Tensor,
    t2: torch.Tensor,
    t3: torch.Tensor,
) -> Tuple[torch.Tensor, torch.Tensor, torch.Tensor]:
    """
    Inverse of `pack_3_tensors`.
    """
    t1_unpacked = unpack_tensor(indices, dim0, t1)
    t2_unpacked = unpack_tensor(indices, dim0, t2)
    t3_unpacked = unpack_tensor(indices, dim0, t3)
    return t1_unpacked, t2_unpacked, t3_unpacked


class PackTensors(torch.autograd.Function):
    """
    Autograd function to pack tensors.
    """

    @staticmethod
    def forward(
        ctx, indices: torch.Tensor, *tensors: Tuple[torch.Tensor, ...]
    ) -> Union[Tuple[torch.Tensor, ...], torch.Tensor]:
        assert 1 <= len(tensors) <= 3, f"Packing {len(tensors)} tensors not supported."
        ctx.save_for_backward(indices)
        ctx.dim0 = tensors[0].shape[0]
        if len(tensors) == 1:
            return pack_tensor(indices, *tensors)
        if len(tensors) == 2:
            return pack_2_tensors(indices, *tensors)
        return pack_3_tensors(indices, *tensors)

    @staticmethod
    def backward(ctx, *grad_outputs: Tuple[torch.Tensor, ...]):
        (indices,) = ctx.saved_tensors
        if len(grad_outputs) == 1:
            return None, unpack_tensor(indices, ctx.dim0, *grad_outputs)
        if len(grad_outputs) == 2:
            return None, *unpack_2_tensors(indices, ctx.dim0, *grad_outputs)
        return None, *unpack_3_tensors(indices, ctx.dim0, *grad_outputs)


class UnpackTensor(torch.autograd.Function):
    """
    Autograd function to unpack a tensor.
    """

    @staticmethod
    def forward(
        ctx,
        indices: torch.Tensor,
        dim0: int,
        tensor: torch.Tensor,
    ) -> torch.Tensor:
        ctx.save_for_backward(indices)
        return unpack_tensor(indices, dim0, tensor)

    @staticmethod
    def backward(ctx, grad_output):
        (indices,) = ctx.saved_tensors
        return None, None, pack_tensor(indices, grad_output)


def flash_attn_p2p_communicate(
    rank, send_tensor, send_dst, recv_tensor, recv_src, cp_group, batch_p2p_comm
):
    """Point-to-point communications of KV and dKV in Attention with context parallelism"""
    send_recv_ops = []

    if batch_p2p_comm:
        if rank % 2 == 0:
            send_op = torch.distributed.P2POp(
                torch.distributed.isend, send_tensor, send_dst, cp_group
            )
            recv_op = torch.distributed.P2POp(
                torch.distributed.irecv, recv_tensor, recv_src, cp_group
            )
            send_recv_ops.append(send_op)
            send_recv_ops.append(recv_op)
        else:
            recv_op = torch.distributed.P2POp(
                torch.distributed.irecv, recv_tensor, recv_src, cp_group
            )
            send_op = torch.distributed.P2POp(
                torch.distributed.isend, send_tensor, send_dst, cp_group
            )
            send_recv_ops.append(recv_op)
            send_recv_ops.append(send_op)
        send_recv_reqs = torch.distributed.batch_isend_irecv(send_recv_ops)
    else:
        if rank % 2 == 0:
            send_op = torch.distributed.isend(send_tensor, send_dst, cp_group)
            recv_op = torch.distributed.irecv(recv_tensor, recv_src, cp_group)
            send_recv_ops.append(send_op)
            send_recv_ops.append(recv_op)
        else:
            recv_op = torch.distributed.irecv(recv_tensor, recv_src, cp_group)
            send_op = torch.distributed.isend(send_tensor, send_dst, cp_group)
            send_recv_ops.append(recv_op)
            send_recv_ops.append(send_op)
        send_recv_reqs = send_recv_ops

    return send_recv_reqs


@jit_fuser
def flash_attn_fwd_out_correction(out, out_per_step, seq_dim, softmax_lse, softmax_lse_per_step):
    """Merge partial outputs of each step in Attention with context parallelism"""
    softmax_lse_corrected_exp = torch.exp(softmax_lse_per_step - softmax_lse).movedim(2, seq_dim)
    softmax_lse_corrected_exp = softmax_lse_corrected_exp.unsqueeze(-1)
    out_corrected = out_per_step * softmax_lse_corrected_exp
    out.add_(out_corrected)


@jit_fuser
def flash_attn_fwd_softmax_lse_correction(softmax_lse, softmax_lse_per_step):
    """Merge softmax stats of each step in Attention with context parallelism"""
    max_scale = torch.max(softmax_lse, softmax_lse_per_step)
    min_scale = torch.min(softmax_lse, softmax_lse_per_step)
    new_scale = max_scale + torch.log(1 + torch.exp(min_scale - max_scale))
    softmax_lse.copy_(new_scale)


class AttnFuncWithCP(torch.autograd.Function):
    """
    Attention implementation with context parallelism.
    Split attention compute into multiple steps, and overlap current-step
    compute with next-step communication.
    """

    @staticmethod
    def forward(
        ctx,
        is_training,
        q,
        k,
        v,
        cu_seqlens_q,
        cu_seqlens_k,
        max_seqlen_q,
        max_seqlen_k,
        cu_seqlens_q_padded,
        cu_seqlens_kv_padded,
        dropout_p,
        cp_group,
        cp_global_ranks,
        cp_stream,
        softmax_scale,
        qkv_format,
        attn_mask_type,
        attn_bias_type,
        attn_bias,
        deterministic,
        use_fused_attention,
    ):
        if softmax_scale is None:
            softmax_scale = q.shape[-1] ** (-0.5)

        cp_size = get_distributed_world_size(cp_group)
        rank = get_distributed_rank(cp_group)
        send_dst = cp_global_ranks[(rank + 1) % cp_size]
        recv_src = cp_global_ranks[(rank - 1) % cp_size]
        batch_p2p_comm = int(os.getenv("NVTE_BATCH_MHA_P2P_COMM", "0")) or (cp_size == 2)

        causal = "causal" in attn_mask_type
        padding = "padding" in attn_mask_type

        qkv_layout = qkv_format + "_" + qkv_format + "_" + qkv_format

        if causal:
            if qkv_format == "bshd":
                # [b, s, np, hn] -> [b, 2, s//2, np, hn]
                q, k, v = [x.view(x.shape[0], 2, x.shape[1] // 2, *x.shape[2:]) for x in [q, k, v]]
            elif qkv_format == "sbhd":
                # [s, b, np, hn] -> [2, s//2, b, np, hn]
                q, k, v = [x.view(2, x.shape[0] // 2, *x.shape[1:]) for x in [q, k, v]]
        if attn_bias is not None:
            assert len(attn_bias.shape) == 4, (
                "Only support bias shape of [b, h, sq, sk] for forward, "
                "and [1, h, sq, sk] for backward!"
            )
            # [b, np, sq, sk] -> [b, np, 2, sq//2, 2*cp, sk//(2*cp)]
            attn_bias_ = attn_bias.view(
                *attn_bias.shape[:-2],
                2,
                attn_bias.shape[-2] // 2,
                2 * cp_size,
                attn_bias.shape[-1] // (2 * cp_size),
            )
            # [b, np, sq, sk] -> [b, np, sq, 2*cp, sk//(2*cp)]
            attn_bias = attn_bias.view(
                *attn_bias.shape[:-1], 2 * cp_size, attn_bias.shape[-1] // (2 * cp_size)
            )
        assert q.shape[-1] % 8 == 0, "hidden size per attention head should be multiple of 8"
        fa_optional_forward_kwargs = {}
        if _flash_attn_2_3_plus:
            fa_optional_forward_kwargs["window_size"] = [-1, 0] if causal else [-1, -1]
        if _flash_attn_2_4_plus:
            fa_optional_forward_kwargs["alibi_slopes"] = None

        # Flash Attn inputs
        q_inputs = [None, None]
        kv_inputs = [None, None]
        attn_bias_inputs = [None, None]
        # Flash Attn outputs
        out_per_step = [None for _ in range(cp_size)]
        softmax_lse_per_step = [None for _ in range(cp_size)]
        rng_states = [None for _ in range(cp_size)]
        attn_biases = [None for _ in range(cp_size)]

        # create two streams to resolve wave quantization issue of Flash Attn in each step
        flash_attn_streams = [torch.cuda.current_stream(), cp_stream]
        # synchronize fwd results correction across steps
        fwd_results_correction_done = torch.cuda.Event()

        p2p_comm_buffers = [None for _ in range(cp_size)]
        p2p_comm_buffers[0] = torch.cat((k.unsqueeze(0), v.unsqueeze(0)), dim=0)
        send_recv_reqs = [[], []]

        for i in range(cp_size + 1):
            if i < cp_size:
                with torch.cuda.stream(flash_attn_streams[i % 2]):
                    # wait until KV is received
                    for req in send_recv_reqs[(i + 1) % 2]:
                        req.wait()

                    if i < (cp_size - 1):
                        p2p_comm_buffers[i + 1] = torch.empty_like(p2p_comm_buffers[i])
                        send_recv_reqs[i % 2] = flash_attn_p2p_communicate(
                            rank,
                            p2p_comm_buffers[i],
                            send_dst,
                            p2p_comm_buffers[i + 1],
                            recv_src,
                            cp_group,
                            batch_p2p_comm,
                        )

                    kv_inputs[i % 2] = p2p_comm_buffers[i]
                    if causal:
                        if i == 0:
                            if use_fused_attention:
                                if qkv_format == "bshd":
                                    # [b, 2, sq//2, np, hn] -> [b, sq, np, hn]
                                    q_inputs[i % 2] = q.view(q.shape[0], -1, *q.shape[-2:])
                                    # [2, b, 2, sk//2, np, hn] -> [2, b, sk, np, hn]
                                    kv_inputs[i % 2] = kv_inputs[i % 2].view(
                                        2, k.shape[0], -1, *k.shape[-2:]
                                    )
                                elif qkv_format == "sbhd":
                                    # [2, sq//2, b, np, hn] -> [sq, b, np, hn]
                                    q_inputs[i % 2] = q.view(-1, *q.shape[-3:])
                                    # [2, 2, sk//2, b, np, hn] -> [2, sk, b, np, hn]
                                    kv_inputs[i % 2] = kv_inputs[i % 2].view(2, -1, *k.shape[-3:])
                                elif qkv_format == "thd":
                                    q_inputs[i % 2] = q
                                if attn_bias is not None:
                                    idx = (rank - i) % cp_size
                                    attn_bias_inputs[i % 2] = torch.cat(
                                        (
                                            attn_bias[..., idx, :],
                                            attn_bias[..., (2 * cp_size - idx - 1), :],
                                        ),
                                        dim=-1,
                                    ).contiguous()
                                out_per_step[i], [softmax_lse_per_step[i], rng_states[i], *rest] = (
                                    fused_attn_fwd(
                                        is_training,
                                        max_seqlen_q,
                                        max_seqlen_k,
                                        cu_seqlens_q,
                                        cu_seqlens_k,
                                        q_inputs[i % 2],
                                        kv_inputs[i % 2][0],
                                        kv_inputs[i % 2][1],
                                        TE_DType[q.dtype],
                                        tex.NVTE_Fused_Attn_Backend.NVTE_F16_arbitrary_seqlen if not IS_HIP_EXTENSION else tex.NVTE_Fused_Attn_Backend.NVTE_CK,
                                        attn_scale=softmax_scale,
                                        dropout=dropout_p,
                                        qkv_layout=qkv_layout,
                                        attn_mask_type=attn_mask_type,
                                        attn_bias_type=attn_bias_type,
                                        attn_bias=attn_bias_inputs[i % 2],
                                        cu_seqlens_q_padded=cu_seqlens_q_padded,
                                        cu_seqlens_kv_padded=cu_seqlens_kv_padded,
                                    )
                                )
                                if len(rest) > 0:
                                    attn_biases[i] = rest[0]
                            else:
                                # [b, 2, sq//2, np, hn] -> [b*sq, np, hn]
                                q_inputs[i % 2] = q.view(-1, *q.shape[-2:])
                                # [2, b, 2, sk//2, np, hn] -> [2, b*sk, np, hn]
                                kv_inputs[i % 2] = kv_inputs[i % 2].view(2, -1, *k.shape[-2:])
                                (
                                    _,
                                    _,
                                    _,
                                    _,
                                    out_per_step[i],
                                    softmax_lse_per_step[i],
                                    _,
                                    rng_states[i],
                                ) = _flash_attn_forward(
                                    q_inputs[i % 2],
                                    kv_inputs[i % 2][0],
                                    kv_inputs[i % 2][1],
                                    cu_seqlens_q,
                                    cu_seqlens_k,
                                    max_seqlen_q,
                                    max_seqlen_k,
                                    dropout_p,
                                    softmax_scale,
                                    causal=True,
                                    return_softmax=False,
                                    **fa_optional_forward_kwargs,
                                )
                        elif i <= rank:
                            if use_fused_attention:
                                if qkv_format == "bshd":
                                    # [b, 2, sq//2, np, hn] -> [b, sq, np, hn]
                                    q_inputs[i % 2] = q.view(q.shape[0], -1, *q.shape[-2:])
                                    # [2, b, 2, sk//2, np, hn] -> [2, b, sk//2, np, hn]
                                    kv_inputs[i % 2] = kv_inputs[i % 2][:, :, 0, ...].contiguous()
                                elif qkv_format == "sbhd":
                                    # [2, sq//2, b, np, hn] -> [sq, b, np, hn]
                                    q_inputs[i % 2] = q.view(-1, *q.shape[-3:])
                                    # [2, 2, sk//2, b, np, hn] -> [2, sk//2, b, np, hn]
                                    kv_inputs[i % 2] = kv_inputs[i % 2][:, 0, ...].contiguous()
                                elif qkv_format == "thd":
                                    q_inputs[i % 2] = q
                                    # [2, t, np, hn] -> [2, t/2, np, hn]
                                    kv_inputs[i % 2] = tex.thd_read_half_tensor(
                                        kv_inputs[i % 2], cu_seqlens_k, 0
                                    )
                                if attn_bias is not None:
                                    idx = (rank - i) % cp_size
                                    attn_bias_inputs[i % 2] = attn_bias[..., idx, :].contiguous()
                                out_per_step[i], [softmax_lse_per_step[i], rng_states[i], *rest] = (
                                    fused_attn_fwd(
                                        is_training,
                                        max_seqlen_q,
                                        max_seqlen_k // 2,
                                        cu_seqlens_q,
                                        cu_seqlens_k // 2,
                                        q_inputs[i % 2],
                                        kv_inputs[i % 2][0],
                                        kv_inputs[i % 2][1],
                                        TE_DType[q.dtype],
                                        tex.NVTE_Fused_Attn_Backend.NVTE_F16_arbitrary_seqlen if not IS_HIP_EXTENSION else tex.NVTE_Fused_Attn_Backend.NVTE_CK,
                                        attn_scale=softmax_scale,
                                        dropout=dropout_p,
                                        qkv_layout=qkv_layout,
                                        attn_mask_type="padding" if padding else "no_mask",
                                        attn_bias_type=attn_bias_type,
                                        attn_bias=attn_bias_inputs[i % 2],
                                        cu_seqlens_q_padded=cu_seqlens_q_padded,
                                        cu_seqlens_kv_padded=(
                                            None
                                            if cu_seqlens_kv_padded is None
                                            else cu_seqlens_kv_padded // 2
                                        ),
                                    )
                                )
                                if len(rest) > 0:
                                    attn_biases[i] = rest[0]
                            else:
                                # [b, 2, sq//2, np, hn] -> [b*sq, np, hn]
                                q_inputs[i % 2] = q.view(-1, *q.shape[-2:])
                                if qkv_format == "thd":
                                    # [2, t, np, hn] -> [2, t/2, np, hn]
                                    kv_inputs[i % 2] = tex.thd_read_half_tensor(
                                        kv_inputs[i % 2], cu_seqlens_k, 0
                                    )
                                else:
                                    # [2, b, 2, sk//2, np, hn] -> [2, b, sk//2, np, hn]
                                    kv_inputs[i % 2] = kv_inputs[i % 2][:, :, 0, ...].contiguous()
                                # [2, b, sk//2, np, hn] -> [2, b*sk//2, np, hn]
                                kv_inputs[i % 2] = kv_inputs[i % 2].view(2, -1, *k.shape[-2:])
                                if _flash_attn_2_3_plus:
                                    fa_optional_forward_kwargs["window_size"] = [-1, -1]
                                (
                                    _,
                                    _,
                                    _,
                                    _,
                                    out_per_step[i],
                                    softmax_lse_per_step[i],
                                    _,
                                    rng_states[i],
                                ) = _flash_attn_forward(
                                    q_inputs[i % 2],
                                    kv_inputs[i % 2][0],
                                    kv_inputs[i % 2][1],
                                    cu_seqlens_q,
                                    cu_seqlens_k // 2,
                                    max_seqlen_q,
                                    max_seqlen_k // 2,
                                    dropout_p,
                                    softmax_scale,
                                    causal=False,
                                    return_softmax=False,
                                    **fa_optional_forward_kwargs,
                                )
                        else:
                            if use_fused_attention:
                                if qkv_format == "bshd":
                                    # [b, 2, sq//2, np, hn] -> [b, sq//2, np, hn]
                                    q_inputs[i % 2] = q[:, 1, ...].contiguous()
                                    # [2, b, 2, sk//2, np, hn] -> [2, b, sk, np, hn]
                                    kv_inputs[i % 2] = kv_inputs[i % 2].view(
                                        2, k.shape[0], -1, *k.shape[-2:]
                                    )
                                elif qkv_format == "sbhd":
                                    # [2, sq//2, b, np, hn] -> [sq//2, b, np, hn]
                                    q_inputs[i % 2] = q[1].contiguous()
                                    # [2, 2, sk//2, b, np, hn] -> [2, sk, b, np, hn]
                                    kv_inputs[i % 2] = kv_inputs[i % 2].view(2, -1, *k.shape[-3:])
                                elif qkv_format == "thd":
                                    # [t, np, hn] -> [t/2, np, hn]
                                    q_inputs[i % 2] = tex.thd_read_half_tensor(q, cu_seqlens_q, 1)
                                if attn_bias is not None:
                                    idx = (rank - i) % cp_size
                                    attn_bias_inputs[i % 2] = torch.cat(
                                        (
                                            attn_bias_[..., 1, :, idx, :],
                                            attn_bias_[..., 1, :, (2 * cp_size - idx - 1), :],
                                        ),
                                        dim=-1,
                                    ).contiguous()
                                out_per_step[i], [softmax_lse_per_step[i], rng_states[i], *rest] = (
                                    fused_attn_fwd(
                                        is_training,
                                        max_seqlen_q // 2,
                                        max_seqlen_k,
                                        cu_seqlens_q // 2,
                                        cu_seqlens_k,
                                        q_inputs[i % 2],
                                        kv_inputs[i % 2][0],
                                        kv_inputs[i % 2][1],
                                        TE_DType[q.dtype],
                                        tex.NVTE_Fused_Attn_Backend.NVTE_F16_arbitrary_seqlen if not IS_HIP_EXTENSION else tex.NVTE_Fused_Attn_Backend.NVTE_CK,
                                        attn_scale=softmax_scale,
                                        dropout=dropout_p,
                                        qkv_layout=qkv_layout,
                                        attn_mask_type="padding" if padding else "no_mask",
                                        attn_bias_type=attn_bias_type,
                                        attn_bias=attn_bias_inputs[i % 2],
                                        cu_seqlens_q_padded=(
                                            None
                                            if cu_seqlens_q_padded is None
                                            else cu_seqlens_q_padded // 2
                                        ),
                                        cu_seqlens_kv_padded=cu_seqlens_kv_padded,
                                    )
                                )
                                if len(rest) > 0:
                                    attn_biases[i] = rest[0]
                            else:
                                if qkv_format == "thd":
                                    # [t, np, hn] -> [t/2, np, hn]
                                    q_inputs[i % 2] = tex.thd_read_half_tensor(q, cu_seqlens_q, 1)
                                else:
                                    # [b, 2, sq//2, np, hn]->[b, sq//2, np, hn]->[b*sq//2, np, hn]
                                    q_inputs[i % 2] = (
                                        q[:, 1, ...].contiguous().view(-1, *q.shape[-2:])
                                    )
                                # [2, b, 2, sk//2, np, hn] -> [2, b*sk, np, hn]
                                kv_inputs[i % 2] = kv_inputs[i % 2].view(2, -1, *k.shape[-2:])
                                if _flash_attn_2_3_plus:
                                    fa_optional_forward_kwargs["window_size"] = [-1, -1]
                                (
                                    _,
                                    _,
                                    _,
                                    _,
                                    out_per_step[i],
                                    softmax_lse_per_step[i],
                                    _,
                                    rng_states[i],
                                ) = _flash_attn_forward(
                                    q_inputs[i % 2],
                                    kv_inputs[i % 2][0],
                                    kv_inputs[i % 2][1],
                                    cu_seqlens_q // 2,
                                    cu_seqlens_k,
                                    max_seqlen_q // 2,
                                    max_seqlen_k,
                                    dropout_p,
                                    softmax_scale,
                                    causal=False,
                                    return_softmax=False,
                                    **fa_optional_forward_kwargs,
                                )
                    else:
                        if use_fused_attention:
                            if attn_bias is not None:
                                idx = (rank - i) % cp_size
                                attn_bias_inputs[i % 2] = torch.cat(
                                    (
                                        attn_bias[..., idx, :],
                                        attn_bias[..., (2 * cp_size - idx - 1), :],
                                    ),
                                    dim=-1,
                                ).contiguous()
                            out_per_step[i], [softmax_lse_per_step[i], rng_states[i], *rest] = (
                                fused_attn_fwd(
                                    is_training,
                                    max_seqlen_q,
                                    max_seqlen_k,
                                    cu_seqlens_q,
                                    cu_seqlens_k,
                                    q,
                                    kv_inputs[i % 2][0],
                                    kv_inputs[i % 2][1],
                                    TE_DType[q.dtype],
                                    tex.NVTE_Fused_Attn_Backend.NVTE_F16_arbitrary_seqlen if not IS_HIP_EXTENSION else tex.NVTE_Fused_Attn_Backend.NVTE_CK,
                                    attn_scale=softmax_scale,
                                    dropout=dropout_p,
                                    qkv_layout=qkv_layout,
                                    attn_mask_type=attn_mask_type,
                                    attn_bias_type=attn_bias_type,
                                    attn_bias=attn_bias_inputs[i % 2],
                                    cu_seqlens_q_padded=cu_seqlens_q_padded,
                                    cu_seqlens_kv_padded=cu_seqlens_kv_padded,
                                )
                            )
                            if len(rest) > 0:
                                attn_biases[i] = rest[0]
                        else:
                            # [b, sq, np, hn] -> [b*sq, np, hn]
                            q_inputs[i % 2] = q.view(-1, *q.shape[-2:])
                            # [2, b, sk, np, hn] -> [2, b*sk, np, hn]
                            kv_inputs[i % 2] = kv_inputs[i % 2].view(2, -1, *k.shape[-2:])
                            (
                                _,
                                _,
                                _,
                                _,
                                out_per_step[i],
                                softmax_lse_per_step[i],
                                _,
                                rng_states[i],
                            ) = _flash_attn_forward(
                                q_inputs[i % 2],
                                kv_inputs[i % 2][0],
                                kv_inputs[i % 2][1],
                                cu_seqlens_q,
                                cu_seqlens_k,
                                max_seqlen_q,
                                max_seqlen_k,
                                dropout_p,
                                softmax_scale,
                                causal=False,
                                return_softmax=False,
                                **fa_optional_forward_kwargs,
                            )

            if i > 0:
                # wait until fwd restuls correction of last step is done
                if i > 1:
                    flash_attn_streams[(i - 1) % 2].wait_event(fwd_results_correction_done)

                if use_fused_attention:
                    # [b, np, sq, 1] -> [b, np, sq]
                    softmax_lse_per_step[i - 1].squeeze_(-1)

                with torch.cuda.stream(flash_attn_streams[(i - 1) % 2]):
                    if i == 1:
                        out = torch.empty_like(q).zero_()
                        softmax_lse = torch.clone(softmax_lse_per_step[0]).to(torch.double)
                        if causal and qkv_format != "thd":
                            # [b, np, sq] -> [b, np, 2, sq//2]
                            softmax_lse_ = softmax_lse.view(
                                *softmax_lse.shape[:-1], 2, softmax_lse.shape[-1] // 2
                            )
                    elif (i - 1) <= rank or not causal:
                        flash_attn_fwd_softmax_lse_correction(
                            softmax_lse, softmax_lse_per_step[i - 1]
                        )
                    else:
                        if qkv_format == "thd":
                            tex.thd_second_half_lse_correction(
                                softmax_lse, softmax_lse_per_step[i - 1], cu_seqlens_q, q.size(0)
                            )
                        else:
                            flash_attn_fwd_softmax_lse_correction(
                                softmax_lse_[..., 1, :], softmax_lse_per_step[i - 1]
                            )

                if i < cp_size:
                    flash_attn_streams[(i - 1) % 2].record_event(fwd_results_correction_done)

        torch.cuda.current_stream().wait_stream(flash_attn_streams[1])

        softmax_lse = softmax_lse.to(torch.float)
        if qkv_format in ["bshd", "sbhd"]:
            seq_dim = qkv_format.index("s")
        for i in range(cp_size):
            if qkv_format == "bshd":
                out_per_step[i] = out_per_step[i].view(out.shape[0], -1, *out.shape[-2:])
                out_ = out[:, 1, ...]
            elif qkv_format == "sbhd":
                out_per_step[i] = out_per_step[i].view(-1, *out.shape[-3:])
                out_ = out[1]

            if i <= rank or not causal:
                if qkv_format in ["bshd", "sbhd"]:
                    flash_attn_fwd_out_correction(
                        out.view(*out_per_step[i].shape),
                        out_per_step[i],
                        seq_dim,
                        softmax_lse,
                        softmax_lse_per_step[i],
                    )
                elif qkv_format == "thd":
                    tex.thd_out_correction(
                        out,
                        out_per_step[i],
                        softmax_lse,
                        softmax_lse_per_step[i],
                        cu_seqlens_q,
                        False,
                    )
                else:
                    assert False, f"{qkv_format} is an unsupported qkv_format!"
            else:
                if qkv_format in ["bshd", "sbhd"]:
                    flash_attn_fwd_out_correction(
                        out_,
                        out_per_step[i],
                        seq_dim,
                        softmax_lse_[..., 1, :],
                        softmax_lse_per_step[i],
                    )
                elif qkv_format == "thd":
                    tex.thd_out_correction(
                        out,
                        out_per_step[i],
                        softmax_lse,
                        softmax_lse_per_step[i],
                        cu_seqlens_q,
                        True,
                    )
                else:
                    assert False, f"{qkv_format} is an unsupported qkv_format!"

        kv = p2p_comm_buffers[-1]
        if use_fused_attention:
            if qkv_format == "bshd":
                out = out.view(out.shape[0], -1, *out.shape[-2:])
            elif qkv_format == "sbhd":
                out = out.view(-1, *out.shape[-3:])
        else:
            out = out.view(-1, *out.shape[-2:])

        ctx.save_for_backward(
            q,
            kv,
            out,
            softmax_lse,
            cu_seqlens_q,
            cu_seqlens_k,
            cu_seqlens_q_padded,
            cu_seqlens_kv_padded,
            *rng_states,
            *attn_biases,
        )
        ctx.cp_group = cp_group
        ctx.cp_global_ranks = cp_global_ranks
        ctx.dropout_p = dropout_p
        ctx.max_seqlen_q = max_seqlen_q
        ctx.max_seqlen_k = max_seqlen_k
        ctx.softmax_scale = softmax_scale
        ctx.qkv_format = qkv_format
        ctx.attn_mask_type = attn_mask_type
        ctx.attn_bias_type = attn_bias_type
        ctx.attn_bias_shape = None if attn_bias is None else attn_bias.shape
        ctx.deterministic = deterministic
        ctx.use_fused_attention = use_fused_attention
        return out

    @staticmethod
    def backward(ctx, dout):
        (q, kv, out, softmax_lse, cu_seqlens_q, cu_seqlens_k) = ctx.saved_tensors[:6]
        (cu_seqlens_q_padded, cu_seqlens_kv_padded) = ctx.saved_tensors[6:8]
        cp_size = get_distributed_world_size(ctx.cp_group)
        rng_states = ctx.saved_tensors[8 : 8 + cp_size]
        attn_biases = ctx.saved_tensors[8 + cp_size : 8 + cp_size * 2]

        rank = get_distributed_rank(ctx.cp_group)
        send_dst = ctx.cp_global_ranks[(rank - 1) % cp_size]
        recv_src = ctx.cp_global_ranks[(rank + 1) % cp_size]
        batch_p2p_comm = int(os.getenv("NVTE_BATCH_MHA_P2P_COMM", "0")) or (cp_size == 2)

        causal = "causal" in ctx.attn_mask_type
        padding = "padding" in ctx.attn_mask_type
        qkv_layout = ctx.qkv_format + "_" + ctx.qkv_format + "_" + ctx.qkv_format

        if attn_biases[0] is not None:
            # [b, np, sq, 2*cp, sk//(2*cp)]
            attn_dbias = torch.zeros(
                *ctx.attn_bias_shape, dtype=attn_biases[0].dtype, device=attn_biases[0].device
            )
            # [b, np, sq, 2*cp, sk//(2*cp)] -> [b, np, 2, sq//2, 2*cp, sk//(2*cp)]
            attn_dbias_ = attn_dbias.view(
                *attn_dbias.shape[:-3], 2, attn_dbias.shape[-3] // 2, *attn_dbias.shape[-2:]
            )
        else:
            attn_dbias = None

        if causal:
            if ctx.qkv_format == "thd":
                softmax_lse_ = tex.thd_read_second_half_lse(softmax_lse, cu_seqlens_q, q.size(0))
            else:
                # [b, np, sq] -> [b, np, 2, sq//2]
                softmax_lse_ = softmax_lse.view(
                    *softmax_lse.shape[:-1], 2, softmax_lse.shape[-1] // 2
                )
                softmax_lse_ = softmax_lse_[..., 1, :].contiguous()
                if ctx.use_fused_attention:
                    # [b, np, sq//2] -> [b, np, sq//2, 1]
                    softmax_lse_.unsqueeze_(-1)

        if ctx.use_fused_attention:
            # [b, np, sq] -> [b, np, sq, 1]
            softmax_lse.unsqueeze_(-1)
        out = out.view(*q.shape)
        dout = dout.view(*q.shape)
        # Flash Attn outputs
        dq = torch.empty_like(q)

        p2p_comm_buffers = [
            torch.empty((2, *kv.shape), dtype=kv.dtype, device=kv.device),
            torch.empty((2, *kv.shape), dtype=kv.dtype, device=kv.device),
        ]
        p2p_comm_buffers[0][0].copy_(kv)
        send_recv_reqs = []

        fa_optional_backward_kwargs = {}
        if _flash_attn_2_4_plus:
            fa_optional_backward_kwargs["alibi_slopes"] = None
        if _flash_attn_2_4_1_plus:
            fa_optional_backward_kwargs["deterministic"] = ctx.deterministic

        for i in range(cp_size):
            # wait until KV is received
            for req in send_recv_reqs:
                req.wait()

            send_tensor = p2p_comm_buffers[i % 2]
            recv_tensor = p2p_comm_buffers[(i + 1) % 2]
            if i == 0:
                send_tensor = send_tensor[0]
                recv_tensor = recv_tensor[0]
            if i == (cp_size - 1):
                send_tensor = send_tensor[1]
                recv_tensor = recv_tensor[1]

            send_recv_reqs = flash_attn_p2p_communicate(
                rank, send_tensor, send_dst, recv_tensor, recv_src, ctx.cp_group, batch_p2p_comm
            )

            kv = p2p_comm_buffers[i % 2][0]
            # In reversed order of fwd
            if causal:
                if i == (cp_size - 1):
                    if ctx.use_fused_attention:
                        if ctx.qkv_format == "bshd":
                            # [b, 2, sq//2, np, hn] -> [b, sq, np, hn]
                            q_ = q.view(q.shape[0], -1, *q.shape[-2:])
                            # [2, b, 2, sk//2, np, hn] -> [2, b, sk, np, hn]
                            kv_ = kv.view(*kv.shape[0:2], -1, *kv.shape[-2:])
                            # [b, 2, sq//2, np, hn] -> [b, sq, np, hn]
                            out_ = out.view(out.shape[0], -1, *out.shape[-2:])
                            dout_ = dout.view(dout.shape[0], -1, *dout.shape[-2:])
                        elif ctx.qkv_format == "sbhd":
                            # [2, sq//2, b, np, hn] -> [sq, b, np, hn]
                            q_ = q.view(-1, *q.shape[-3:])
                            # [2, 2, sk//2, b, np, hn] -> [2, sk, b, np, hn]
                            kv_ = kv.view(kv.shape[0], -1, *kv.shape[-3:])
                            # [2, sq//2, b, np, hn] -> [sq, b, np, hn]
                            out_ = out.view(-1, *out.shape[-3:])
                            dout_ = dout.view(-1, *dout.shape[-3:])
                        elif ctx.qkv_format == "thd":
                            q_, kv_, out_, dout_ = q, kv, out, dout
                        aux_ctx_tensors = [softmax_lse, rng_states[cp_size - i - 1]]
                        if attn_dbias is not None:
                            aux_ctx_tensors += [attn_biases[cp_size - i - 1]]
                        dq_, dk_, dv_, dbias_ = fused_attn_bwd(
                            ctx.max_seqlen_q,
                            ctx.max_seqlen_k,
                            cu_seqlens_q,
                            cu_seqlens_k,
                            q_,
                            kv_[0],
                            kv_[1],
                            out_,
                            dout_,
                            TE_DType[q.dtype],
                            TE_DType[kv.dtype],
                            aux_ctx_tensors,
                            tex.NVTE_Fused_Attn_Backend.NVTE_F16_arbitrary_seqlen if not IS_HIP_EXTENSION else tex.NVTE_Fused_Attn_Backend.NVTE_CK,
                            cu_seqlens_q_padded=cu_seqlens_q_padded,
                            cu_seqlens_kv_padded=cu_seqlens_kv_padded,
                            attn_scale=ctx.softmax_scale,
                            dropout=ctx.dropout_p,
                            qkv_layout=qkv_layout,
                            attn_mask_type=ctx.attn_mask_type,
                            attn_bias_type=ctx.attn_bias_type,
                        )
                    else:
                        # [b, 2, sq//2, np, hn] -> [b*sq, np, hn]
                        q_ = q.view(-1, *q.shape[-2:])
                        dq_ = torch.empty_like(q_)
                        # [2, b, 2, sk//2, np, hn] -> [2, b*sk, np, hn]
                        kv_ = kv.view(2, -1, *kv.shape[-2:])
                        dkv_ = torch.empty_like(kv_)
                        # [b, 2, sq//2, np, hn] -> [b*sq, np, hn]
                        out_ = out.view(-1, *out.shape[-2:])
                        dout_ = dout.view(-1, *dout.shape[-2:])
                        if _flash_attn_2_3_plus:
                            fa_optional_backward_kwargs["window_size"] = [-1, 0]
                        _flash_attn_backward(
                            dout_,
                            q_,
                            kv_[0],
                            kv_[1],
                            out_,
                            softmax_lse,
                            dq_,
                            dkv_[0],
                            dkv_[1],
                            cu_seqlens_q,
                            cu_seqlens_k,
                            ctx.max_seqlen_q,
                            ctx.max_seqlen_k,
                            ctx.dropout_p,
                            ctx.softmax_scale,
                            True,
                            rng_state=rng_states[cp_size - i - 1],
                            **fa_optional_backward_kwargs,
                        )
                elif i >= (cp_size - rank - 1):
                    if ctx.use_fused_attention:
                        if ctx.qkv_format == "bshd":
                            # [b, 2, sq//2, np, hn] -> [b, sq, np, hn]
                            q_ = q.view(q.shape[0], -1, *q.shape[-2:])
                            # [2, b, 2, sk//2, np, hn] -> [2, b, sk//2, np, hn]
                            kv_ = kv[:, :, 0, ...].contiguous()
                            # [b, 2, sq//2, np, hn] -> [b, sq, np, hn]
                            out_ = out.view(out.shape[0], -1, *out.shape[-2:])
                            dout_ = dout.view(dout.shape[0], -1, *dout.shape[-2:])
                        elif ctx.qkv_format == "sbhd":
                            # [2, sq//2, b, np, hn] -> [sq, b, np, hn]
                            q_ = q.view(-1, *q.shape[-3:])
                            # [2, 2, sk//2, b, np, hn] -> [2, sk//2, b, np, hn]
                            kv_ = kv[:, 0, ...].contiguous()
                            # [2, sq//2, b, np, hn] -> [sq, b, np, hn]
                            out_ = out.view(-1, *out.shape[-3:])
                            dout_ = dout.view(-1, *dout.shape[-3:])
                        elif ctx.qkv_format == "thd":
                            q_, out_, dout_ = q, out, dout
                            # [2, t, np, hn] -> [2, t/2, np, hn]
                            kv_ = tex.thd_read_half_tensor(kv, cu_seqlens_k, 0)
                        aux_ctx_tensors = [softmax_lse, rng_states[cp_size - i - 1]]
                        if attn_dbias is not None:
                            aux_ctx_tensors += [attn_biases[cp_size - i - 1]]
                        dq_, dk_, dv_, dbias_ = fused_attn_bwd(
                            ctx.max_seqlen_q,
                            ctx.max_seqlen_k // 2,
                            cu_seqlens_q,
                            cu_seqlens_k // 2,
                            q_,
                            kv_[0],
                            kv_[1],
                            out_,
                            dout_,
                            TE_DType[q.dtype],
                            TE_DType[kv.dtype],
                            aux_ctx_tensors,
                            tex.NVTE_Fused_Attn_Backend.NVTE_F16_arbitrary_seqlen if not IS_HIP_EXTENSION else tex.NVTE_Fused_Attn_Backend.NVTE_CK,
                            cu_seqlens_q_padded=cu_seqlens_q_padded,
                            cu_seqlens_kv_padded=(
                                None if cu_seqlens_kv_padded is None else cu_seqlens_kv_padded // 2
                            ),
                            attn_scale=ctx.softmax_scale,
                            dropout=ctx.dropout_p,
                            qkv_layout=qkv_layout,
                            attn_mask_type="padding" if padding else "no_mask",
                            attn_bias_type=ctx.attn_bias_type,
                        )
                    else:
                        # [b, 2, sq//2, np, hn] -> [b*sq, np, hn]
                        q_ = q.view(-1, *q.shape[-2:])
                        dq_ = torch.empty_like(q_)
                        if ctx.qkv_format == "thd":
                            # [2, t, np, hn] -> [2, t/2, np, hn]
                            kv_ = tex.thd_read_half_tensor(kv, cu_seqlens_k, 0)
                        else:
                            # [2, b, 2, sk//2, np, hn]->[2, b, sk//2, np, hn]->[2, b*sk//2, np, hn]
                            kv_ = kv[:, :, 0, ...].contiguous().view(2, -1, *kv.shape[-2:])
                        dkv_ = torch.empty_like(kv_)
                        # [b, 2, sq//2, np, hn] -> [b*sq, np, hn]
                        out_ = out.view(-1, *out.shape[-2:])
                        dout_ = dout.view(-1, *dout.shape[-2:])
                        if _flash_attn_2_3_plus:
                            fa_optional_backward_kwargs["window_size"] = [-1, -1]
                        _flash_attn_backward(
                            dout_,
                            q_,
                            kv_[0],
                            kv_[1],
                            out_,
                            softmax_lse,
                            dq_,
                            dkv_[0],
                            dkv_[1],
                            cu_seqlens_q,
                            cu_seqlens_k // 2,
                            ctx.max_seqlen_q,
                            ctx.max_seqlen_k // 2,
                            ctx.dropout_p,
                            ctx.softmax_scale,
                            False,
                            rng_state=rng_states[cp_size - i - 1],
                            **fa_optional_backward_kwargs,
                        )
                else:
                    if ctx.use_fused_attention:
                        if ctx.qkv_format == "bshd":
                            # [b, 2, sq//2, np, hn] -> [b, sq//2, np, hn]
                            q_ = q[:, 1, ...].contiguous()
                            # [2, b, 2, sk//2, np, hn] -> [2, b, sk, np, hn]
                            kv_ = kv.view(*kv.shape[0:2], -1, *kv.shape[-2:])
                            # [b, 2, sq//2, np, hn] -> [b, sq//2, np, hn]
                            out_ = out[:, 1, ...].contiguous()
                            dout_ = dout[:, 1, ...].contiguous()
                        elif ctx.qkv_format == "sbhd":
                            # [2, sq//2, b, np, hn] -> [sq//2, b, np, hn]
                            q_ = q[1].contiguous()
                            # [2, 2, sk//2, b, np, hn] -> [2, sk, b, np, hn]
                            kv_ = kv.view(kv.shape[0], -1, *kv.shape[-3:])
                            # [2, sq//2, b, np, hn] -> [sq//2, b, np, hn]
                            out_ = out[1].contiguous()
                            dout_ = dout[1].contiguous()
                        elif ctx.qkv_format == "thd":
                            # [t, np, hn] -> [t/2, np, hn]
                            q_ = tex.thd_read_half_tensor(q, cu_seqlens_q, 1)
                            out_ = tex.thd_read_half_tensor(out, cu_seqlens_q, 1)
                            dout_ = tex.thd_read_half_tensor(dout, cu_seqlens_q, 1)
                            kv_ = kv
                        aux_ctx_tensors = [softmax_lse_, rng_states[cp_size - i - 1]]
                        if attn_dbias is not None:
                            aux_ctx_tensors += [attn_biases[cp_size - i - 1]]
                        dq_, dk_, dv_, dbias_ = fused_attn_bwd(
                            ctx.max_seqlen_q // 2,
                            ctx.max_seqlen_k,
                            cu_seqlens_q // 2,
                            cu_seqlens_k,
                            q_,
                            kv_[0],
                            kv_[1],
                            out_,
                            dout_,
                            TE_DType[q.dtype],
                            TE_DType[kv.dtype],
                            aux_ctx_tensors,
                            tex.NVTE_Fused_Attn_Backend.NVTE_F16_arbitrary_seqlen if not IS_HIP_EXTENSION else tex.NVTE_Fused_Attn_Backend.NVTE_CK,
                            cu_seqlens_q_padded=(
                                None if cu_seqlens_q_padded is None else cu_seqlens_q_padded // 2
                            ),
                            cu_seqlens_kv_padded=cu_seqlens_kv_padded,
                            attn_scale=ctx.softmax_scale,
                            dropout=ctx.dropout_p,
                            qkv_layout=qkv_layout,
                            attn_mask_type="padding" if padding else "no_mask",
                            attn_bias_type=ctx.attn_bias_type,
                        )
                    else:
                        if ctx.qkv_format == "thd":
                            # [t, np, hn] -> [t/2, np, hn]
                            q_ = tex.thd_read_half_tensor(q, cu_seqlens_q, 1)
                        else:
                            # [b, 2, sq//2, np, hn] -> [b, sq//2, np, hn] -> [b*sq//2, np, hn]
                            q_ = q[:, 1, ...].contiguous().view(-1, *q.shape[-2:])
                        dq_ = torch.empty_like(q_)
                        # [2, b, 2, sk//2, np, hn] -> [2, b*sk, np, hn]
                        kv_ = kv.view(2, -1, *kv.shape[-2:])
                        dkv_ = torch.empty_like(kv_)
                        if ctx.qkv_format == "thd":
                            out_ = tex.thd_read_half_tensor(out, cu_seqlens_q, 1)
                            dout_ = tex.thd_read_half_tensor(dout, cu_seqlens_q, 1)
                        else:
                            # [b, 2, sq//2, np, hn] -> [b, sq//2, np, hn] -> [b*sq//2, np, hn]
                            out_ = out[:, 1, ...].contiguous().view(-1, *out.shape[-2:])
                            dout_ = dout[:, 1, ...].contiguous().view(-1, *dout.shape[-2:])
                        if _flash_attn_2_3_plus:
                            fa_optional_backward_kwargs["window_size"] = [-1, -1]
                        _flash_attn_backward(
                            dout_,
                            q_,
                            kv_[0],
                            kv_[1],
                            out_,
                            softmax_lse_,
                            dq_,
                            dkv_[0],
                            dkv_[1],
                            cu_seqlens_q // 2,
                            cu_seqlens_k,
                            ctx.max_seqlen_q // 2,
                            ctx.max_seqlen_k,
                            ctx.dropout_p,
                            ctx.softmax_scale,
                            False,
                            rng_state=rng_states[cp_size - i - 1],
                            **fa_optional_backward_kwargs,
                        )
            else:
                if ctx.use_fused_attention:
                    aux_ctx_tensors = [softmax_lse, rng_states[cp_size - i - 1]]
                    if attn_dbias is not None:
                        aux_ctx_tensors += [attn_biases[cp_size - i - 1]]
                    dq_, dk_, dv_, dbias_ = fused_attn_bwd(
                        ctx.max_seqlen_q,
                        ctx.max_seqlen_k,
                        cu_seqlens_q,
                        cu_seqlens_k,
                        q,
                        kv[0],
                        kv[1],
                        out,
                        dout,
                        TE_DType[q.dtype],
                        TE_DType[kv.dtype],
                        aux_ctx_tensors,
                        tex.NVTE_Fused_Attn_Backend.NVTE_F16_arbitrary_seqlen if not IS_HIP_EXTENSION else tex.NVTE_Fused_Attn_Backend.NVTE_CK,
                        cu_seqlens_q_padded=cu_seqlens_q_padded,
                        cu_seqlens_kv_padded=cu_seqlens_kv_padded,
                        attn_scale=ctx.softmax_scale,
                        dropout=ctx.dropout_p,
                        qkv_layout=qkv_layout,
                        attn_mask_type=ctx.attn_mask_type,
                        attn_bias_type=ctx.attn_bias_type,
                    )
                else:
                    # [b, sq, np, hn] -> [b*sq, np, hn]
                    q_ = q.view(-1, *q.shape[-2:])
                    dq_ = torch.empty_like(q_)
                    # [2, b, sk, np, hn] -> [2, b*sk, np, hn]
                    kv_ = kv.view(2, -1, *kv.shape[-2:])
                    dkv_ = torch.empty_like(kv_)
                    # [b, sq, np, hn] -> [b*sq, np, hn]
                    out_ = out.view(-1, *out.shape[-2:])
                    dout_ = dout.view(-1, *dout.shape[-2:])
                    if _flash_attn_2_3_plus:
                        fa_optional_backward_kwargs["window_size"] = [-1, -1]
                    _flash_attn_backward(
                        dout_,
                        q_,
                        kv_[0],
                        kv_[1],
                        out_,
                        softmax_lse,
                        dq_,
                        dkv_[0],
                        dkv_[1],
                        cu_seqlens_q,
                        cu_seqlens_k,
                        ctx.max_seqlen_q,
                        ctx.max_seqlen_k,
                        ctx.dropout_p,
                        ctx.softmax_scale,
                        False,
                        **fa_optional_backward_kwargs,
                    )

            if i >= (cp_size - rank - 1) or not causal:
                # [b*sq, np, hn] -> [b, 2, sq//2, np, hn] if causal
                # [b*sq, np, hn] -> [b, sq, np, hn] if not causal
                dq_ = dq_.view(*dq.shape)
            else:
                if ctx.qkv_format == "bshd":
                    # [b*sq//2, np, hn] -> [b, sq//2, np, hn]
                    dq_ = dq_.view(dq.shape[0], *dq.shape[2:])
                elif ctx.qkv_format == "sbhd":
                    # [b*sq//2, np, hn] -> [sq//2, b, np, hn]
                    dq_ = dq_.view(-1, *dq.shape[-3:])

            if causal:
                if i > (cp_size - rank - 1):
                    dq.add_(dq_)
                elif i == (cp_size - rank - 1):
                    if rank == (cp_size - 1):
                        dq.copy_(dq_)
                    else:
                        if ctx.qkv_format == "bshd":
                            dq[:, 0, ...].copy_(dq_[:, 0, ...])
                            dq[:, 1, ...].add_(dq_[:, 1, ...])
                        elif ctx.qkv_format == "sbhd":
                            dq[0].copy_(dq_[0])
                            dq[1].add_(dq_[1])
                        elif ctx.qkv_format == "thd":
                            tex.thd_grad_correction(dq, dq_, cu_seqlens_q, "copy", "add")
                elif i > 0:
                    if ctx.qkv_format == "bshd":
                        dq[:, 1, ...].add_(dq_)
                    elif ctx.qkv_format == "sbhd":
                        dq[1].add_(dq_)
                    elif ctx.qkv_format == "thd":
                        tex.thd_grad_correction(dq, dq_, cu_seqlens_q, "none", "add")
                else:
                    if ctx.qkv_format == "bshd":
                        dq[:, 1, ...].copy_(dq_)
                    elif ctx.qkv_format == "sbhd":
                        dq[1].copy_(dq_)
                    elif ctx.qkv_format == "thd":
                        tex.thd_grad_correction(dq, dq_, cu_seqlens_q, "none", "copy")
            else:
                if i == 0:
                    dq.copy_(dq_)
                else:
                    dq.add_(dq_)

            if attn_dbias is not None:
                idx = (rank + i + 1) % cp_size
                if i == (cp_size - 1) or not causal:
                    # [b, np, sq, sk//cp] -> [b, np, sq, 2, sk//(2*cp)]
                    dbias_ = dbias_.view(*dbias_.shape[:-1], 2, dbias_.shape[-1] // 2)
                    attn_dbias[..., idx, :].copy_(dbias_[..., 0, :])
                    attn_dbias[..., (2 * cp_size - idx - 1), :].copy_(dbias_[..., 1, :])
                elif i >= (cp_size - rank - 1):
                    # [b, np, sq, sk//(2*cp)]
                    attn_dbias[..., idx, :].copy_(dbias_)
                else:
                    # [b, np, sq//2, sk//cp] -> [b, np, sq//2, 2, sk//(2*cp)]
                    dbias_ = dbias_.view(*dbias_.shape[:-1], 2, dbias_.shape[-1] // 2)
                    attn_dbias_[..., 1, :, idx, :].copy_(dbias_[..., 0, :])
                    attn_dbias_[..., 1, :, (2 * cp_size - idx - 1), :].copy_(dbias_[..., 1, :])

            # wait until dKV is received
            for req in send_recv_reqs:
                req.wait()

            dkv = p2p_comm_buffers[(i + 1) % 2][1]
            if ctx.use_fused_attention:
                dkv_ = torch.cat((dk_.unsqueeze(0), dv_.unsqueeze(0)), dim=0)
            if causal and i >= (cp_size - rank - 1) and i != (cp_size - 1):
                if ctx.qkv_format == "bshd":
                    # [2, b*sk//2, np, hn] -> [2, b, sk//2, np, hn]
                    dkv_ = dkv_.view(*dkv.shape[0:2], *dkv.shape[3:])
                elif ctx.qkv_format == "sbhd":
                    # [2, b*sk//2, np, hn] -> [2, sk//2, b, np, hn]
                    dkv_ = dkv_.view(dkv.shape[0], -1, *dkv.shape[-3:])
            else:
                # [2, b*sk, np, hn] -> [2, b, 2, sk//2, np, hn] if causal
                # [2, b*sk, np, hn] -> [2, b, sk, np, hn] if not causal
                dkv_ = dkv_.view(*dkv.shape)

            if causal:
                if i == (cp_size - 1):
                    if rank == 0:
                        if ctx.qkv_format == "bshd":
                            dkv[:, :, 0, ...].add_(dkv_[:, :, 0, ...])
                            dkv[:, :, 1, ...].copy_(dkv_[:, :, 1, ...])
                        elif ctx.qkv_format == "sbhd":
                            dkv[:, 0, ...].add_(dkv_[:, 0, ...])
                            dkv[:, 1, ...].copy_(dkv_[:, 1, ...])
                        elif ctx.qkv_format == "thd":
                            tex.thd_grad_correction(dkv, dkv_, cu_seqlens_k, "add", "copy")
                    else:
                        dkv.add_(dkv_)
                elif i >= (cp_size - rank - 1):
                    if i == 0 and rank == (cp_size - 1):
                        if ctx.qkv_format == "bshd":
                            dkv[:, :, 0, ...].copy_(dkv_)
                        elif ctx.qkv_format == "sbhd":
                            dkv[:, 0, ...].copy_(dkv_)
                        elif ctx.qkv_format == "thd":
                            tex.thd_grad_correction(dkv, dkv_, cu_seqlens_k, "copy", "none")
                    else:
                        if ctx.qkv_format == "bshd":
                            dkv[:, :, 0, ...].add_(dkv_)
                        elif ctx.qkv_format == "sbhd":
                            dkv[:, 0, ...].add_(dkv_)
                        elif ctx.qkv_format == "thd":
                            tex.thd_grad_correction(dkv, dkv_, cu_seqlens_k, "add", "none")
                elif i > 0:
                    dkv.add_(dkv_)
                else:
                    dkv.copy_(dkv_)
            else:
                if i == 0:
                    dkv.copy_(dkv_)
                else:
                    dkv.add_(dkv_)

        if causal:
            if ctx.qkv_format == "bshd":
                # [b, 2, sq//2, np, hn] -> [b, sq, np, hn]
                dq = dq.view(q.shape[0], -1, *q.shape[-2:])
                # [2, b, 2, sk//2, np, hn] -> [2, b, sk, np, hn]
                dkv = dkv.view(*kv.shape[0:2], -1, *kv.shape[-2:])
            elif ctx.qkv_format == "sbhd":
                # [2, sq//2, b, np, hn] -> [sq, b, np, hn]
                dq = dq.view(-1, *q.shape[-3:])
                # [2, 2, sk//2, b, np, hn] -> [2, sk, b, np, hn]
                dkv = dkv.view(kv.shape[0], -1, *kv.shape[-3:])

        if attn_dbias is not None:
            # [b, np, sq, 2*cp, sk//(2*cp)] -> [b, np, sq, sk]
            attn_dbias = attn_dbias.view(*attn_dbias.shape[:-2], -1)

        return (
            None,
            dq,
            dkv[0],
            dkv[1],
            None,
            None,
            None,
            None,
            None,
            None,
            None,
            None,
            None,
            None,
            None,
            None,
            None,
            None,
            attn_dbias,
            None,
            None,
        )


def attn_forward_func_with_cp(
    is_training,
    q,
    k,
    v,
    cu_seqlens_q,
    cu_seqlens_k,
    max_seqlen_q,
    max_seqlen_k,
    cu_seqlens_q_padded,
    cu_seqlens_kv_padded,
    dropout_p,
    cp_group,
    cp_global_ranks,
    cp_stream,
    softmax_scale=None,
    qkv_format="bshd",
    attn_mask_type="causal",
    attn_bias_type="no_bias",
    attn_bias=None,
    deterministic=False,
    use_fused_attention=False,
) -> torch.Tensor:
    """Attention implementation with context parallelism"""
    assert qkv_format in [
        "bshd",
        "sbhd",
        "thd",
    ], f"QKV format of {qkv_format} is not supported with context parallelism!"
    assert (
        qkv_format != "sbhd" or use_fused_attention
    ), "FlashAttention does not support sbhd format!"
    assert (
        qkv_format != "thd"
        or not use_fused_attention
        or attn_mask_type in ["padding", "padding_causal"]
    ), (
        f"Context parallelism is not supported for {attn_mask_type} mask type and "
        f"{qkv_format} format with {'FusedAttention' if use_fused_attention else 'FlashAttention'}!"
    )
    assert attn_bias is None or (use_fused_attention and "padding" not in attn_mask_type), (
        """Attention bias is only supported with FusedAttention and "causal" """
        """or "no_mask" mask types!"""
    )
    out = AttnFuncWithCP.apply(
        is_training,
        q,
        k,
        v,
        cu_seqlens_q,
        cu_seqlens_k,
        max_seqlen_q,
        max_seqlen_k,
        cu_seqlens_q_padded,
        cu_seqlens_kv_padded,
        dropout_p,
        cp_group,
        cp_global_ranks,
        cp_stream,
        softmax_scale,
        qkv_format,
        attn_mask_type,
        attn_bias_type,
        attn_bias,
        deterministic,
        use_fused_attention,
    )
    return out


class RotaryPositionEmbedding(torch.nn.Module):
    """
    Implements Rotary Position Embedding from https://arxiv.org/abs/2104.09864.
    """

    def __init__(
        self,
        dim: int,
        rotary_percent: float = 1.0,
        seq_len_interpolation_factor: Optional[int] = None,
        pretrained_max_position_embeddings: Optional[int] = None,
    ):
        """
        Parameters
        ----------
        dim: int
            rotary embedding dimension
        rotary_percent: float
            Percent of rotary dimension to use for rotary position embeddings.
        seq_len_interpolation_factor: int
            if not None, discrete positions will be interpolated by this factor via the trick in
            https://arxiv.org/abs/2306.15595
        pretrained_max_position_embeddings: int
            pre-trained max_position_embeddings before position interpolation
        """
        super().__init__()
        if rotary_percent < 1.0:
            dim = int(dim * rotary_percent)
        self.seq_len_interpolation_factor = seq_len_interpolation_factor
        inv_freq = 1.0 / (
            10000
            ** (
                torch.arange(0, dim, 2, dtype=torch.float32, device=torch.cuda.current_device())
                / dim
            )
        )
        self.register_buffer("inv_freq", inv_freq)
        self.pretrained_max_position_embeddings = pretrained_max_position_embeddings

    def forward(self, max_seq_len: int, offset: int = 0):
        """
        Create rotary position embedding frequencies

        Parameters
        ----------
        max_seq_len: int
            sequence length of a sample
        offset: int, default = 0
            fixed offset for freqencies
        """
        seq = (
            torch.arange(max_seq_len, device=self.inv_freq.device, dtype=self.inv_freq.dtype)
            + offset
        )

        if (
            self.pretrained_max_position_embeddings is not None
            and self.seq_len_interpolation_factor is not None
        ):
            if (
                max_seq_len
                > self.pretrained_max_position_embeddings * self.seq_len_interpolation_factor
            ):
                # dynamic linear scaling (length > position we have learned)
                seq *= 1 / (max_seq_len / self.pretrained_max_position_embeddings)
            else:
                # fixed linear scaling
                seq *= 1 / self.seq_len_interpolation_factor

        freqs = torch.einsum("i , j -> i j", seq, self.inv_freq)
        # first part even vector components, second part odd vector components,
        #  2 * dim in dimension size
        emb = torch.cat((freqs, freqs), dim=-1)
        # emb [seq_length, .., dim]
        return emb.reshape(emb.size(0), 1, 1, emb.size(1))


class FusedRoPEFunc(torch.autograd.Function):
    """
    Function for FusedRoPE

    This implementation assumes the input tensor to be in `sbhd`, `bshd` or `thd` format and
    the RoPE tensor to be of shape (s, 1, 1, d). It accepts arbitrary memory layouts to avoid
    the expensive `.contiguous()` calls, thus it may not achieve the best memory access pattern.
    """

    @staticmethod
    def forward(
        ctx,
        t: torch.Tensor,
        freqs: torch.Tensor,
        tensor_format: str = "sbhd",
        cu_seqlens: Union[torch.Tensor, None] = None,
    ) -> torch.Tensor:
        if freqs.dtype != torch.float32:
            freqs = freqs.float()
        if tensor_format == "sbhd":
            output = tex.fused_rope_forward(t, freqs, False)
        elif tensor_format == "bshd":
            output = tex.fused_rope_forward(t.transpose(0, 1), freqs, True).transpose(0, 1)
        elif tensor_format == "thd":
            output = tex.fused_rope_thd_forward(t, cu_seqlens, freqs)
        else:
            raise ValueError(f"Unsupported tensor_format: {tensor_format}.")
        ctx.save_for_backward(freqs, cu_seqlens)
        ctx.tensor_format = tensor_format

        return output

    @staticmethod
    def backward(ctx, grad_output: torch.Tensor) -> Tuple[Union[torch.Tensor, None], ...]:
        freqs, cu_seqlens = ctx.saved_tensors
        if ctx.tensor_format == "sbhd":
            grad_input = tex.fused_rope_backward(grad_output, freqs, False)
        elif ctx.tensor_format == "bshd":
            grad_input = tex.fused_rope_backward(
                grad_output.transpose(0, 1), freqs, True
            ).transpose(0, 1)
        elif ctx.tensor_format == "thd":
            grad_input = tex.fused_rope_thd_backward(grad_output, cu_seqlens, freqs)
        else:
            raise ValueError(f"Unsupported tensor_format: {ctx.tensor_format}.")

        return grad_input, None, None, None, None


def _rotate_half(x: torch.Tensor) -> torch.Tensor:
    """
    change sign so the last dimension becomes [-odd, +even]
    """
    x = x.view(x.shape[:-1] + torch.Size((2, x.shape[-1] // 2)))
    x1, x2 = x.unbind(dim=-2)
    return torch.cat((-x2, x1), dim=-1)


def apply_rotary_pos_emb(
    t: torch.Tensor,
    freqs: torch.Tensor,
    tensor_format: str = "sbhd",
    fused: bool = False,
    cu_seqlens: Union[torch.Tensor, None] = None,
) -> torch.Tensor:
    """
    Apply rotary positional embedding tensor to the input tensor.

    Parameters
    ----------
    t: torch.Tensor
        Input tensor of shape `[s, b, h, d]`, `[b, s, h, d]` or `[t, h, d]`, on which
        rotary positional embedding will be applied.
    freqs: torch.Tensor
        Rotary positional embedding tensor of shape `[s2, 1, 1, d2]` and dtype 'float',
        with `s2 >= s` and `d2 <= d`.
    fused: bool, default = False
        Whether to use a fused applying RoPE implementation.
    tensor_format: {'sbhd', 'bshd', 'thd'}, default = 'sbhd'
        is `bshd` if `t` is of shape `[bs, seq, ...]`, or `sbhd` if `t` is
        of shape `[seq, bs, ...]`. 'thd' is only supported when `fused` is True.
    cu_seqlens: torch.Tensor, default = None.
        Cumulative sum of sequence lengths in a batch for `t`, with shape [b + 1] and
        dtype torch.int32. Only valid when `tensor_format` is 'thd'.
    """
    if fused:
        assert (
            tensor_format != "thd" or cu_seqlens is not None
        ), "cu_seqlens must not be None when tensor_format is 'thd'."
        return FusedRoPEFunc.apply(t, freqs, tensor_format, cu_seqlens)

    assert tensor_format in ("sbhd", "bshd"), (
        "Only formats `sbhd` or `bshd` are supported for input tensor `t` "
        f"when fused is False, got {tensor_format}."
    )

    max_seq_len = freqs.shape[0]
    cur_seq_len = t.shape[1] if tensor_format == "bshd" else t.shape[0]

    # Only apply the rotary embeddings up to the sequence length of the running
    # input.
    assert (
        cur_seq_len <= max_seq_len
    ), f"Rotary Embeddings only supported up to {max_seq_len} sequence length!"
    freqs = freqs[:cur_seq_len]
    if tensor_format == "bshd":
        freqs = freqs.transpose(0, 1)  # [seq, 1, 1, dim] -> [1, seq, 1, dim]
    # cos/sin first then dtype conversion for better precision
    cos_ = torch.cos(freqs).to(t.dtype)
    sin_ = torch.sin(freqs).to(t.dtype)

    rot_dim = freqs.shape[-1]
    # ideally t_pass is empty so rotary pos embedding is applied to all tensor t
    t, t_pass = t[..., :rot_dim], t[..., rot_dim:]

    # first part is cosine component
    # second part is sine component, need to change signs with _rotate_half method
    t = (t * cos_) + (_rotate_half(t) * sin_)
    return torch.cat((t, t_pass), dim=-1)


class _SplitAlongDim(torch.autograd.Function):
    """"""

    @staticmethod
    def forward(
        ctx,
        mixed_x_layer: torch.Tensor,
        split_dim: int,
        split_size_or_sections: Union[int, List[int], Tuple[int]],
    ) -> Tuple[torch.Tensor, ...]:
        ctx.split_dim = split_dim
        ctx.split_size_or_sections = split_size_or_sections
        if isinstance(mixed_x_layer, Float8Tensor):
            return tuple(
                Float8Tensor.make_like(
                    mixed_x_layer,
                    data=x,
                )
                for x in torch.split(
                    mixed_x_layer._data,
                    split_size_or_sections=split_size_or_sections,
                    dim=split_dim,
                )
            )
        return torch.split(mixed_x_layer, split_size_or_sections, dim=split_dim)

    @staticmethod
    def backward(ctx, *grad_outputs):
        assert len(grad_outputs) > 0, "No gradients received for backprop!"

        if isinstance(ctx.split_size_or_sections, (list, tuple)):
            split_sizes = ctx.split_size_or_sections
            assert len(grad_outputs) == len(
                split_sizes
            ), "Unequal number of gradients vs split sections for backprop!"
        if isinstance(ctx.split_size_or_sections, int):
            split_sizes = [ctx.split_size_or_sections] * len(grad_outputs)
        dims = len(grad_outputs[0].shape)
        split_dim = (ctx.split_dim + dims) % dims

        if isinstance(grad_outputs[0], Float8Tensor):
            noop_ok = True
            strides = grad_outputs[0].stride()
            data_ptr = grad_outputs[0]._data.untyped_storage().data_ptr()
            shape = list(grad_outputs[0].shape)
            for i, tensor in enumerate(grad_outputs):
                shape_i = shape
                shape_i[split_dim] = split_sizes[i]
                offset_size = sum(split_sizes[:i]) * np.prod(shape[split_dim + 1 :])
                if (
                    tensor.stride() != strides
                    or list(tensor.shape) != shape_i
                    or tensor._data.untyped_storage().data_ptr() != data_ptr
                    or tensor.storage_offset() != offset_size
                ):
                    noop_ok = False
                    break
            if noop_ok:
                ret = torch.Tensor().to(
                    device=grad_outputs[0].device, dtype=grad_outputs[0]._data.dtype
                )
                new_shape = list(shape)
                new_shape[split_dim] = sum(split_sizes)
                ret.set_(
                    grad_outputs[0]._data.untyped_storage(),
                    grad_outputs[0]._data.storage_offset(),
                    new_shape,
                    strides,
                )
                return Float8Tensor.make_like(grad_outputs[0], data=ret), None, None

            grad_outputs_data = [x._data for x in grad_outputs]
            return (
                Float8Tensor.make_like(
                    grad_outputs[0], data=torch.cat(grad_outputs_data, dim=split_dim)
                ),
                None,
                None,
            )
        noop_ok = True
        strides = grad_outputs[0].stride()
        data_ptr = grad_outputs[0].untyped_storage().data_ptr()
        shape = list(grad_outputs[0].shape)
        for i, tensor in enumerate(grad_outputs):
            shape_i = shape
            shape_i[split_dim] = split_sizes[i]
            offset_size = sum(split_sizes[:i]) * np.prod(shape[split_dim + 1 :])
            if (
                tensor.stride() != strides
                or list(tensor.shape) != shape_i
                or tensor.untyped_storage().data_ptr() != data_ptr
                or tensor.storage_offset() != offset_size
            ):
                noop_ok = False
                break
        if noop_ok:
            ret = torch.Tensor().to(device=grad_outputs[0].device, dtype=grad_outputs[0].dtype)
            new_shape = list(shape)
            new_shape[split_dim] = sum(split_sizes)
            ret.set_(
                grad_outputs[0].untyped_storage(),
                grad_outputs[0].storage_offset(),
                new_shape,
                strides,
            )
            return ret, None, None

        return torch.cat(grad_outputs, dim=split_dim), None, None


class UnfusedDotProductAttention(torch.nn.Module):
    """Parallel attention w/o QKV and Proj Gemms
    BMM1 -> softmax + dropout -> BMM2
    """

    def __init__(
        self,
        softmax_scale: float,
        attention_dropout: float = 0.0,
        attention_dropout_ctx: Optional[Callable] = nullcontext,
        layer_number: Optional[int] = None,
    ) -> None:
        super().__init__()

        self.softmax_scale = softmax_scale
        self.attention_dropout_ctx = attention_dropout_ctx
        self.layer_number = layer_number

        self.scale_mask_softmax = FusedScaleMaskSoftmax(attention_mask_func)

        # Dropout. Note that for a single iteration, this layer will generate
        # different outputs on different number of parallel partitions but
        # on average it should not be partition dependent.
        self.attention_dropout = torch.nn.Dropout(attention_dropout)

        # An FP16 training trick required for certain GPT-like models.
        self.apply_qk_layer_scaling = (
            bool(int(os.getenv("NVTE_APPLY_QK_LAYER_SCALING", "0"))) and layer_number is not None
        )

    def forward(
        self,
        query_layer: torch.Tensor,
        key_layer: torch.Tensor,
        value_layer: torch.Tensor,
        qkv_layout: str = "sbh3d",
        cu_seqlens_q: Optional[torch.Tensor] = None,  # pylint: disable=unused-argument
        cu_seqlens_kv: Optional[torch.Tensor] = None,  # pylint: disable=unused-argument
        attn_mask_type: str = "causal",
        attention_mask: Optional[Union[torch.Tensor, Tuple[torch.Tensor, torch.Tensor]]] = None,
        core_attention_bias_type: str = "no_bias",
        core_attention_bias: Optional[torch.Tensor] = None,
        alibi_slopes: Optional[torch.Tensor] = None,
    ) -> torch.Tensor:
        """Unfused attention fprop"""
        assert (
            qkv_layout in QKVLayouts
        ), f"UnfusedDotProductAttention does not support qkv_layout = {qkv_layout}!"
        qkv_format = "".join([i for i in qkv_layout.split("_")[0] if i.isalpha()])
        if qkv_format == "bshd":
            # convert to sbhd and use sbhd implementation for now
            query_layer, key_layer, value_layer = [
                x.transpose(0, 1) for x in [query_layer, key_layer, value_layer]
            ]

        batch_size, seqlen = query_layer.shape[1], query_layer.shape[0]
        apply_qk_layer_scaling = self.apply_qk_layer_scaling and key_layer.dtype == torch.float16

        # [b, np, sq, sk]
        output_size = (
            query_layer.size(1),
            query_layer.size(2),
            query_layer.size(0),
            key_layer.size(0),
        )

        if key_layer.shape[2] != query_layer.shape[2]:
            assert (
                query_layer.shape[2] % key_layer.shape[2] == 0
            ), "The number of attention heads must be divisible by the number of GQA groups!"
            key_layer = key_layer.repeat_interleave(
                int(query_layer.shape[2] / key_layer.shape[2]), dim=2
            )
            value_layer = value_layer.repeat_interleave(
                int(query_layer.shape[2] / value_layer.shape[2]), dim=2
            )

        # [sq, b, np, hn] -> [sq, b * np, hn]
        query_layer = query_layer.reshape(output_size[2], output_size[0] * output_size[1], -1)
        # [sk, b, np, hn] -> [sk, b * np, hn]
        key_layer = key_layer.reshape(output_size[3], output_size[0] * output_size[1], -1)

        # preallocting result tensor: [b * np, sq, sk]
        # WAR to set dtype to FP32 as ONNX lacks BF16 support for ConstantOfShape operator
        is_bf16 = query_layer.dtype == torch.bfloat16
        matmul_result = torch.empty(
            output_size[0] * output_size[1],
            output_size[2],
            output_size[3],
            dtype=torch.float32 if is_in_onnx_export_mode() and is_bf16 else query_layer.dtype,
            device=torch.cuda.current_device(),
        )

        if is_in_onnx_export_mode() and is_bf16:
            matmul_result = matmul_result.bfloat16()

        scale = self.softmax_scale
        if apply_qk_layer_scaling:
            scale /= self.layer_number

        # Raw attention scores. [b * np, sq, sk]
        if core_attention_bias_type == "no_bias":
            matmul_result = torch.baddbmm(
                matmul_result,
                query_layer.transpose(0, 1),  # [b * np, sq, hn]
                key_layer.transpose(0, 1).transpose(1, 2),  # [b * np, hn, sk]
                beta=0.0,
                alpha=scale,
            )

        elif core_attention_bias_type == "pre_scale_bias":
            assert core_attention_bias is not None, "core_attention_bias should not be None!"
            matmul_result = torch.bmm(
                query_layer.transpose(0, 1),  # [b * np, sq, hn]
                key_layer.transpose(0, 1).transpose(1, 2),  # [b * np, hn, sk]
            )
            matmul_result = (
                matmul_result.view(output_size[0], output_size[1], output_size[2], output_size[3])
                + core_attention_bias
            ).view(-1, output_size[2], output_size[3])
            matmul_result *= scale

        elif core_attention_bias_type in ["post_scale_bias", "alibi"]:
            if core_attention_bias_type == "post_scale_bias":
                assert core_attention_bias is not None, "core_attention_bias should not be None!"
            if core_attention_bias_type == "alibi":
                _, core_attention_bias = get_alibi(
                    output_size[1],
                    output_size[2],
                    output_size[3],
                    alibi_slopes=alibi_slopes,
                    bottom_right_alignment=attn_mask_type not in ["causal", "padding_causal"],
                )
            matmul_result = torch.baddbmm(
                matmul_result,
                query_layer.transpose(0, 1),  # [b * np, sq, hn]
                key_layer.transpose(0, 1).transpose(1, 2),  # [b * np, hn, sk]
                beta=0.0,
                alpha=scale,
            )
            matmul_result = (
                (
                    matmul_result.view(
                        output_size[0], output_size[1], output_size[2], output_size[3]
                    )
                    + core_attention_bias
                )
                .view(-1, output_size[2], output_size[3])
                .to(dtype=query_layer.dtype)
            )

        # change view to [b, np, sq, sk]
        attention_scores = matmul_result.view(*output_size)

        # attention scores and attention mask [b, np, sq, sk]
        softmax_scale = self.layer_number if apply_qk_layer_scaling else None
        attention_probs = self.scale_mask_softmax(
            attention_scores, attention_mask, attn_mask_type, softmax_scale
        )

        # This is actually dropping out entire tokens to attend to, which might
        # seem a bit unusual, but is taken from the original Transformer paper.
        with self.attention_dropout_ctx():
            attention_probs = self.attention_dropout(attention_probs)

        # value_layer -> context layer.
        # [sk, b, np, hn] --> [b, np, sq, hn]
        output_size = (
            value_layer.size(1),
            value_layer.size(2),
            query_layer.size(0),
            value_layer.size(3),
        )

        # change view [sk, b * np, hn]
        value_layer = value_layer.reshape(value_layer.size(0), output_size[0] * output_size[1], -1)

        # change view [b * np, sq, sk]
        attention_probs = attention_probs.view(output_size[0] * output_size[1], output_size[2], -1)

        # matmul: [b * np, sq, hn]
        context_layer = torch.bmm(attention_probs, value_layer.transpose(0, 1))

        # change view [b, np, sq, hn]
        context_layer = context_layer.view(*output_size)

        if qkv_format == "sbhd":
            # [b, np, sq, hn] --> [sq, b, np, hn]
            context_layer = context_layer.permute(2, 0, 1, 3).contiguous()

            # [sq, b, np, hn] --> [sq, b, hp]
            context_layer = context_layer.view(seqlen, batch_size, -1)

        if qkv_format == "bshd":
            # [b, np, sq, hn] --> [b, sq, np, hn]
            context_layer = context_layer.permute(0, 2, 1, 3).contiguous()

            # [b, sq, np, hn] --> [b, sq, hp]
            context_layer = context_layer.view(batch_size, seqlen, -1)

        return context_layer


class _PrepareQKVForFA(torch.autograd.Function):
    """This class converts QKV from interleaved (s, b, ...) layout
    to separate contiguous q, k, v tensors in (b, s, ...) layout."""

    @staticmethod
    def forward(
        _ctx: torch.autograd.function.FunctionCtx,  # unused
        query_layer: torch.Tensor,
        key_layer: torch.Tensor,
        value_layer: torch.Tensor,
    ) -> Tuple[torch.Tensor, torch.Tensor, torch.Tensor]:
        # All inputs received are non-contiguous tensors.
        # The `query_layer` tensor is used to access the
        # full memory region of the QKV tensor.
        qkv = tex.fa_prepare_fwd(query_layer)
        q, k, v = split_tensor_along_dim(qkv, 0, 3)
        query_layer = torch.squeeze(q, 0)
        key_layer = torch.squeeze(k, 0)
        value_layer = torch.squeeze(v, 0)
        return query_layer, key_layer, value_layer

    @staticmethod
    def backward(
        _ctx: torch.autograd.function.FunctionCtx,  # unused
        dq: torch.Tensor,
        dk: torch.Tensor,
        dv: torch.Tensor,
    ) -> Tuple[Union[torch.Tensor, None], ...]:
        dqkv = tex.fa_prepare_bwd(dq, dk, dv)
        dq, dk, dv = split_tensor_along_dim(dqkv, -1, 3)
        return dq, dk, dv


def get_qkv_layout(
    q: torch.Tensor,
    k: torch.Tensor,
    v: torch.Tensor,
    qkv_format: str = "sbhd",
) -> str:
    """Get qkv layout.

    Parameters
    ----------
    q: torch.Tensor
        Query tensor.
    k: torch.Tensor
        Key tensor.
    v: torch.Tensor
        Value tensor.
    qkv_format: str, default = `sbhd`
        Dimension format for `q`, `k` and `v`, {`sbhd`, `bshd`, `thd`}. `s` stands for
        the sequence length dimension, `b` batch size, `h` the number of attention heads,
        `d` head size, and `t` the total number of sequences in a batch, i.e.
        `t = sum(s_i) for i = 0...b-1`.

    Returns
    ----------
    qkv_layout: str
       Memory layout of `q`, `k` and `v`. Each `qkv_format` can be mapped to one of five
       memory layouts. For example, `sb3hd` means `q`, `k`, `v` are created as one chunk
       of memory and that they are interleaved in the `2`nd dimension. `sbhd_sbh2d` means
       `q` and `kv` are created in two chunks and that `q` itself is contiguous and `k`, `v`
       are interleaved with each other in the `3`rd dimension, `k = kv[:,:,:,0,:]` and
       `v = kv[:,:,:,1,:]`.
       Mapping:
       `sbhd`: {`sb3hd`, `sbh3d`, `sbhd_sb2hd`, `sbhd_sbh2d`, `sbhd_sbhd_sbhd`}
       `bshd`: {`bs3hd`, `bsh3d`, `bshd_bs2hd`, `bshd_bsh2d`, `bshd_bshd_bshd`}
       `thd` : {`t3hd`, `th3d`, `thd_t2hd`, `thd_th2d`, `thd_thd_thd`}
    """

    check_last_dim_contiguous = all(x.stride(-1) == 1 for x in [q, k, v])
    assert check_last_dim_contiguous, "q, k and v must have stride 1 in their last dimension!"

    def run_iteratively(q, k, v):
        data_ptr = q.untyped_storage().data_ptr()
        check_ptrs_qkv = all(x.untyped_storage().data_ptr() == data_ptr for x in [q, k, v])
        data_ptr = k.untyped_storage().data_ptr()
        check_ptrs_kv = all(x.untyped_storage().data_ptr() == data_ptr for x in [k, v])

        stride = q.stride()
        check_strides_qkv = all(stride == x.stride() for x in [q, k, v])
        stride = k.stride()
        check_strides_kv = all(stride == x.stride() for x in [k, v])

        shape = q.shape
        check_shapes_qkv = all(shape == x.shape for x in [q, k, v])
        shape = k.shape
        check_shapes_kv = all(shape == x.shape for x in [k, v])

        last_dim_size = q.shape[-1]
        check_last_dim_offsets_qkv = all(
            i * last_dim_size == x.storage_offset() for i, x in enumerate([q, k, v])
        )
        last_dim_size = k.shape[-1]
        check_last_dim_offsets_kv = all(
            i * last_dim_size == x.storage_offset() for i, x in enumerate([k, v])
        )

        last_two_dims_size = q.shape[-1] * q.shape[-2]
        check_last_two_dims_offsets_qkv = all(
            i * last_two_dims_size == x.storage_offset() for i, x in enumerate([q, k, v])
        )
        last_two_dims_size = k.shape[-1] * k.shape[-2]
        check_last_two_dims_offsets_kv = all(
            i * last_two_dims_size == x.storage_offset() for i, x in enumerate([k, v])
        )

        if (
            check_ptrs_qkv
            and check_strides_qkv
            and check_shapes_qkv
            and check_last_two_dims_offsets_qkv
            and not check_last_dim_offsets_qkv
        ):
            # sb3hd, bs3hd, t3hd
            qkv_layout = qkv_format[:-2] + "3" + qkv_format[-2:]
        elif (
            check_ptrs_qkv and check_strides_qkv and check_shapes_qkv and check_last_dim_offsets_qkv
        ):
            # sbh3d, bsh3d, th3d
            qkv_layout = qkv_format[:-1] + "3" + qkv_format[-1:]
        elif (
            check_ptrs_kv
            and check_strides_kv
            and check_shapes_kv
            and check_last_two_dims_offsets_kv
            and not check_last_dim_offsets_kv
        ):
            # sbhd_sb2hd, bshd_bs2hd, thd_t2hd
            qkv_layout = qkv_format + "_" + qkv_format[:-2] + "2" + qkv_format[-2:]
        elif check_ptrs_kv and check_strides_kv and check_shapes_kv and check_last_dim_offsets_kv:
            # sbhd_sbh2d, bshd_bsh2d, thd_th2d
            qkv_layout = qkv_format + "_" + qkv_format[:-1] + "2" + qkv_format[-1:]
        elif check_strides_kv and check_shapes_kv:
            # sbhd_sbhd_sbhd, bshd_bshd_bshd, thd_thd_thd
            qkv_layout = "_".join(list([qkv_format]) * 3)
        else:
            qkv_layout = "not_supported"

        return qkv_layout

    qkv_layout = run_iteratively(q, k, v)
    if qkv_layout == "not_supported":
        # force q,k,v to be contiguous and run get_layout again
        q, k, v = [x.contiguous() for x in [q, k, v]]
        qkv_layout = run_iteratively(q, k, v)
    if qkv_layout == "not_supported":
        raise Exception("The provided qkv memory layout is not supported!")

    return qkv_layout, q, k, v


def check_set_window_size(
    attn_mask_type: str,
    window_size: Tuple[int, int] = None,
):
    """Check if sliding window size is compliant with attention mask type.
    If not, set it to the appropriate size.

         attn_mask_type                              |   window_size
    -------------------------------------------------------------------------
    no_mask, padding, arbitrary                      | (-1, -1) or (>=0, >=0)
    causal, padding_causal                           | (-1,  0) or (>=0, 0)
    causal_bottom_right, padding_causal_bottom_right | (-1,  0) or (>=0, 0)
    """
    orig_window_size = window_size
    if "causal" in attn_mask_type:
        if orig_window_size is None or (
            orig_window_size[0] == -1 and orig_window_size[1] in [-1, 0]
        ):
            window_size = (-1, 0)
            warnings.warn(
                "window_size should be (-1, 0) or (>=0, 0) for attn_mask_type=" + attn_mask_type
            )
        elif orig_window_size[0] >= 0:
            window_size = (orig_window_size[0], 0)
            warnings.warn(
                "window_size should be (-1, 0) or (>=0, 0) for attn_mask_type=" + attn_mask_type
            )
        else:
            assert False, (
                "window_size should be (-1, 0) or (>=0, 0) for attn_mask_type=" + attn_mask_type
            )
    elif attn_mask_type in ["no_mask", "padding", "arbitrary"]:
        if orig_window_size is None or (
            orig_window_size[0] == -1 and orig_window_size[1] in [-1, 0]
        ):
            window_size = (-1, -1)
            warnings.warn(
                "window_size should be (-1, -1) or (>=0, >=0) for attn_mask_type=" + attn_mask_type
            )
        elif orig_window_size[0] < 0 or orig_window_size[0] < 0:
            assert False, (
                "window_size should be (-1, -1) or (>=0, >=0) for attn_mask_type=" + attn_mask_type
            )
    else:
        assert False, "Invalid attn_mask_type: " + attn_mask_type
    return window_size


class FlashAttention(torch.nn.Module):
    """Dot product attention, using HazyResearch flash-attn package:
    https://github.com/Dao-AILab/flash-attention
    """

    def __init__(
        self,
        softmax_scale: float,
        attention_dropout: float = 0.0,
        attention_dropout_ctx: Optional[Callable] = nullcontext,
        attention_type: str = "self",
        layer_number: Optional[int] = None,
        deterministic: bool = False,
    ) -> None:
        super().__init__()
        
        # TODO: enable after flash attn package supported in ROCm TE
        if IS_HIP_EXTENSION:
            return
        assert (
            _flash_attn_version >= _flash_attn_version_required
        ), f"FlashAttention minimum version {_flash_attn_version_required} is required."
        assert (
            _flash_attn_version <= _flash_attn_max_version
        ), f"FlashAttention maximum version {_flash_attn_max_version} is supported."

        self.softmax_scale = softmax_scale
        self.attention_dropout_ctx = attention_dropout_ctx
        self.attention_dropout = attention_dropout
        self.attention_type = attention_type
        self.layer_number = 1 if layer_number is None else layer_number
        self.deterministic = deterministic

    def forward(
        self,
        query_layer: torch.Tensor,
        key_layer: torch.Tensor,
        value_layer: torch.Tensor,
        attention_mask: Optional[Union[torch.Tensor, Tuple[torch.Tensor, torch.Tensor]]] = None,
        qkv_layout: str = "sbh3d",
        cu_seqlens_q: Optional[torch.Tensor] = None,
        cu_seqlens_kv: Optional[torch.Tensor] = None,
        max_seqlen_q: Optional[int] = None,
        max_seqlen_kv: Optional[int] = None,
        attn_mask_type: str = "causal",
        window_size: Optional[Tuple[int, int]] = None,
        alibi_slopes: Optional[torch.Tensor] = None,
        cp_group: Optional[dist_group_type] = None,
        cp_global_ranks: List[int] = None,
        cp_stream: torch.cuda.Stream = None,
    ) -> torch.Tensor:
        """flash-attn fprop"""

        assert (
            query_layer.dtype in [torch.float16, torch.bfloat16]
            and key_layer.dtype in [torch.float16, torch.bfloat16]
            and value_layer.dtype in [torch.float16, torch.bfloat16]
        ), "FlashAttention currently only supports FP16 and BF16."
        assert (
            query_layer.is_cuda and key_layer.is_cuda and value_layer.is_cuda
        ), "FlashAttention currently only supports CUDA tensors."
        assert (
            qkv_layout in QKVLayouts
        ), f"FlashAttention does not support qkv_layout = {qkv_layout}!"

        context_parallel = (cp_group is not None) and (get_distributed_world_size(cp_group) != 1)

        qkv_format = "".join([i for i in qkv_layout.split("_")[0] if i.isalpha()])

        if qkv_format == "sbhd":
            # For now just 128, will make it more general in the future
            if (
                query_layer.shape[-1] == 128
                and query_layer.shape[0] * query_layer.shape[1] >= 512
                and qkv_layout == "sbh3d"
            ):
                query_layer, key_layer, value_layer = _PrepareQKVForFA.apply(
                    query_layer, key_layer, value_layer
                )
            else:
                query_layer, key_layer, value_layer = [
                    x.transpose(0, 1).contiguous() for x in (query_layer, key_layer, value_layer)
                ]
        elif qkv_format in ["bshd", "thd"]:
            query_layer, key_layer, value_layer = [
                x.contiguous() for x in (query_layer, key_layer, value_layer)
            ]

        batch_size = query_layer.shape[0]

        if qkv_format in ["sbhd", "bshd"]:
            max_seqlen_q, max_seqlen_kv = query_layer.shape[1], key_layer.shape[1]
            if not context_parallel:
                # [b * s, h, d]
                query_layer, key_layer, value_layer = [
                    x.view(x.shape[0] * x.shape[1], *x.shape[2:])
                    for x in [query_layer, key_layer, value_layer]
                ]

            if "padding" in attn_mask_type:
                assert not context_parallel, "Padding mask not supported with context parallelism!"

                if self.attention_type == "self":
                    assert (
                        max_seqlen_q == max_seqlen_kv
                    ), "Maximum sequence length for Q and KV should be the same."
                    if cu_seqlens_q is None:
                        assert (
                            attention_mask is not None
                        ), "Please provide attention_mask for padding!"
                        cu_seqlens_q, indices_q = get_cu_seqlens_and_indices(attention_mask)
                    else:
                        indices_q = get_indices(max_seqlen_q, cu_seqlens_q)
                    cu_seqlens_kv = cu_seqlens_q
                    query_layer, key_layer, value_layer = PackTensors.apply(
                        indices_q, query_layer, key_layer, value_layer
                    )
                else:
                    if cu_seqlens_q is None or cu_seqlens_kv is None:
                        assert (
                            attention_mask is not None
                        ), "Please provide attention_mask for padding!"
                        cu_seqlens_q, indices_q = get_cu_seqlens_and_indices(attention_mask[0])
                        cu_seqlens_kv, indices_kv = get_cu_seqlens_and_indices(attention_mask[1])
                    else:
                        indices_q = get_indices(max_seqlen_q, cu_seqlens_q)
                        indices_kv = get_indices(max_seqlen_kv, cu_seqlens_kv)
                    query_layer = PackTensors.apply(indices_q, query_layer)
                    key_layer, value_layer = PackTensors.apply(indices_kv, key_layer, value_layer)
            else:
                # Cumulative sequence lengths for unpadded data
                if cu_seqlens_q is None:
                    cu_seqlens_q = _get_full_cu_seqlens(
                        batch_size,
                        max_seqlen_q,
                        query_layer.device,
                    )
                if cu_seqlens_kv is None:
                    cu_seqlens_kv = _get_full_cu_seqlens(
                        batch_size,
                        max_seqlen_kv,
                        key_layer.device,
                    )
        elif qkv_format == "thd":
            assert (
                cu_seqlens_q is not None and cu_seqlens_kv is not None
            ), "cu_seqlens_q and cu_seqlens_kv can not be None when qkv_format = thd!"
            if max_seqlen_q is None:
                seqlens_q = cu_seqlens_q[1:] - cu_seqlens_q[:-1]
                max_seqlen_q = seqlens_q.max().item()
            if max_seqlen_kv is None:
                seqlens_kv = cu_seqlens_kv[1:] - cu_seqlens_kv[:-1]
                max_seqlen_kv = seqlens_kv.max().item()

        if context_parallel:
            assert window_size in (
                (-1, -1),
                (-1, 0),
            ), "Sliding window attention is not supported with context parallelism."
            assert (
                alibi_slopes is None
            ), "Alibi slope bias addition is not supported with context parallelism."
            with self.attention_dropout_ctx():
                output = attn_forward_func_with_cp(
                    self.training,
                    query_layer,
                    key_layer,
                    value_layer,
                    cu_seqlens_q,
                    cu_seqlens_kv,
                    max_seqlen_q,
                    max_seqlen_kv,
                    None,
                    None,
                    self.attention_dropout if self.training else 0.0,
                    cp_group,
                    cp_global_ranks,
                    cp_stream,
                    softmax_scale=self.softmax_scale,
                    qkv_format="bshd" if qkv_format == "sbhd" else qkv_format,
                    attn_mask_type=attn_mask_type,
                    deterministic=self.deterministic,
                )
        else:

            from .cpu_offload import CPUOffloadEnabled

            if CPUOffloadEnabled:
                tensor_list = [query_layer, key_layer, value_layer, cu_seqlens_q, cu_seqlens_kv]
                for tensor in tensor_list:
                    if tensor is not None:
                        tensor.activation_offloading = True

            with self.attention_dropout_ctx():
                fa_optional_forward_kwargs = {}
                if _flash_attn_2_3_plus:
                    fa_optional_forward_kwargs["window_size"] = window_size
                if _flash_attn_2_4_plus:
                    fa_optional_forward_kwargs["alibi_slopes"] = alibi_slopes
                if _flash_attn_2_4_1_plus:
                    fa_optional_forward_kwargs["deterministic"] = self.deterministic
                output = flash_attn_forward_func(
                    query_layer,
                    key_layer,
                    value_layer,
                    cu_seqlens_q,
                    cu_seqlens_kv,
                    max_seqlen_q,
                    max_seqlen_kv,
                    self.attention_dropout if self.training else 0.0,
                    softmax_scale=self.softmax_scale,
                    causal="causal" in attn_mask_type,
                    **fa_optional_forward_kwargs,
                )

        if qkv_format in ["sbhd", "bshd"] and "padding" in attn_mask_type:
            output = UnpackTensor.apply(indices_q, batch_size * max_seqlen_q, output)

        if qkv_format == "sbhd":
            # (bs)hd -> bs(hd) -> sb(hd)
            output = output.view(batch_size, max_seqlen_q, -1).transpose(0, 1).contiguous()
        elif qkv_format == "bshd":
            # (bs)hd -> bs(hd)
            output = output.view(batch_size, max_seqlen_q, -1).contiguous()
        elif qkv_format == "thd":
            # thd -> t(hd)
            output = output.view(output.shape[0], -1).contiguous()

        return output


def _combine_tensors(
    tensors: List[torch.Tensor],
    dim: int,
) -> torch.Tensor:
    """Combine tensors along a particular dimension"""

    num_tensors = len(tensors)
    new_shape = list(tensors[0].shape)
    new_shape.insert(dim, num_tensors)
    new_stride = list(tensors[0].stride())
    new_stride.insert(dim, int(new_stride[dim - 1] / num_tensors))
    if isinstance(tensors[0], Float8Tensor):
        combined_tensor = torch.Tensor().to(device=tensors[0].device, dtype=tensors[0]._data.dtype)
        combined_tensor.set_(
            tensors[0]._data.untyped_storage(),
            tensors[0]._data.storage_offset(),
            new_shape,
            new_stride,
        )
        combined_tensor = Float8Tensor.make_like(tensors[0], data=combined_tensor)
    else:
        combined_tensor = torch.Tensor().to(device=tensors[0].device, dtype=tensors[0].dtype)
        combined_tensor.set_(
            tensors[0].untyped_storage(), tensors[0].storage_offset(), new_shape, new_stride
        )

    return combined_tensor


class FusedAttnFunc_qkvpacked(torch.autograd.Function):
    """Function for FusedAttention with packed QKV input"""

    @staticmethod
    def forward(
        ctx,
        is_training,
        max_seqlen,
        cu_seqlens,
        cu_seqlens_padded,
        qkv,
        qkv_dtype,
        attn_bias,
        attn_scale,
        dropout_p,
        fast_zero_fill,
        qkv_layout,
        attn_bias_type,
        attn_mask_type,
        window_size,
        rng_gen,
        fused_attention_backend,
        use_FAv2_bwd,
        fp8,
        fp8_meta,
        deterministic,
    ):
        logger = logging.getLogger("FusedAttnFunc_qkvpacked")
        if fp8:
            logger.debug("Running forward in FP8")
            if fp8_meta["recipe"].fp8_mha:
                assert isinstance(qkv, Float8Tensor), "qkv must be Float8Tensors for FP8 MHA."
                fp8_meta["scaling_fwd"].scale_inv[META_QKV] = qkv._scale_inv
            assert not IS_HIP_EXTENSION, "FP8 Fused attention is not supported on ROCm"
            fused_attention_backend = FusedAttnBackend["FP8"]
            fp8_dtype_forward = get_fp8_te_dtype(fp8_meta["recipe"], fprop_tensor=True)
            # 1: qkv packed, 2: kv packed, 3: qkv separate
            qkv_group = len(qkv_layout.split("_"))
            assert qkv_group == 1, (
                "qkv layout should conform to 3hd or h3d, e.g. sb3hd,                 but found"
                f" {qkv_layout}."
            )
            if fp8_meta["recipe"].fp8_mha:
                qkv_fp8 = qkv._data
            else:
                qkv_c = qkv.view(-1, qkv.shape[-3] * qkv.shape[-2] * qkv.shape[-1])
                qkv_fp8 = cast_to_fp8(
                    qkv_c, fp8_meta["scaling_fwd"], META_QKV, fp8_dtype_forward
                ).view(qkv.shape)
            out_fp8, aux_ctx_tensors = fused_attn_fwd_qkvpacked(
                is_training,
                max_seqlen,
                cu_seqlens,
                qkv_fp8,
                fp8_dtype_forward,
                fused_attention_backend,
                attn_bias,
                cu_seqlens_padded,
                fp8_meta["scaling_fwd"].scale_inv[META_QKV],
                fp8_meta["scaling_fwd"].scale_inv[META_S],
                fp8_meta["scaling_fwd"].scale[META_S],
                fp8_meta["scaling_fwd"].scale[META_O],
                fp8_meta["scaling_fwd"].amax_history[0][META_S],
                fp8_meta["scaling_fwd"].amax_history[0][META_O],
                attn_scale,
                dropout_p,
                fast_zero_fill,
                qkv_layout,
                attn_bias_type,
                attn_mask_type,
                window_size,
                rng_gen,
            )
            if fp8_meta["recipe"].fp8_mha:
                out_ret = Float8Tensor(
                    data=out_fp8,
                    fp8_meta=fp8_meta,
                    fp8_meta_forward=True,
                    fp8_meta_index=META_O,
                    fp8_dtype=fp8_dtype_forward,
                    dtype=qkv.dtype,
                )
            else:
                out_ret = cast_from_fp8(
                    out_fp8.view(-1, out_fp8.shape[-2] * out_fp8.shape[-1]),
                    fp8_meta["scaling_fwd"],
                    META_O,
                    fp8_dtype_forward,
                    qkv_dtype,
                ).view(out_fp8.shape)
            out_save = out_ret
            if fp8_meta["recipe"].fp8_mha and not int(os.getenv("NVTE_FP8_DPA_BWD", "1")):
                qkv_c = qkv.view(-1, qkv.shape[-3] * qkv.shape[-2] * qkv.shape[-1])
                qkv = cast_from_fp8(
                    qkv_c._data,
                    fp8_meta["scaling_fwd"],
                    META_QKV,
                    fp8_dtype_forward,
                    TE_DType[qkv.dtype],
                ).view(qkv.shape)
                out_save = cast_from_fp8(
                    out_fp8.view(-1, out_fp8.shape[-2] * out_fp8.shape[-1]),
                    fp8_meta["scaling_fwd"],
                    META_O,
                    fp8_dtype_forward,
                    qkv_dtype,
                ).view(out_fp8.shape)
            fp8_tensors = (
                qkv_fp8,
                out_fp8,
                fp8_meta["scaling_fwd"].scale.clone(),
                fp8_meta["scaling_fwd"].scale_inv.clone(),
            )
        else:
            logger.debug("Running forward in %s", qkv.dtype)
            out_ret, aux_ctx_tensors = fused_attn_fwd_qkvpacked(
                is_training,
                max_seqlen,
                cu_seqlens,
                qkv,
                qkv_dtype,
                fused_attention_backend,
                attn_bias,
                cu_seqlens_padded,
                None,
                None,
                None,
                None,
                None,
                None,
                attn_scale,
                dropout_p,
                fast_zero_fill,
                qkv_layout,
                attn_bias_type,
                attn_mask_type,
                window_size,
                rng_gen,
            )
            fp8_tensors = (None, None, None, None)
            out_save = out_ret

        ctx.fp8 = fp8 and int(os.getenv("NVTE_FP8_DPA_BWD", "1"))
        qkvo_tensors = (qkv, out_save) if not ctx.fp8 else (None, None)
        ctx.save_for_backward(
            *qkvo_tensors, cu_seqlens, cu_seqlens_padded, *fp8_tensors, *aux_ctx_tensors
        )
        ctx.fp8_meta = fp8_meta
        ctx.max_seqlen = max_seqlen
        ctx.qkv_dtype = qkv_dtype
        ctx.attn_scale = attn_scale
        ctx.dropout_p = dropout_p
        ctx.fast_zero_fill = fast_zero_fill
        ctx.qkv_layout = qkv_layout
        ctx.attn_bias_type = attn_bias_type
        ctx.attn_mask_type = attn_mask_type
        ctx.window_size = window_size
        ctx.fused_attention_backend = (
            fused_attention_backend if (IS_HIP_EXTENSION or ctx.fp8) else FusedAttnBackend["F16_arbitrary_seqlen"]
        )
        ctx.use_FAv2_bwd = use_FAv2_bwd
        ctx.deterministic = deterministic

        return out_ret

    @staticmethod
    def backward(ctx, d_out):
        logger = logging.getLogger("FusedAttnFunc_qkvpacked")
        if ctx.fp8_meta["recipe"].fp8_mha:
            assert isinstance(
                d_out, Float8Tensor
            ), "Gradient of the DPA output must be in Float8Tensor type for FP8 MHA."
            d_out_f8tensor = d_out
            d_out = d_out._data

        d_out = d_out.contiguous()
        (
            qkv,
            out,
            cu_seqlens,
            cu_seqlens_padded,
            qkv_fp8,
            out_fp8,
            fwd_scales,
            fwd_scale_invs,
            *aux_ctx_tensors,
        ) = ctx.saved_tensors
        if not aux_ctx_tensors[0].is_contiguous():
            aux_ctx_tensors[0] = aux_ctx_tensors[0].contiguous()
        if ctx.use_FAv2_bwd:
            softmax_lse, rng_state = aux_ctx_tensors
            dqkv = torch.empty_like(qkv)
            maybe_contiguous = lambda x: x.contiguous() if x.stride(-1) != 1 else x
            d_out, q, k, v, out = [
                maybe_contiguous(x) for x in (d_out, qkv[:, 0], qkv[:, 1], qkv[:, 2], out)
            ]
            flash_attn_cuda_bwd(
                d_out,
                q,
                k,
                v,
                out,
                softmax_lse,
                dqkv[:, 0],
                dqkv[:, 1],
                dqkv[:, 2],
                cu_seqlens,
                cu_seqlens,
                ctx.max_seqlen,
                ctx.max_seqlen,
                ctx.dropout_p,
                ctx.attn_scale,
                False,
                "causal" in ctx.attn_mask_type,
                None,
                rng_state,
            )
            dqkv = dqkv[..., : d_out.shape[-1]]
        else:
            with torch.cuda.nvtx.range("_FusedAttn_qkvpacked"):
                if ctx.fp8:
                    logger.debug("Running backward in FP8")
                    fp8_dtype_forward = get_fp8_te_dtype(ctx.fp8_meta["recipe"], fprop_tensor=True)
                    fp8_dtype_backward = get_fp8_te_dtype(
                        ctx.fp8_meta["recipe"], fprop_tensor=False
                    )
                    if ctx.fp8_meta["recipe"].fp8_mha:
                        d_out_fp8 = d_out
                        ctx.fp8_meta["scaling_bwd"].scale_inv[META_DO] = d_out_f8tensor._scale_inv
                    else:
                        d_out_fp8 = cast_to_fp8(
                            d_out.view(-1, d_out.shape[-2] * d_out.shape[-1]),
                            ctx.fp8_meta["scaling_bwd"],
                            META_DO,
                            fp8_dtype_backward,
                        ).view(d_out.shape)
                    dqkv_fp8, *rest = fused_attn_bwd_qkvpacked(
                        ctx.max_seqlen,
                        cu_seqlens,
                        qkv_fp8,
                        out_fp8,
                        d_out_fp8,
                        fp8_dtype_forward,
                        fp8_dtype_backward,
                        aux_ctx_tensors,
                        ctx.fused_attention_backend,
                        cu_seqlens_padded,
                        fwd_scale_invs[META_QKV],  # d_scale_qkv,
                        fwd_scale_invs[META_S],  # d_scale_s,
                        fwd_scale_invs[META_O],  # d_scale_o,
                        ctx.fp8_meta["scaling_bwd"].scale_inv[META_DO],  # d_scale_do
                        ctx.fp8_meta["scaling_bwd"].scale_inv[META_DP],  # d_scale_dp
                        fwd_scales[META_S],  # q_scale_s
                        ctx.fp8_meta["scaling_bwd"].scale[META_DP],  # q_scale_dp
                        ctx.fp8_meta["scaling_bwd"].scale[META_DQKV],  # q_scale_dqkv
                        ctx.fp8_meta["scaling_bwd"].amax_history[0][META_DP],  # amax_dp
                        ctx.fp8_meta["scaling_bwd"].amax_history[0][META_DQKV],  # amax_dqkv
                        ctx.attn_scale,
                        ctx.dropout_p,
                        ctx.fast_zero_fill,
                        ctx.qkv_layout,
                        ctx.attn_bias_type,
                        ctx.attn_mask_type,
                        ctx.window_size,
                        ctx.deterministic,
                    )
                    if ctx.fp8_meta["recipe"].fp8_mha:
                        dqkv = Float8Tensor(
                            data=dqkv_fp8,
                            fp8_meta=ctx.fp8_meta,
                            fp8_meta_forward=False,
                            fp8_meta_index=META_DQKV,
                            fp8_dtype=fp8_dtype_backward,
                            dtype=d_out_f8tensor.dtype,
                        )
                    else:
                        dqkv_c_fp8 = dqkv_fp8.view(
                            -1, dqkv_fp8.shape[-3] * dqkv_fp8.shape[-2] * dqkv_fp8.shape[-1]
                        )
                        dqkv = cast_from_fp8(
                            dqkv_c_fp8,
                            ctx.fp8_meta["scaling_bwd"],
                            META_DQKV,
                            fp8_dtype_backward,
                            ctx.qkv_dtype,
                        ).view(dqkv_fp8.shape)
                else:
                    logger.debug("Running backward in %s", qkv.dtype)
                    if d_out.dtype == torch.uint8:
                        d_out = d_out_f8tensor.from_float8(qkv.dtype)
                    dqkv, *rest = fused_attn_bwd_qkvpacked(
                        ctx.max_seqlen,
                        cu_seqlens,
                        qkv,
                        out,
                        d_out,
                        ctx.qkv_dtype,
                        ctx.qkv_dtype,
                        aux_ctx_tensors,
                        ctx.fused_attention_backend,
                        cu_seqlens_padded,
                        None,
                        None,
                        None,
                        None,
                        None,
                        None,
                        None,
                        None,
                        None,
                        None,
                        ctx.attn_scale,
                        ctx.dropout_p,
                        ctx.fast_zero_fill,
                        ctx.qkv_layout,
                        ctx.attn_bias_type,
                        ctx.attn_mask_type,
                        ctx.window_size,
                        ctx.deterministic,
                    )

        # if no_bias or alibi, return dqkv
        if ctx.attn_bias_type in ["no_bias", "alibi"]:
            return (
                None,
                None,
                None,
                None,
                dqkv,
                None,
                None,
                None,
                None,
                None,
                None,
                None,
                None,
                None,
                None,
                None,
                None,
                None,
                None,
                None,
                None,
                None,
            )
        # else, return (dqkv, dbias)
        return (
            None,
            None,
            None,
            None,
            dqkv,
            None,
            rest[0],
            None,
            None,
            None,
            None,
            None,
            None,
            None,
            None,
            None,
            None,
            None,
            None,
            None,
            None,
            None,
        )


class FusedAttnFunc_kvpacked(torch.autograd.Function):
    """Function for FusedAttention with packed KV input"""

    @staticmethod
    def forward(
        ctx,
        is_training,
        max_seqlen_q,
        max_seqlen_kv,
        cu_seqlens_q,
        cu_seqlens_kv,
        cu_seqlens_q_padded,
        cu_seqlens_kv_padded,
        q,
        kv,
        qkv_dtype,
        attn_bias,
        attn_scale,
        dropout_p,
        fast_zero_fill,
        qkv_layout,
        attn_bias_type,
        attn_mask_type,
        window_size,
        rng_gen,
        fused_attention_backend,
        use_FAv2_bwd,
        fp8,
        fp8_meta,
        deterministic,
    ):
        logger = logging.getLogger("FusedAttnFunc_kvpacked")
        if fp8:
            logger.debug("Running forward in FP8")
            if fp8_meta["recipe"].fp8_mha:
                assert isinstance(q, Float8Tensor) and isinstance(
                    kv, Float8Tensor
                ), "q/kv must be Float8Tensors for FP8 MHA."
                fp8_meta["scaling_fwd"].scale_inv[META_QKV] = q._scale_inv
            assert not IS_HIP_EXTENSION, "FP8 Fused attention is not supported on ROCm"
            fused_attention_backend = FusedAttnBackend["FP8"]
            fp8_dtype_forward = get_fp8_te_dtype(fp8_meta["recipe"], fprop_tensor=True)
            if fp8_meta["recipe"].fp8_mha:
                q_fp8, kv_fp8 = q._data, kv._data
            else:
                # 1: qkv packed, 2: kv packed, 3: qkv separate
                qkv_group = len(qkv_layout.split("_"))
                assert qkv_group == 2, (
                    "qkv layout should conform to hd_2hd or hd_h2d, e.g. sbhd_sb2hd,              "
                    f"       but found {qkv_layout}."
                )
                q_fp8 = cast_to_fp8(q, fp8_meta["scaling_fwd"], META_QKV, fp8_dtype_forward).view(
                    q.shape
                )
                kv_c = kv.view(-1, kv.shape[-3] * kv.shape[-2] * kv.shape[-1])
                kv_fp8 = cast_to_fp8(
                    kv_c, fp8_meta["scaling_fwd"], META_QKV, fp8_dtype_forward
                ).view(kv.shape)
            out_fp8, aux_ctx_tensors = fused_attn_fwd_kvpacked(
                is_training,
                max_seqlen_q,
                max_seqlen_kv,
                cu_seqlens_q,
                cu_seqlens_kv,
                q_fp8,
                kv_fp8,
                fp8_dtype_forward,
                fused_attention_backend,
                attn_bias,
                cu_seqlens_q_padded,
                cu_seqlens_kv_padded,
                fp8_meta["scaling_fwd"].scale_inv[META_QKV],
                fp8_meta["scaling_fwd"].scale_inv[META_S],
                fp8_meta["scaling_fwd"].scale[META_S],
                fp8_meta["scaling_fwd"].scale[META_O],
                fp8_meta["scaling_fwd"].amax_history[0][META_S],
                fp8_meta["scaling_fwd"].amax_history[0][META_O],
                attn_scale,
                dropout_p,
                fast_zero_fill,
                qkv_layout,
                attn_bias_type,
                attn_mask_type,
                window_size,
                rng_gen,
            )
            if fp8_meta["recipe"].fp8_mha:
                out_ret = Float8Tensor(
                    data=out_fp8,
                    fp8_meta=fp8_meta,
                    fp8_meta_forward=True,
                    fp8_meta_index=META_O,
                    fp8_dtype=fp8_dtype_forward,
                    dtype=q.dtype,
                )
            else:
                out_ret = cast_from_fp8(
                    out_fp8.view(-1, out_fp8.shape[-2] * out_fp8.shape[-1]),
                    fp8_meta["scaling_fwd"],
                    META_O,
                    fp8_dtype_forward,
                    qkv_dtype,
                ).view(out_fp8.shape)
            out_save = out_ret
            if fp8_meta["recipe"].fp8_mha and not int(os.getenv("NVTE_FP8_DPA_BWD", "1")):
                q = cast_from_fp8(
                    q._data, fp8_meta["scaling_fwd"], META_QKV, fp8_dtype_forward, TE_DType[q.dtype]
                ).view(q.shape)
                kv_c = kv.view(-1, kv.shape[-3] * kv.shape[-2] * kv.shape[-1])
                kv = cast_from_fp8(
                    kv_c._data,
                    fp8_meta["scaling_fwd"],
                    META_QKV,
                    fp8_dtype_forward,
                    TE_DType[kv.dtype],
                ).view(kv.shape)
                out_save = cast_from_fp8(
                    out_fp8.view(-1, out_fp8.shape[-2] * out_fp8.shape[-1]),
                    fp8_meta["scaling_fwd"],
                    META_O,
                    fp8_dtype_forward,
                    qkv_dtype,
                ).view(out_fp8.shape)
            fp8_tensors = (
                q_fp8,
                kv_fp8,
                out_fp8,
                fp8_meta["scaling_fwd"].scale.clone(),
                fp8_meta["scaling_fwd"].scale_inv.clone(),
            )
        else:
            logger.debug("Running forward in %s", q.dtype)
            out_ret, aux_ctx_tensors = fused_attn_fwd_kvpacked(
                is_training,
                max_seqlen_q,
                max_seqlen_kv,
                cu_seqlens_q,
                cu_seqlens_kv,
                q,
                kv,
                qkv_dtype,
                fused_attention_backend,
                attn_bias,
                cu_seqlens_q_padded,
                cu_seqlens_kv_padded,
                None,
                None,
                None,
                None,
                None,
                None,
                attn_scale,
                dropout_p,
                fast_zero_fill,
                qkv_layout,
                attn_bias_type,
                attn_mask_type,
                window_size,
                rng_gen,
            )
            out_save = out_ret
            fp8_tensors = (None, None, None, None, None)

        ctx.fp8 = fp8 and int(os.getenv("NVTE_FP8_DPA_BWD", "1"))
        qkvo_tensors = (q, kv, out_save) if not ctx.fp8 else (None, None, None)
        ctx.save_for_backward(
            *qkvo_tensors,
            cu_seqlens_q,
            cu_seqlens_kv,
            cu_seqlens_q_padded,
            cu_seqlens_kv_padded,
            *fp8_tensors,
            *aux_ctx_tensors,
        )
        ctx.fp8_meta = fp8_meta
        ctx.max_seqlen_q = max_seqlen_q
        ctx.max_seqlen_kv = max_seqlen_kv
        ctx.qkv_dtype = qkv_dtype
        ctx.attn_scale = attn_scale
        ctx.dropout_p = dropout_p
        ctx.fast_zero_fill = fast_zero_fill
        ctx.qkv_layout = qkv_layout
        ctx.attn_bias_type = attn_bias_type
        ctx.attn_mask_type = attn_mask_type
        ctx.window_size = window_size
        ctx.fused_attention_backend = (
            fused_attention_backend if (IS_HIP_EXTENSION or ctx.fp8) else FusedAttnBackend["F16_arbitrary_seqlen"]
        )
        ctx.use_FAv2_bwd = use_FAv2_bwd
        ctx.deterministic = deterministic

        return out_ret

    @staticmethod
    def backward(ctx, d_out):
        logger = logging.getLogger("FusedAttnFunc_kvpacked")
        if ctx.fp8_meta["recipe"].fp8_mha:
            assert isinstance(
                d_out, Float8Tensor
            ), "Gradient of the DPA output must be in Float8Tensor type for FP8 MHA."
            d_out_f8tensor = d_out
            d_out = d_out._data

        d_out = d_out.contiguous()
        (
            q,
            kv,
            out,
            cu_seqlens_q,
            cu_seqlens_kv,
            cu_seqlens_q_padded,
            cu_seqlens_kv_padded,
            q_fp8,
            kv_fp8,
            out_fp8,
            fwd_scales,
            fwd_scale_invs,
            *aux_ctx_tensors,
        ) = ctx.saved_tensors
        if not aux_ctx_tensors[0].is_contiguous():
            aux_ctx_tensors[0] = aux_ctx_tensors[0].contiguous()
        if ctx.use_FAv2_bwd:
            softmax_lse, rng_state = aux_ctx_tensors
            dq = torch.empty_like(q)
            dkv = torch.empty_like(kv)
            maybe_contiguous = lambda x: x.contiguous() if x.stride(-1) != 1 else x
            d_out, q, k, v, out = [maybe_contiguous(x) for x in (d_out, q, kv[:, 0], kv[:, 1], out)]
            flash_attn_cuda_bwd(
                d_out,
                q,
                k,
                v,
                out,
                softmax_lse,
                dq,
                dkv[:, 0],
                dkv[:, 1],
                cu_seqlens_q,
                cu_seqlens_kv,
                ctx.max_seqlen_q,
                ctx.max_seqlen_kv,
                ctx.dropout_p,
                ctx.attn_scale,
                False,
                "causal" in ctx.attn_mask_type,
                None,
                rng_state,
            )
            dq = dq[..., : d_out.shape[-1]]
            dkv = dkv[..., : d_out.shape[-1]]
        else:
            with torch.cuda.nvtx.range("_FusedAttn_kvpacked"):
                if ctx.fp8:
                    logger.debug("Running backward in FP8")
                    fp8_dtype_forward = get_fp8_te_dtype(ctx.fp8_meta["recipe"], fprop_tensor=True)
                    fp8_dtype_backward = get_fp8_te_dtype(
                        ctx.fp8_meta["recipe"], fprop_tensor=False
                    )
                    if ctx.fp8_meta["recipe"].fp8_mha:
                        d_out_fp8 = d_out
                        ctx.fp8_meta["scaling_bwd"].scale_inv[META_DO] = d_out_f8tensor._scale_inv
                    else:
                        d_out_fp8 = cast_to_fp8(
                            d_out.view(-1, d_out.shape[-2] * d_out.shape[-1]),
                            ctx.fp8_meta["scaling_bwd"],
                            META_DO,
                            fp8_dtype_backward,
                        ).view(d_out.shape)
                    dq_fp8, dkv_fp8, *rest = fused_attn_bwd_kvpacked(
                        ctx.max_seqlen_q,
                        ctx.max_seqlen_kv,
                        cu_seqlens_q,
                        cu_seqlens_kv,
                        q_fp8,
                        kv_fp8,
                        out_fp8,
                        d_out_fp8,
                        fp8_dtype_forward,
                        fp8_dtype_backward,
                        aux_ctx_tensors,
                        ctx.fused_attention_backend,
                        cu_seqlens_q_padded,
                        cu_seqlens_kv_padded,
                        fwd_scale_invs[META_QKV],  # d_scale_qkv,
                        fwd_scale_invs[META_S],  # d_scale_s,
                        fwd_scale_invs[META_O],  # d_scale_o,
                        ctx.fp8_meta["scaling_bwd"].scale_inv[META_DO],  # d_scale_do
                        ctx.fp8_meta["scaling_bwd"].scale_inv[META_DP],  # d_scale_dp
                        fwd_scales[META_S],  # q_scale_s
                        ctx.fp8_meta["scaling_bwd"].scale[META_DP],  # q_scale_dp
                        ctx.fp8_meta["scaling_bwd"].scale[META_DQKV],  # q_scale_dqkv
                        ctx.fp8_meta["scaling_bwd"].amax_history[0][META_DP],  # amax_dp
                        ctx.fp8_meta["scaling_bwd"].amax_history[0][META_DQKV],  # amax_dqkv
                        ctx.attn_scale,
                        ctx.dropout_p,
                        ctx.fast_zero_fill,
                        ctx.qkv_layout,
                        ctx.attn_bias_type,
                        ctx.attn_mask_type,
                        ctx.window_size,
                        ctx.deterministic,
                    )
                    if ctx.fp8_meta["recipe"].fp8_mha:
                        dq = Float8Tensor(
                            data=dq_fp8,
                            fp8_meta=ctx.fp8_meta,
                            fp8_meta_forward=False,
                            fp8_meta_index=META_DQKV,
                            fp8_dtype=fp8_dtype_backward,
                            dtype=d_out_f8tensor.dtype,
                        )
                        dkv = Float8Tensor(
                            data=dkv_fp8,
                            fp8_meta=ctx.fp8_meta,
                            fp8_meta_forward=False,
                            fp8_meta_index=META_DQKV,
                            fp8_dtype=fp8_dtype_backward,
                            dtype=d_out_f8tensor.dtype,
                        )
                    else:
                        dq = cast_from_fp8(
                            dq_fp8.view(-1, dq_fp8.shape[-2] * dq_fp8.shape[-1]),
                            ctx.fp8_meta["scaling_bwd"],
                            META_DQKV,
                            fp8_dtype_backward,
                            ctx.qkv_dtype,
                        ).view(dq_fp8.shape)
                        dkv_c_fp8 = dkv_fp8.view(
                            -1, dkv_fp8.shape[-3] * dkv_fp8.shape[-2] * dkv_fp8.shape[-1]
                        )
                        dkv = cast_from_fp8(
                            dkv_c_fp8,
                            ctx.fp8_meta["scaling_bwd"],
                            META_DQKV,
                            fp8_dtype_backward,
                            ctx.qkv_dtype,
                        ).view(dkv_fp8.shape)
                else:
                    logger.debug("Running backward in %s", q.dtype)
                    if d_out.dtype == torch.uint8:
                        d_out = d_out_f8tensor.from_float8(q.dtype)
                    dq, dkv, *rest = fused_attn_bwd_kvpacked(
                        ctx.max_seqlen_q,
                        ctx.max_seqlen_kv,
                        cu_seqlens_q,
                        cu_seqlens_kv,
                        q,
                        kv,
                        out,
                        d_out,
                        ctx.qkv_dtype,
                        ctx.qkv_dtype,
                        aux_ctx_tensors,
                        ctx.fused_attention_backend,
                        cu_seqlens_q_padded,
                        cu_seqlens_kv_padded,
                        None,
                        None,
                        None,
                        None,
                        None,
                        None,
                        None,
                        None,
                        None,
                        None,
                        ctx.attn_scale,
                        ctx.dropout_p,
                        ctx.fast_zero_fill,
                        ctx.qkv_layout,
                        ctx.attn_bias_type,
                        ctx.attn_mask_type,
                        ctx.window_size,
                        ctx.deterministic,
                    )

        # if no_bias or alibi, return dqkv
        if ctx.attn_bias_type in ["no_bias", "alibi"]:
            return (
                None,
                None,
                None,
                None,
                None,
                None,
                None,
                dq,
                dkv,
                None,
                None,
                None,
                None,
                None,
                None,
                None,
                None,
                None,
                None,
                None,
                None,
                None,
                None,
                None,
                None,
                None,
            )
        # else, return (dqkv, dbias)
        return (
            None,
            None,
            None,
            None,
            None,
            None,
            None,
            dq,
            dkv,
            None,
            rest[0],
            None,
            None,
            None,
            None,
            None,
            None,
            None,
            None,
            None,
            None,
            None,
            None,
            None,
            None,
            None,
        )


class FusedAttnFunc(torch.autograd.Function):
    """Function for FusedAttention with separate Q, K, V tensors"""

    @staticmethod
    def forward(
        ctx,
        is_training,
        max_seqlen_q,
        max_seqlen_kv,
        cu_seqlens_q,
        cu_seqlens_kv,
        cu_seqlens_q_padded,
        cu_seqlens_kv_padded,
        q,
        k,
        v,
        qkv_dtype,
        attn_bias,
        attn_scale,
        dropout_p,
        fast_zero_fill,
        qkv_layout,
        attn_bias_type,
        attn_mask_type,
        window_size,
        rng_gen,
        fused_attention_backend,
        use_FAv2_bwd,
        fp8,
        fp8_meta,
        deterministic,
    ):
        logger = logging.getLogger("FusedAttnFunc")
        if fp8:
            logger.debug("Running forward in FP8")
            assert not IS_HIP_EXTENSION, "FP8 Fused attention is not supported on ROCm"
            fused_attention_backend = FusedAttnBackend["FP8"]
            fp8_dtype_forward = get_fp8_te_dtype(fp8_meta["recipe"], fprop_tensor=True)
            if fp8_meta["recipe"].fp8_mha:
                assert (
                    isinstance(q, Float8Tensor)
                    and isinstance(k, Float8Tensor)
                    and isinstance(v, Float8Tensor)
                ), "q/k/v must be Float8Tensors for FP8 MHA."
                fp8_meta["scaling_fwd"].scale_inv[META_QKV] = q._scale_inv
                q_fp8, k_fp8, v_fp8 = q._data, k._data, v._data
            else:
                # 1: qkv packed, 2: kv packed, 3: qkv separate
                qkv_group = len(qkv_layout.split("_"))
                if qkv_group == 1:
                    dim = qkv_layout.find("3")
                    qkv = _combine_tensors([q, k, v], dim)
                    qkv_c = qkv.view(-1, qkv.shape[-3] * qkv.shape[-2] * qkv.shape[-1])
                    qkv_fp8 = cast_to_fp8(
                        qkv_c, fp8_meta["scaling_fwd"], META_QKV, fp8_dtype_forward
                    ).view(qkv.shape)
                    q_fp8, k_fp8, v_fp8 = _SplitAlongDim.apply(qkv_fp8, dim, [1, 1, 1])
                    q_fp8, k_fp8, v_fp8 = [x.squeeze(dim) for x in [q_fp8, k_fp8, v_fp8]]
                if qkv_group == 2:
                    q_fp8 = cast_to_fp8(
                        q, fp8_meta["scaling_fwd"], META_QKV, fp8_dtype_forward
                    ).view(q.shape)
                    dim = qkv_layout.split("_")[1].find("2")
                    kv = _combine_tensors([k, v], dim)
                    kv_c = kv.view(-1, kv.shape[-3] * kv.shape[-2] * kv.shape[-1])
                    kv_fp8 = cast_to_fp8(
                        kv_c, fp8_meta["scaling_fwd"], META_QKV, fp8_dtype_forward
                    ).view(kv.shape)
                    k_fp8, v_fp8 = _SplitAlongDim.apply(kv_fp8, dim, [1, 1])
                    k_fp8, v_fp8 = [x.squeeze(dim) for x in [k_fp8, v_fp8]]
                if qkv_group == 3:
                    q_fp8 = cast_to_fp8(
                        q, fp8_meta["scaling_fwd"], META_QKV, fp8_dtype_forward
                    ).view(q.shape)
                    k_fp8 = cast_to_fp8(
                        k, fp8_meta["scaling_fwd"], META_QKV, fp8_dtype_forward
                    ).view(k.shape)
                    v_fp8 = cast_to_fp8(
                        v, fp8_meta["scaling_fwd"], META_QKV, fp8_dtype_forward
                    ).view(v.shape)
            out_fp8, aux_ctx_tensors = fused_attn_fwd(
                is_training,
                max_seqlen_q,
                max_seqlen_kv,
                cu_seqlens_q,
                cu_seqlens_kv,
                q_fp8,
                k_fp8,
                v_fp8,
                fp8_dtype_forward,
                fused_attention_backend,
                attn_bias,
                cu_seqlens_q_padded,
                cu_seqlens_kv_padded,
                fp8_meta["scaling_fwd"].scale_inv[META_QKV],
                fp8_meta["scaling_fwd"].scale_inv[META_S],
                fp8_meta["scaling_fwd"].scale[META_S],
                fp8_meta["scaling_fwd"].scale[META_O],
                fp8_meta["scaling_fwd"].amax_history[0][META_S],
                fp8_meta["scaling_fwd"].amax_history[0][META_O],
                attn_scale,
                dropout_p,
                fast_zero_fill,
                qkv_layout,
                attn_bias_type,
                attn_mask_type,
                window_size,
                rng_gen,
            )
            if fp8_meta["recipe"].fp8_mha:
                out_ret = Float8Tensor(
                    data=out_fp8,
                    fp8_meta=fp8_meta,
                    fp8_meta_forward=True,
                    fp8_meta_index=META_O,
                    fp8_dtype=fp8_dtype_forward,
                    dtype=q.dtype,
                )
            else:
                out_ret = cast_from_fp8(
                    out_fp8.view(-1, out_fp8.shape[-2] * out_fp8.shape[-1]),
                    fp8_meta["scaling_fwd"],
                    META_O,
                    fp8_dtype_forward,
                    qkv_dtype,
                ).view(out_fp8.shape)
            out_save = out_ret

            if fp8_meta["recipe"].fp8_mha and not int(os.getenv("NVTE_FP8_DPA_BWD", "1")):
                # 1: qkv packed, 2: kv packed, 3: qkv separate
                qkv_group = len(qkv_layout.split("_"))
                if qkv_group == 1:
                    dim = qkv_layout.find("3")
                    qkv = _combine_tensors([q, k, v], dim)
                    qkv_c = qkv.view(-1, qkv.shape[-3] * qkv.shape[-2] * qkv.shape[-1])
                    qkv_no_fp8 = cast_from_fp8(
                        qkv_c._data,
                        fp8_meta["scaling_fwd"],
                        META_QKV,
                        fp8_dtype_forward,
                        TE_DType[qkv.dtype],
                    ).view(qkv.shape)
                    q, k, v = _SplitAlongDim.apply(qkv_no_fp8, dim, [1, 1, 1])
                    q, k, v = [x.squeeze(dim) for x in [q, k, v]]
                if qkv_group == 2:
                    q = cast_from_fp8(
                        q._data,
                        fp8_meta["scaling_fwd"],
                        META_QKV,
                        fp8_dtype_forward,
                        TE_DType[q.dtype],
                    ).view(q.shape)
                    dim = qkv_layout.split("_")[1].find("2")
                    kv = _combine_tensors([k, v], dim)
                    kv_c = kv.view(-1, kv.shape[-3] * kv.shape[-2] * kv.shape[-1])
                    kv_no_fp8 = cast_from_fp8(
                        kv_c._data,
                        fp8_meta["scaling_fwd"],
                        META_QKV,
                        fp8_dtype_forward,
                        TE_DType[kv.dtype],
                    ).view(kv.shape)
                    k, v = _SplitAlongDim.apply(kv_no_fp8, dim, [1, 1])
                    k, v = [x.squeeze(dim) for x in [k, v]]
                if qkv_group == 3:
                    q = cast_from_fp8(
                        q._data,
                        fp8_meta["scaling_fwd"],
                        META_QKV,
                        fp8_dtype_forward,
                        TE_DType[q.dtype],
                    ).view(q.shape)
                    k = cast_from_fp8(
                        k._data,
                        fp8_meta["scaling_fwd"],
                        META_QKV,
                        fp8_dtype_forward,
                        TE_DType[k.dtype],
                    ).view(k.shape)
                    v = cast_from_fp8(
                        v._data,
                        fp8_meta["scaling_fwd"],
                        META_QKV,
                        fp8_dtype_forward,
                        TE_DType[v.dtype],
                    ).view(v.shape)
                out_save = cast_from_fp8(
                    out_fp8.view(-1, out_fp8.shape[-2] * out_fp8.shape[-1]),
                    fp8_meta["scaling_fwd"],
                    META_O,
                    fp8_dtype_forward,
                    qkv_dtype,
                ).view(out_fp8.shape)

            fp8_tensors = (
                q_fp8,
                k_fp8,
                v_fp8,
                out_fp8,
                fp8_meta["scaling_fwd"].scale.clone(),
                fp8_meta["scaling_fwd"].scale_inv.clone(),
            )
        else:
            logger.debug("Running forward in %s", q.dtype)
            out_ret, aux_ctx_tensors = fused_attn_fwd(
                is_training,
                max_seqlen_q,
                max_seqlen_kv,
                cu_seqlens_q,
                cu_seqlens_kv,
                q,
                k,
                v,
                qkv_dtype,
                fused_attention_backend,
                attn_bias,
                cu_seqlens_q_padded,
                cu_seqlens_kv_padded,
                None,
                None,
                None,
                None,
                None,
                None,
                attn_scale,
                dropout_p,
                fast_zero_fill,
                qkv_layout,
                attn_bias_type,
                attn_mask_type,
                window_size,
                rng_gen,
            )
            out_save = out_ret
            fp8_tensors = (None, None, None, None, None, None)

        from .cpu_offload import CPUOffloadEnabled

        if CPUOffloadEnabled:
            tensor_list = [q, k, v, out_save, cu_seqlens_q, cu_seqlens_kv]
            qkv_layout = "sbhd_sbhd_sbhd"
            for tensor in tensor_list:
                if tensor is not None:
                    tensor.activation_offloading = True

        ctx.fp8 = fp8 and int(os.getenv("NVTE_FP8_DPA_BWD", "1"))
        qkvo_tensors = (q, k, v, out_save) if not ctx.fp8 else (None, None, None, None)
        ctx.save_for_backward(
            *qkvo_tensors,
            cu_seqlens_q,
            cu_seqlens_kv,
            cu_seqlens_q_padded,
            cu_seqlens_kv_padded,
            *fp8_tensors,
            *aux_ctx_tensors,
        )
        ctx.fp8_meta = fp8_meta
        ctx.max_seqlen_q = max_seqlen_q
        ctx.max_seqlen_kv = max_seqlen_kv
        ctx.qkv_dtype = qkv_dtype
        ctx.attn_scale = attn_scale
        ctx.dropout_p = dropout_p
        ctx.fast_zero_fill = fast_zero_fill
        ctx.qkv_layout = qkv_layout
        ctx.attn_bias_type = attn_bias_type
        ctx.attn_mask_type = attn_mask_type
        ctx.window_size = window_size
        ctx.fused_attention_backend = (
            fused_attention_backend if (IS_HIP_EXTENSION or ctx.fp8) else FusedAttnBackend["F16_arbitrary_seqlen"]
        )
        ctx.use_FAv2_bwd = use_FAv2_bwd
        ctx.deterministic = deterministic

        return out_ret

    @staticmethod
    def backward(ctx, d_out):
        logger = logging.getLogger("FusedAttnFunc")
        if ctx.fp8_meta["recipe"].fp8_mha:
            assert isinstance(
                d_out, Float8Tensor
            ), "Gradient of the DPA output must be in Float8Tensor type for FP8 MHA."
            d_out_f8tensor = d_out
            d_out = d_out._data

        d_out = d_out.contiguous()
        (
            q,
            k,
            v,
            out,
            cu_seqlens_q,
            cu_seqlens_kv,
            cu_seqlens_q_padded,
            cu_seqlens_kv_padded,
            q_fp8,
            k_fp8,
            v_fp8,
            out_fp8,
            fwd_scales,
            fwd_scale_invs,
            *aux_ctx_tensors,
        ) = ctx.saved_tensors
        if not aux_ctx_tensors[0].is_contiguous():
            aux_ctx_tensors[0] = aux_ctx_tensors[0].contiguous()
        if ctx.use_FAv2_bwd:
            softmax_lse, rng_state = aux_ctx_tensors
            dq = torch.empty_like(q)
            dk = torch.empty_like(k)
            dv = torch.empty_like(v)
            maybe_contiguous = lambda x: x.contiguous() if x.stride(-1) != 1 else x
            d_out, q, k, v, out = [maybe_contiguous(x) for x in (d_out, q, k, v, out)]
            flash_attn_cuda_bwd(
                d_out,
                q,
                k,
                v,
                out,
                softmax_lse,
                dq,
                dk,
                dv,
                cu_seqlens_q,
                cu_seqlens_kv,
                ctx.max_seqlen_q,
                ctx.max_seqlen_kv,
                ctx.dropout_p,
                ctx.attn_scale,
                False,
                "causal" in ctx.attn_mask_type,
                None,
                rng_state,
            )
            dq = dq[..., : d_out.shape[-1]]
            dk = dk[..., : d_out.shape[-1]]
            dv = dv[..., : d_out.shape[-1]]
        else:
            with torch.cuda.nvtx.range("_FusedAttn"):
                if ctx.fp8:
                    logger.debug("Running backward in FP8")
                    fp8_dtype_forward = get_fp8_te_dtype(ctx.fp8_meta["recipe"], fprop_tensor=True)
                    fp8_dtype_backward = get_fp8_te_dtype(
                        ctx.fp8_meta["recipe"], fprop_tensor=False
                    )
                    if ctx.fp8_meta["recipe"].fp8_mha:
                        d_out_fp8 = d_out
                        ctx.fp8_meta["scaling_bwd"].scale_inv[META_DO] = d_out_f8tensor._scale_inv
                    else:
                        d_out_fp8 = cast_to_fp8(
                            d_out.view(-1, d_out.shape[-2] * d_out.shape[-1]),
                            ctx.fp8_meta["scaling_bwd"],
                            META_DO,
                            fp8_dtype_backward,
                        ).view(d_out.shape)
                    dq_fp8, dk_fp8, dv_fp8, *rest = fused_attn_bwd(
                        ctx.max_seqlen_q,
                        ctx.max_seqlen_kv,
                        cu_seqlens_q,
                        cu_seqlens_kv,
                        q_fp8,
                        k_fp8,
                        v_fp8,
                        out_fp8,
                        d_out_fp8,
                        fp8_dtype_forward,
                        fp8_dtype_backward,
                        aux_ctx_tensors,
                        ctx.fused_attention_backend,
                        cu_seqlens_q_padded,
                        cu_seqlens_kv_padded,
                        fwd_scale_invs[META_QKV],  # d_scale_qkv,
                        fwd_scale_invs[META_S],  # d_scale_s,
                        fwd_scale_invs[META_O],  # d_scale_o,
                        ctx.fp8_meta["scaling_bwd"].scale_inv[META_DO],  # d_scale_do
                        ctx.fp8_meta["scaling_bwd"].scale_inv[META_DP],  # d_scale_dp
                        fwd_scales[META_S],  # q_scale_s
                        ctx.fp8_meta["scaling_bwd"].scale[META_DP],  # q_scale_dp
                        ctx.fp8_meta["scaling_bwd"].scale[META_DQKV],  # q_scale_dqkv
                        ctx.fp8_meta["scaling_bwd"].amax_history[0][META_DP],  # amax_dp
                        ctx.fp8_meta["scaling_bwd"].amax_history[0][META_DQKV],  # amax_dqkv
                        ctx.attn_scale,
                        ctx.dropout_p,
                        ctx.fast_zero_fill,
                        ctx.qkv_layout,
                        ctx.attn_bias_type,
                        ctx.attn_mask_type,
                        ctx.window_size,
                        ctx.deterministic,
                    )

                    if ctx.fp8_meta["recipe"].fp8_mha:
                        dq = Float8Tensor(
                            data=dq_fp8,
                            fp8_meta=ctx.fp8_meta,
                            fp8_meta_forward=False,
                            fp8_meta_index=META_DQKV,
                            fp8_dtype=fp8_dtype_backward,
                            dtype=d_out_f8tensor.dtype,
                        )
                        dk = Float8Tensor(
                            data=dk_fp8,
                            fp8_meta=ctx.fp8_meta,
                            fp8_meta_forward=False,
                            fp8_meta_index=META_DQKV,
                            fp8_dtype=fp8_dtype_backward,
                            dtype=d_out_f8tensor.dtype,
                        )
                        dv = Float8Tensor(
                            data=dv_fp8,
                            fp8_meta=ctx.fp8_meta,
                            fp8_meta_forward=False,
                            fp8_meta_index=META_DQKV,
                            fp8_dtype=fp8_dtype_backward,
                            dtype=d_out_f8tensor.dtype,
                        )
                    else:
                        qkv_group = len(ctx.qkv_layout.split("_"))
                        if qkv_group == 1:
                            dim = ctx.qkv_layout.find("3")
                            dqkv_fp8 = _combine_tensors([dq_fp8, dk_fp8, dv_fp8], dim)
                            dqkv_c_fp8 = dqkv_fp8.view(
                                -1, dqkv_fp8.shape[-3] * dqkv_fp8.shape[-2] * dqkv_fp8.shape[-1]
                            )
                            dqkv = cast_from_fp8(
                                dqkv_c_fp8,
                                ctx.fp8_meta["scaling_bwd"],
                                META_DQKV,
                                fp8_dtype_backward,
                                ctx.qkv_dtype,
                            ).view(dqkv_fp8.shape)
                            dq, dk, dv = _SplitAlongDim.apply(dqkv, dim, [1, 1, 1])
                            dq, dk, dv = [x.squeeze(dim) for x in [dq, dk, dv]]
                        if qkv_group == 2:
                            dq = cast_from_fp8(
                                dq_fp8.view(-1, dq_fp8.shape[-2] * dq_fp8.shape[-1]),
                                ctx.fp8_meta["scaling_bwd"],
                                META_DQKV,
                                fp8_dtype_backward,
                                ctx.qkv_dtype,
                            ).view(dq_fp8.shape)
                            dim = ctx.qkv_layout.split("_")[1].find("2")
                            dkv_fp8 = _combine_tensors([dk_fp8, dv_fp8], dim)
                            dkv_c_fp8 = dkv_fp8.view(
                                -1, dkv_fp8.shape[-3] * dkv_fp8.shape[-2] * dkv_fp8.shape[-1]
                            )
                            dkv = cast_from_fp8(
                                dkv_c_fp8,
                                ctx.fp8_meta["scaling_bwd"],
                                META_DQKV,
                                fp8_dtype_backward,
                                ctx.qkv_dtype,
                            ).view(dkv_fp8.shape)
                            dk, dv = _SplitAlongDim.apply(dkv, dim, [1, 1])
                            dk, dv = [x.squeeze(dim) for x in [dk, dv]]
                        if qkv_group == 3:
                            dq = cast_from_fp8(
                                dq_fp8.view(-1, dq_fp8.shape[-2] * dq_fp8.shape[-1]),
                                ctx.fp8_meta["scaling_bwd"],
                                META_DQKV,
                                fp8_dtype_backward,
                                ctx.qkv_dtype,
                            ).view(dq_fp8.shape)
                            dk = cast_from_fp8(
                                dk_fp8.view(-1, dk_fp8.shape[-2] * dk_fp8.shape[-1]),
                                ctx.fp8_meta["scaling_bwd"],
                                META_DQKV,
                                fp8_dtype_backward,
                                ctx.qkv_dtype,
                            ).view(dk_fp8.shape)
                            dv = cast_from_fp8(
                                dv_fp8.view(-1, dv_fp8.shape[-2] * dv_fp8.shape[-1]),
                                ctx.fp8_meta["scaling_bwd"],
                                META_DQKV,
                                fp8_dtype_backward,
                                ctx.qkv_dtype,
                            ).view(dv_fp8.shape)
                else:
                    logger.debug("Running backward in %s", q.dtype)
                    if d_out.dtype == torch.uint8:
                        d_out = d_out_f8tensor.from_float8(q.dtype)
                    dq, dk, dv, *rest = fused_attn_bwd(
                        ctx.max_seqlen_q,
                        ctx.max_seqlen_kv,
                        cu_seqlens_q,
                        cu_seqlens_kv,
                        q,
                        k,
                        v,
                        out,
                        d_out,
                        ctx.qkv_dtype,
                        ctx.qkv_dtype,
                        aux_ctx_tensors,
                        ctx.fused_attention_backend,
                        cu_seqlens_q_padded,
                        cu_seqlens_kv_padded,
                        None,
                        None,
                        None,
                        None,
                        None,
                        None,
                        None,
                        None,
                        None,
                        None,
                        ctx.attn_scale,
                        ctx.dropout_p,
                        ctx.fast_zero_fill,
                        ctx.qkv_layout,
                        ctx.attn_bias_type,
                        ctx.attn_mask_type,
                        ctx.window_size,
                        ctx.deterministic,
                    )

        # if no_bias or alibi, return dqkv
        if ctx.attn_bias_type in ["no_bias", "alibi"]:
            return (
                None,
                None,
                None,
                None,
                None,
                None,
                None,
                dq,
                dk,
                dv,
                None,
                None,
                None,
                None,
                None,
                None,
                None,
                None,
                None,
                None,
                None,
                None,
                None,
                None,
                None,
                None,
                None,
            )
        # else, return (dqkv, dbias)
        return (
            None,
            None,
            None,
            None,
            None,
            None,
            None,
            dq,
            dk,
            dv,
            None,
            rest[0],
            None,
            None,
            None,
            None,
            None,
            None,
            None,
            None,
            None,
            None,
            None,
            None,
            None,
            None,
            None,
        )


class FusedAttention(torch.nn.Module):
    """Dot product attention, with multiple backends:

    1. FusedAttnBackend["F16_max512_seqlen"]
       cuDNN based fused attention for FP16/BF16 and <=512 sequence length.
    2. FusedAttnBackend["F16_arbitrary_seqlen"]
       cuDNN based fused attention for FP16/BF16 and any sequence length.

    in ROCm, both AOTriton and CK backends will be used

    Support matrix:

    | backend       | 1                       | 2                              | AOTriton or CK
    | flash based   | no                      | yes                            | yes
    | cuDNN based   | yes                     | yes                            | no
    | qkv dtype     | fp16/bf16               | fp16/bf16                      | fp16/bf16
    | attn_type     | self/cross              | self/cross                     | self/cross
    | qkv_layout    |                         |                                |
    |  - (q,k,v)    | sb3hd, bs3hd            | sb3hd, bs3hd, sbh3d, bsh3d     | bs3hd, bshd_bs2hd, bshd_bshd_bshd
    |               | sbhd_sb2hd, bshd_bs2hd  | sbhd_sb2hd, bshd_bs2hd         |
    |               | bshd_bshd_bshd          | sbhd_sbh2d, bshd_bsh2d         |
    |               |                         | sbhd_sbhd_sbhd, bshd_bshd_bshd |
    | mask_type     | causal/padding/no_mask  | causal/padding/no_mask         | causal/no_mask
    | bias_type     | post_scale_bias/no_bias | post_scale_bias/alibi/no_bias  | no_bias
    | dropout       | yes                     | yes                            | yes
    | max_seqlen    | <=512, multiple of 64   | any, multiple of 64            | any
    | head_dim      | 64                      | <=128, multiple of 8           | any
    | output dtype  | fp16/bf16               | fp16/bf16                      | fp16/bf16
    """

    def __init__(
        self,
        softmax_scale: float,
        attention_dropout: float = 0.0,
        attention_dropout_ctx: Optional[Callable] = nullcontext,
        attention_type: str = "self",
        layer_number: Optional[int] = None,
        deterministic: bool = False,
    ) -> None:
        super().__init__()

        self.logger = logging.getLogger("FusedAttention")
        self.softmax_scale = softmax_scale
        self.attention_dropout = attention_dropout
        self.attention_dropout_ctx = attention_dropout_ctx
        self.attention_type = attention_type
        self.use_FAv2_bwd = os.getenv(
            "NVTE_FUSED_ATTN_USE_FAv2_BWD", "0"
        ) == "1" and get_device_compute_capability() == (9, 0)
        self.layer_number = 1 if layer_number is None else layer_number
        self.deterministic = deterministic

        def remove_extra_states_check(self, incompatible_keys):  # pylint: disable=unused-argument
            """
            Temporarily remove fused_attention._extra_state as a missing key
            or an unexpected key when loading TransformerEngine checkpoints.
            Please store FP8 metadata as DotProductAttention's _extra_state,
            rather than FusedAttention's _extra_state. This hook will be
            phased out in TransformerEngine 2.0.
            """
            for key in incompatible_keys.missing_keys:
                if "fused_attention._extra_state" in key:
                    incompatible_keys.missing_keys.remove(key)
            for key in incompatible_keys.unexpected_keys:
                if "fused_attention._extra_state" in key:
                    incompatible_keys.unexpected_keys.remove(key)
                    warnings.warn(
                        "fused_attention._extra_state is not loaded from checkpoint. Please map "
                        "FusedAttention's _extra_state to DotProductAttention's _extra_state."
                    )

        self.register_load_state_dict_post_hook(remove_extra_states_check)

    @no_torch_dynamo()
    def forward(
        self,
        query_layer: torch.Tensor,
        key_layer: torch.Tensor,
        value_layer: torch.Tensor,
        qkv_layout: str = "sbh3d",
        cu_seqlens_q: Optional[torch.Tensor] = None,
        cu_seqlens_kv: Optional[torch.Tensor] = None,
        cu_seqlens_q_padded: Optional[torch.Tensor] = None,
        cu_seqlens_kv_padded: Optional[torch.Tensor] = None,
        max_seqlen_q: Optional[int] = None,
        max_seqlen_kv: Optional[int] = None,
        attn_mask_type: str = "causal",
        attention_mask: Optional[Union[torch.Tensor, Tuple[torch.Tensor, torch.Tensor]]] = None,
        window_size: Optional[Tuple[int, int]] = None,
        fused_attention_backend: tex.NVTE_Fused_Attn_Backend = tex.NVTE_Fused_Attn_Backend.NVTE_No_Backend,
        core_attention_bias_type: str = "no_bias",
        core_attention_bias: Optional[torch.Tensor] = None,
        fast_zero_fill: bool = True,
        cp_group: Optional[dist_group_type] = None,
        cp_global_ranks: List[int] = None,
        cp_stream: torch.cuda.Stream = None,
        fp8: bool = False,
        fp8_meta: Optional[Dict[str, Any]] = None,
    ) -> torch.Tensor:
        """fused attention fprop"""
        assert (
            fused_attention_backend != tex.NVTE_Fused_Attn_Backend.NVTE_No_Backend
        ), "No fused attention backend supports this input combination!"
        assert (
            (query_layer.dtype in [torch.float16, torch.bfloat16, torch.uint8])
            and (key_layer.dtype in [torch.float16, torch.bfloat16, torch.uint8])
            and (value_layer.dtype in [torch.float16, torch.bfloat16, torch.uint8])
        ), "FusedAttention only supports FP16 and BF16 data types."
        assert (
            query_layer.is_cuda and key_layer.is_cuda and value_layer.is_cuda
        ), "FusedAttention only supports CUDA tensors."
        assert (
            qkv_layout in QKVLayouts
        ), f"FusedAttention does not support qkv_layout = {qkv_layout}!"

        context_parallel = (cp_group is not None) and (get_distributed_world_size(cp_group) != 1)

        qkv_format = "".join([i for i in qkv_layout.split("_")[0] if i.isalpha()])

        if qkv_format in ["sbhd", "bshd"]:
            if qkv_format == "sbhd":
                batch_size, max_seqlen_q, max_seqlen_kv = (
                    query_layer.shape[1],
                    query_layer.shape[0],
                    key_layer.shape[0],
                )
            if qkv_format == "bshd":
                batch_size, max_seqlen_q, max_seqlen_kv = (
                    query_layer.shape[0],
                    query_layer.shape[1],
                    key_layer.shape[1],
                )
            if "padding" in attn_mask_type:
                assert not context_parallel, "Padding mask not supported with context parallelism!"

                if cu_seqlens_q is None or cu_seqlens_kv is None:
                    if attention_mask is None:
                        raise RuntimeError(
                            "Please provide attention_mask or cu_seqlens for padding!"
                        )
                    if self.attention_type == "self":
                        cu_seqlens_q = get_cu_seqlens(attention_mask)
                        cu_seqlens_kv = cu_seqlens_q
                    else:
                        cu_seqlens_q = get_cu_seqlens(attention_mask[0])
                        cu_seqlens_kv = get_cu_seqlens(attention_mask[1])
            else:
                if cu_seqlens_q is None:
                    cu_seqlens_q = _get_full_cu_seqlens(
                        batch_size,
                        max_seqlen_q,
                        query_layer.device,
                    )
                if cu_seqlens_kv is None:
                    cu_seqlens_kv = _get_full_cu_seqlens(
                        batch_size,
                        max_seqlen_kv,
                        key_layer.device,
                    )
        if qkv_format == "thd":
            assert (
                max_seqlen_q is not None
                and max_seqlen_kv is not None
                and cu_seqlens_q is not None
                and cu_seqlens_kv is not None
            ), "max_seqlen_q/kv and cu_seqlens_q/kv can not be None when qkv_format is thd!"

        if cu_seqlens_q_padded is None or cu_seqlens_kv_padded is None:
            cu_seqlens_q_padded = cu_seqlens_q
            cu_seqlens_kv_padded = cu_seqlens_kv

        qkv_dtype = TE_DType[query_layer.dtype]

        use_FAv2_bwd = (
            self.use_FAv2_bwd
            and (core_attention_bias_type == "no_bias")
            and (fused_attention_backend == tex.NVTE_Fused_Attn_Backend.NVTE_F16_arbitrary_seqlen)
        )

        if context_parallel:
            assert (
                IS_HIP_EXTENSION or fused_attention_backend == tex.NVTE_Fused_Attn_Backend.NVTE_F16_arbitrary_seqlen
            ), f"{fused_attention_backend} does not work with context parallelism!"
            assert core_attention_bias_type not in [
                "alibi"
            ], f"{core_attention_bias_type} is not supported with context parallelism!"
            query_layer, key_layer, value_layer = [
                x.contiguous() for x in (query_layer, key_layer, value_layer)
            ]
            with self.attention_dropout_ctx():
                output = attn_forward_func_with_cp(
                    self.training,
                    query_layer,
                    key_layer,
                    value_layer,
                    cu_seqlens_q,
                    cu_seqlens_kv,
                    max_seqlen_q,
                    max_seqlen_kv,
                    cu_seqlens_q_padded,
                    cu_seqlens_kv_padded,
                    self.attention_dropout if self.training else 0.0,
                    cp_group,
                    cp_global_ranks,
                    cp_stream,
                    softmax_scale=self.softmax_scale,
                    qkv_format=qkv_format,
                    attn_mask_type=attn_mask_type,
                    attn_bias_type=core_attention_bias_type,
                    attn_bias=core_attention_bias,
                    use_fused_attention=True,
                )
        else:
            with self.attention_dropout_ctx():
                if fp8:
                    assert fused_attention_backend == tex.NVTE_Fused_Attn_Backend.NVTE_FP8, (
                        f"cuDNN attention sub-backend {int(tex.NVTE_Fused_Attn_Backend.NVTE_FP8)}"
                        " is required for FP8 attention!"
                    )
                    assert (
                        fp8_meta is not None
                    ), "FP8 metadata fp8_meta is required for FP8 attention!"
                output = FusedAttnFunc.apply(
                    self.training,
                    max_seqlen_q,
                    max_seqlen_kv,
                    cu_seqlens_q,
                    cu_seqlens_kv,
                    cu_seqlens_q_padded,
                    cu_seqlens_kv_padded,
                    query_layer,
                    key_layer,
                    value_layer,
                    qkv_dtype,
                    core_attention_bias,
                    self.softmax_scale,
                    self.attention_dropout if self.training else 0.0,
                    fast_zero_fill,
                    qkv_layout,
                    core_attention_bias_type,
                    attn_mask_type,
                    window_size,
                    None,  # rng_gen
                    fused_attention_backend,
                    use_FAv2_bwd,
                    fp8,
                    fp8_meta,
                    self.deterministic,
                )

        # ...hd -> ...(hd)
        return output.view(*output.shape[:-2], -1)


class DotProductAttention(TransformerEngineBaseModule):
    """Allows the model to jointly attend to information from different
    representation subspaces as described in the paper:
    `Attention Is All You Need <https://arxiv.org/abs/1706.03762>`_.

    .. note::

        Argument :attr:`attention_mask` in the `forward` call is only used when
        :attr:`attn_mask_type` includes '"padding"' or `"arbitrary"`.

    .. warning::

        FlashAttention uses a non-deterministic algorithm for optimal performance. To observe
        deterministic behavior at the cost of performance, use FlashAttention version >= `2.4.1`
        and set the environment variable :attr:`NVTE_ALLOW_NONDETERMINISTIC_ALGO=0`. In order
        to disable`flash-attn` entirely, set :attr:`NVTE_FLASH_ATTN=0`.

    Parameters
    ----------
    num_attention_heads : int
                         number of attention heads in the transformer layer.
    kv_channels : int
                number of key-query-value channels per attention head.
    num_gqa_groups : Optional[int] = None
                    number of GQA groups in the transformer layer.
                    Grouped Query Attention is described in
                    `this paper <https://arxiv.org/pdf/2305.13245.pdf>`_.
                    This only affects the keys and values, not the queries.
                    GQA-1 is equivalent to Multi-Query Attention
                    (`MQA <https://arxiv.org/pdf/1911.02150.pdf>`_), while GQA-H
                    is equivalent to MHA, i.e. `num_gqa_groups = num_attention_heads`.
    attention_dropout: float, default = 0.0
                      dropout probability for the dropout op during multi-head attention.
    attn_mask_type: str, default = `causal`
                   type of attention mask passed into softmax operation, options are "`no_mask`",
                   "`padding`", "`causal`", "`padding,causal`", "`causal,padding`",
                   "`padding_causal`", "`causal_bottom_right`", "`padding_causal_bottom_right`", and
                   "`arbitrary`", where "`padding,causal`", "`causal,padding`" and "`padding_causal`"
                   are equivalent. This arg can be overridden by :attr:`attn_mask_type` in the
                   `forward` method. It is useful for cases involving compilation/tracing, e.g.
                   ONNX export, and the forward arg is useful for dynamically changing mask types,
                   e.g. a different mask for training and inference.
                   1. For "`no_mask`", no attention mask is applied.
                   2. For "`causal`", "`causal_bottom_right`", or the causal mask in
                   "`padding_causal`" and "`padding_causal_bottom_right`", TransformerEngine
                   calculates and applies an upper triangular mask to the softmax input.
                   No user input is needed. Causal masks without the "`bottom_right`" appendix align
                   the diagonal line to the top left corner of the softmax matrix. With
                   "`bottom_right`", the causal mask is aligned to the bottom right corner, which is
                   often used in inference/KV caching.
                   3. For "`padding`", or the padding mask in "`padding_causal`" and
                   "`padding_causal_bottom_right`", users need to provide the locations of padded
                   tokens, either via :attr:`cu_seqlens_q` and :attr:`cu_seqlens_kv` (both in shape
                   [batch_size + 1]), or via :attr:`attention_mask` (one tensor for self-attention
                   in shape [batch_size, 1, 1, max_seqlen_q], or two tensors in a tuple for
                   cross-attention in shapes [batch_size, 1, 1, max_seqlen_q] and
                   [batch_size, 1, 1, max_seqlen_kv]).
                   4. For "`arbitrary`", users need to provide a mask that is broadcastable to
                   the shape of softmax input [batch_size, num_heads, max_seqlen_q, max_seqlen_kv].
    window_size: Optional[Tuple[int, int]], default = `None`
                sliding window size for local attention, where query at position i attends to keys
                in [i + seqlen_k - seqlen_q - window_size[0], i + seqlen_k - seqlen_q
                + window_size[1]] inclusive. Special cases (-1, -1) and (-1, 0) mean no sliding
                window and causal mask specifically. Both `causal` and `causal_bottom_right` masks
                map to `window_size = (-1, 0)` and Transformer Engine distinguishes them based on
                `attn_mask_type`. Similar to :attr:`attn_mask_type`, `window_size` can
                be overridden by :attr:`window_size` in `forward` as well.
    attention_type: str, default = `self`
                   type of attention, either "`self`" and "`cross`".
    layer_number: int, default = `None`
                 layer number of the current `DotProductAttention` when multiple such modules
                 are concatenated, for instance in consecutive transformer blocks.
    qkv_format: str, default = `sbhd`
               dimension format for `query_layer`, `key_layer` and `value_layer`,
               {`sbhd`, `bshd`, `thd`}. `s` stands for the sequence length, `b` batch size,
               `h` the number of heads, `d` head size, and `t` the total number of sequences
               in a batch, with `t = sum(s_i), for i = 0...b-1`. `sbhd` and `bshd` formats
               are used for when sequences in a batch are of equal length or padded to
               equal length, and the `thd` format is used for when sequences in a batch
               have different lengths. Please note that these formats do not reflect how
               tensors `query_layer`, `key_layer`, `value_layer` are laid out in memory.
               For that, please use `get_qkv_layout` to gain the layout information.
    softmax_scale: Optional[float], default = `None`
                softmax scale for the attention scores. If `None`, defaults to
                `1.0 / math.sqrt(kv_channels)`.

    Parallelism parameters
    ----------------------
    sequence_parallel : bool, default = `False`
                       if set to `True`, uses sequence parallelism.
    tp_size : int, default = 1
             tensor parallel world size.
    tp_group : ProcessGroup, default = `None`
              tensor parallel process group.
    cp_group : ProcessGroup, default = `None`
              context parallel process group.
    cp_global_ranks : list of global rank IDs, default = `None`
                     global rank IDs of GPUs that are in cp_group.
    cp_stream : CUDA stream, default = `None`
               context parallelism splits flash attention into multiple steps for
               compute and communication overlapping. To address the wave quantization
               issue of each split step, we add an additional CUDA stream so that we
               can overlap two flash attention kernels.
    """

    def __init__(
        self,
        num_attention_heads: int,
        kv_channels: int,
        num_gqa_groups: Optional[int] = None,
        attention_dropout: float = 0.0,
        qkv_format: str = "sbhd",
        attn_mask_type: str = "causal",
        window_size: Optional[Tuple[int, int]] = None,
        sequence_parallel: bool = False,
        tp_size: int = 1,
        get_rng_state_tracker: Optional[Callable] = None,
        tp_group: Optional[dist_group_type] = None,
        layer_number: Optional[int] = None,
        attention_type: str = "self",
        cp_group: Optional[dist_group_type] = None,
        cp_global_ranks: List[int] = None,
        cp_stream: torch.cuda.Stream = None,
        softmax_scale: Optional[float] = None,
    ) -> None:
        super().__init__()

        self.logger = logging.getLogger("DotProductAttention")
        self.qkv_format = qkv_format
        attn_mask_type = attn_mask_type.replace(",", "_")
        if attn_mask_type == "causal_padding":
            attn_mask_type = "padding_causal"
        self.attn_mask_type = attn_mask_type
        self.window_size = check_set_window_size(attn_mask_type, window_size)
        if tp_group is None:
            self.tp_size = tp_size
            if tp_size == 1:
                self.set_tensor_parallel_group(tp_group)
        else:
            self.tp_size = get_distributed_world_size(tp_group)
            self.set_tensor_parallel_group(tp_group)
        self.get_rng_state_tracker = get_rng_state_tracker
        self.num_attention_heads = num_attention_heads
        self.layer_number = 1 if layer_number is None else layer_number
        self.cp_group = cp_group
        self.cp_global_ranks = cp_global_ranks
        self.cp_stream = cp_stream

        self.hidden_size_per_attention_head = kv_channels

        self.num_gqa_groups = num_attention_heads if num_gqa_groups is None else num_gqa_groups
        self.num_gqa_groups_per_partition = int(self.num_gqa_groups // tp_size)

        assert (
            num_attention_heads % self.num_gqa_groups == 0
        ), "The number of attention heads must be divisible by the number of GQA groups!"

        self.rng_states_tracker = None
        if sequence_parallel or get_rng_state_tracker is None:
            attention_dropout_ctx = nullcontext
        else:
            self.rng_states_tracker = get_rng_state_tracker()
            set_all_rng_states(self.rng_states_tracker.get_states())
            attention_dropout_ctx = self.rng_states_tracker.fork

        if softmax_scale is None:
            softmax_scale = 1.0 / math.sqrt(kv_channels)

        self.deterministic = (
            not bool(int(os.getenv("NVTE_ALLOW_NONDETERMINISTIC_ALGO", "1")))
            or torch.are_deterministic_algorithms_enabled()
        )
        # To use the workspace optimization path for determinism, please
        # set NVTE_FUSED_ATTN_FORCE_WORKSPACE_OPT=1 for cuDNN >=8.9.5 and <9.0.0,
        # and set NVTE_ALLOW_NONDETERMINISTIC_ALGO=0 for cuDNN >=9.0.0.
        cudnn_version = get_cudnn_version()
        if (8, 9, 5) <= cudnn_version < (9, 0, 0):
            if self.deterministic:
                os.environ["NVTE_FUSED_ATTN_FORCE_WORKSPACE_OPT"] = "1"

            # CUDNN_FRONTEND_ATTN_DP_WORKSPACE_LIMIT
            # - unset:       enables workspace optimization when required workspace is <= 256MB
            #                or when bias gradient needs to be computed
            # - n:           enables workspace optimization when required workspace is <= n bytes
            # - -1:          enables workspace optimization always
            # - 0:           disables workspace optimization always
            if "NVTE_FUSED_ATTN_FORCE_WORKSPACE_OPT" in os.environ:
                if os.environ["NVTE_FUSED_ATTN_FORCE_WORKSPACE_OPT"] == "0":
                    os.environ["CUDNN_FRONTEND_ATTN_DP_WORKSPACE_LIMIT"] = "0"
                if os.environ["NVTE_FUSED_ATTN_FORCE_WORKSPACE_OPT"] == "1":
                    os.environ["CUDNN_FRONTEND_ATTN_DP_WORKSPACE_LIMIT"] = "-1"

        assert attention_type in AttnTypes, f"attention_type {attention_type} not supported"

        self.attention_type = attention_type
        self.attention_dropout = attention_dropout

        attn_kwargs = {
            "attention_dropout": attention_dropout,
            "attention_dropout_ctx": attention_dropout_ctx,
        }

        self.flash_attention = FlashAttention(
            softmax_scale,
            attention_type=attention_type,
            layer_number=layer_number,
            deterministic=self.deterministic,
            **attn_kwargs,
        )

        # Instantiating three types since use of flash-attn and FusedAttention
        # might be ruled out due to forward inputs.
        self.fused_attention = FusedAttention(
            softmax_scale,
            attention_type=attention_type,
            layer_number=layer_number,
            deterministic=self.deterministic,
            **attn_kwargs,
        )

        self.unfused_attention = UnfusedDotProductAttention(
            softmax_scale, **attn_kwargs, layer_number=layer_number
        )

        def remove_extra_states_check(self, incompatible_keys):  # pylint: disable=unused-argument
            """
            Temporarily remove core_attention._extra_state as a missing key
            when loading older TransformerEngine checkpoints. Will phase out
            this hook in TransformerEngine 2.0.
            """
            for key in incompatible_keys.missing_keys:
                if "core_attention._extra_state" in key:
                    incompatible_keys.missing_keys.remove(key)

        self.register_load_state_dict_post_hook(remove_extra_states_check)

    def _checkpointed_attention_forward(
        self,
        attention_func: Callable,
        *forward_args: Tuple[torch.Tensor, ...],
        **forward_kwargs: Dict[str, Any],
    ) -> torch.Tensor:
        """Forward method with activation checkpointing."""

        def custom_forward(*input_args, **input_kwargs):
            return attention_func(*input_args, **input_kwargs)

        hidden_states = checkpoint(
            custom_forward,
            distribute_saved_activations=False,
            get_rng_state_tracker=self.get_rng_state_tracker,
            tp_group=self.tp_group,
            *forward_args,
            **forward_kwargs,
        )

        return hidden_states

    def set_context_parallel_group(
        self,
        cp_group: Union[dist_group_type, None],
        cp_global_ranks: List[int],
        cp_stream: torch.cuda.Stream,
    ) -> None:
        """
        Set the context parallel attributes for the given
        module before executing the forward pass.

        Parameters
        ----------
        cp_group : ProcessGroup
                  context parallel process group.
        cp_global_ranks : List[int]
                         list of global ranks in the context group.
        cp_stream : torch.cuda.Stream
                   cuda stream for context parallel execution.
        """
        self.cp_group = cp_group
        self.cp_global_ranks = cp_global_ranks
        self.cp_stream = cp_stream

    @no_torch_dynamo(recursive=False)
    def forward(
        self,
        query_layer: torch.Tensor,
        key_layer: torch.Tensor,
        value_layer: torch.Tensor,
        attention_mask: Optional[Union[torch.Tensor, Tuple[torch.Tensor, torch.Tensor]]] = None,
        qkv_format: Optional[str] = None,
        cu_seqlens_q: Optional[torch.Tensor] = None,
        cu_seqlens_kv: Optional[torch.Tensor] = None,
        cu_seqlens_q_padded: Optional[torch.Tensor] = None,
        cu_seqlens_kv_padded: Optional[torch.Tensor] = None,
        max_seqlen_q: Optional[int] = None,
        max_seqlen_kv: Optional[int] = None,
        attn_mask_type: Optional[str] = None,
        window_size: Optional[Tuple[int, int]] = None,
        checkpoint_core_attention: bool = False,
        core_attention_bias_type: str = "no_bias",
        core_attention_bias: Optional[torch.Tensor] = None,
        alibi_slopes: Optional[torch.Tensor] = None,
        fast_zero_fill: bool = True,
        inference_params: Optional[InferenceParams] = None,
        is_first_microbatch: Optional[bool] = None,
    ) -> torch.Tensor:
        """
        Dot Product Attention Layer.

        .. note::

            Argument :attr:`attention_mask` is only used when :attr:`attn_mask_type`
            includes '"padding"' or `"arbitrary"`.

        .. note::

            Input tensor :attr:`query_layer` must be of shape
            (:attr:`sequence_length`, :attr:`batch_size`, :attr:`num_attention_heads`,
            :attr:`kv_channels`) and the tensors :attr:`key_layer` and :attr:`value_layer`
            must each be of shape (:attr:`sequence_length`, :attr:`batch_size`,
            :attr:`num_gqa_groups`, :attr:`kv_channels`). Output of shape
            (:attr:`sequence_length`, :attr:`batch_size`, :attr:`num_attention_heads`
            * :attr:`kv_channels`) is returned.

        .. note::

            DotProductAttention supports three backends: 1) FlashAttention which calls
            HazyResearch/Dao-AILab's `flash-attn <https://arxiv.org/pdf/2305.13245.pdf>`_
            PyTorch API, 2) FusedAttention which has multiple fused attention implementations
            based on `cuDNN Graph API
            <https://docs.nvidia.com/deeplearning/cudnn/developer-guide/index.html#op-fusion>`_
            (see :attr:`FusedAttention` for more details on FusedAttention backends), and 3)
            UnfusedDotProductAttention which is the native PyTorch implementation
            with fused scaled masked softmax.

        .. note::

            Users can use environment variables :attr:`NVTE_FLASH_ATTN`, :attr:`NVTE_FUSED_ATTN`,
            and :attr:`NVTE_FUSED_ATTN_BACKEND` to control which DotProductAttention backend,
            and FusedAttention backend if applicable, to use. TransformerEngine prioritizes
            FlashAttention over FusedAttention and over UnfusedDotProductAttention.
            If FusedAttention is being used, users can also choose to switch to flash-attn's
            implementation for backward by setting :attr:`NVTE_FUSED_ATTN_USE_FAv2_BWD=1`
            (default: 0), because of the performance differences between various versions of
            flash-attn and FusedAttention. Further, :attr:`NVTE_FUSED_ATTN_FORCE_WORKSPACE_OPT`
            can be used to enable (:attr:`1`) or disable (:attr:`0`) the workspace related
            optimizations in FusedAttention. When unset, TransformerEngine determines the code path
            based on its internal logic. These optimizations trade memory for performance
            and should be used with care.

        Parameters
        ----------
        query_layer : torch.Tensor
                     Query tensor.
        key_layer : torch.Tensor
                   Key tensor.
        value_layer : torch.Tensor
                     Value tensor.
        attention_mask: Optional[Union[torch.Tensor, Tuple[torch.Tensor, torch.Tensor]]],
             default = `None`. Boolean tensor(s) used to mask out attention softmax input.
             It should be `None` for causal masks and "`no_mask`". For padding masks, it should be
             a single tensor of [batch_size, 1, 1, seqlen_q] for self-attention, and a tuple of
             two tensors in shapes [batch_size, 1, 1, seqlen_q] and [batch_size, 1, 1, seqlen_kv]
             for cross-attention. For "`arbitrary`" mask, it should be in a shape broadcastable
             to [batch_size, num_heads, max_seqlen_q, max_seqlen_kv]. A `True` value means
             the corresponding position is masked out and a `False` means that position
             is allowed to participate in attention.
        qkv_format: str, default = `None`
                   If provided, overrides :attr:`qkv_format` from initialization.
        cu_seqlens_q: Optional[torch.Tensor], default = `None`
                   Cumulative sum of sequence lengths (without offset) in a batch for `query_layer`,
                   with shape [batch_size + 1] and dtype torch.int32.
        cu_seqlens_kv: Optional[torch.Tensor], default = `None`
                   Cumulative sum of sequence lengths (without offset) in a batch for `key_layer`
                   and `value_layer`, with shape [batch_size + 1] and dtype torch.int32.
        cu_seqlens_q_padded: Optional[torch.Tensor], default = `None`
                   Cumulative sum of sequence lengths (with offset) in a batch for
                   `query_layer`, with shape [batch_size + 1] and dtype torch.int32.
                   When there is no padding between sequences in a batch,
                   `cu_seqlens_q_padded = cu_seqlens_q`.
        cu_seqlens_kv_padded: Optional[torch.Tensor], default = `None`
                   Cumulative sum of sequence lengths (with offset) in a batch for `key_layer`
                   and `value_layer`, with shape [batch_size + 1] and dtype torch.int32.
                   When there is no padding between sequences in a batch,
                   `cu_seqlens_kv_padded = cu_seqlens_kv`.
        max_seqlen_q: Optional[int], default = `None`
                      Maximum sequence length in `query_layer`.
                      Calculated from `cu_seqlens_q` if not provided.
        max_seqlen_kv: Optional[int], default = `None`
                       Maximum sequence length in `key_layer` and `value_layer`.
                       Calculated from `cu_seqlens_kv` if not provided.
        attn_mask_type: {'no_mask', 'padding', 'causal', 'padding,causal', 'causal,padding',
                       'padding_causal', 'causal_bottom_right', 'padding_causal_bottom_right',
                       'arbitrary'}, default = `None`. Type of attention mask passed into
                       softmax operation. 'padding,causal', 'causal,padding' and 'padding_causal'
                       are equivalent. By default, causal masks are aligned to the top left corner
                       of the softmax matrix. When "`bottom_right`" is specified in the mask type,
                       causal masks are aligned to the bottom right corner.
        window_size: Optional[Tuple[int, int]], default = `None`
                    Sliding window size for local attention.
        checkpoint_core_attention : bool, default = `False`
                                   If true, forward activations for attention are recomputed
                                   during the backward pass in order to save memory that would
                                   otherwise be occupied to store the forward activations until
                                   backprop.
        core_attention_bias_type: str, default = `no_bias`
                    Bias type, {`no_bias`, `pre_scale_bias`, `post_scale_bias`, `alibi`}
        core_attention_bias: Optional[torch.Tensor], default = `None`
                    Bias tensor for Q * K.T, shape [1, num_head, max_seqlen_q, max_seqlen_kv].
                    It should be 'None' for 'no_bias' and 'alibi' bias types.
        alibi_slopes: Optional[torch.Tensor], default = `None`
                     ALiBi slopes in FP32 and shape [nheads] or [batch_size, nheads].
                     It adds a bias of (-alibi_slope * (i + seqlen_k - seqlen_q - j))
                     to the attention score of query i and key j.
        fast_zero_fill: bool, default = `True`
                    Whether to use the fast path to set output tensors to 0 or not.
        inference_params: Optional[InferenceParams], default = `None`
            Optimizes execution performance during inference by caching Keys and Values of the
            current decoding iteration. These cached values are appended to the K and V values
            computed in previous iterations, eliminating the need to recalculate them for the
            entire sequence.
            Initialization of `inference_params` is required prior to use to ensure sufficient
            memory allocation.
            Adjustments of the sequence_len_offset should be done after a complete forward pass.
            If rotary positional embeddings (RoPE) are utilized, they must be prepared beforehand.
            Supports "sbhd" and "bshd" layouts, with the "sbhd" layout being more efficient.
        is_first_microbatch : {True, False, None}, default = None
                             During training using either gradient accumulation or
                             pipeline parallelism a minibatch of data is further split
                             into microbatches. Between the microbatches of the same minibatch
                             the model weights are not updated. Setting this parameter indicates
                             whether the current microbatch is the first in a minibatch or not.
                             When set, this parameter enables additional optimizations:

                             * during FP8 training, it allows caching of the FP8 versions of
                               the weights
                             * it also allows skipping gradient accumulation during the
                               first microbatch (since it is the first gradient being
                               produced)
        """
        with self.prepare_forward(
            query_layer,
            is_first_microbatch,
            num_gemms=3,
            allow_non_contiguous=True,
        ) as query_layer:

            if self.fp8:
                if self.fp8_meta["recipe"].fp8_mha:
                    if not self.fp8_meta["recipe"].fp8_dpa:
                        self.fp8_meta["recipe"].fp8_dpa = True
                        self.logger.WARNING(
                            """Forcing fp8_meta["recipe"].fp8_dpa=True due to """
                            """fp8_meta["recipe"].fp8_mha=True"""
                        )

            if self.fp8 and self.fp8_meta["recipe"].fp8_dpa:
                forward_dtype = get_fp8_te_dtype(self.fp8_meta["recipe"], fprop_tensor=True)
                backward_dtype = get_fp8_te_dtype(self.fp8_meta["recipe"], fprop_tensor=False)
                assert forward_dtype in [
                    tex.DType.kFloat8E4M3,
                    tex.DType.kFloat8E5M2,
                ] and backward_dtype in [
                    tex.DType.kFloat8E4M3,
                    tex.DType.kFloat8E5M2,
                ], """DotProductAttention only supports "E4M3" and "E5M2" FP8 data types."""

            assert (
                query_layer.is_cuda and key_layer.is_cuda and value_layer.is_cuda
            ), "DotProductAttention only supports CUDA tensors."
            assert (
                query_layer.dtype == key_layer.dtype and query_layer.dtype == value_layer.dtype
            ), "Queries, keys and values must have the same data type!"
            assert key_layer.shape == value_layer.shape, "Keys and values must have the same shape!"

            if attn_mask_type is None:
                attn_mask_type = self.attn_mask_type
            else:
                attn_mask_type = attn_mask_type.replace(",", "_")
                if attn_mask_type == "causal_padding":
                    attn_mask_type = "padding_causal"
            assert (
                attn_mask_type in AttnMaskTypes
            ), f"Attention mask type {attn_mask_type} is not supported!"
            if qkv_format == "thd":
                assert (
                    "padding" in attn_mask_type
                ), "Attention mask type must be padding or padding_causal for qkv_format=thd!"

            if window_size is None:
                window_size = self.window_size
            window_size = check_set_window_size(attn_mask_type, window_size)

            if self.rng_states_tracker is not None and is_graph_capturing():
                assert isinstance(
                    self.rng_states_tracker, CudaRNGStatesTracker
                ), "Unsupported RNG states tracker."
                assert (
                    graph_safe_rng_available()
                ), "Upgrade PyTorch version to get RNG manipulation support for cuda graph capture."

            if qkv_format is None:
                qkv_format = self.qkv_format

            if inference_params is not None:
                assert self.layer_number is not None, "Layer number must be set!"

                if qkv_format == "bshd":
                    key_layer = key_layer.transpose(0, 1)
                    value_layer = value_layer.transpose(0, 1)

                (
                    inference_key_memory,
                    inference_value_memory,
                ) = inference_params.key_value_memory_dict[self.layer_number]

                batch_start = inference_params.batch_size_offset
                batch_end = batch_start + key_layer.size(1)
                assert batch_end <= inference_key_memory.size(1)

                sequence_start = inference_params.sequence_len_offset
                sequence_end = sequence_start + key_layer.size(0)
                assert sequence_end <= inference_key_memory.size(0)

                # Copy keys and values into KV-cache
                inference_key_memory[sequence_start:sequence_end, batch_start:batch_end, ...] = (
                    key_layer
                )
                inference_value_memory[sequence_start:sequence_end, batch_start:batch_end, ...] = (
                    value_layer
                )
                key_layer = inference_key_memory[:sequence_end, batch_start:batch_end, ...]
                value_layer = inference_value_memory[:sequence_end, batch_start:batch_end, ...]

                if qkv_format == "bshd":
                    key_layer = key_layer.transpose(0, 1)
                    value_layer = value_layer.transpose(0, 1)

                key_layer = key_layer.contiguous()
                value_layer = value_layer.contiguous()

            assert (
                key_layer.shape[-2] == self.num_gqa_groups_per_partition
                and value_layer.shape[-2] == self.num_gqa_groups_per_partition
            ), f"Keys and values must have num_gqa_group = {self.num_gqa_groups} heads!"
            assert qkv_format in [
                "sbhd",
                "bshd",
                "thd",
            ], "DotProductAttention only supports qkv_format = {'sbhd', 'bshd', 'thd'}!"

            if qkv_format == "thd":
                assert all(
                    len(x.shape) == 3 for x in (query_layer, key_layer, value_layer)
                ), "Queries, keys and values must be 3D tensors when qkv_format = thd!"
                assert (
                    cu_seqlens_q is not None and cu_seqlens_kv is not None
                ), "cu_seqlens_q and cu_seqlens_kv can not be None when qkv_format = thd!"
                assert (
                    cu_seqlens_q.shape == cu_seqlens_kv.shape
                    and len(cu_seqlens_q.shape) == 1
                    and len(cu_seqlens_kv.shape) == 1
                ), "cu_seqlens_q and cu_seqlens_q must both have shape [batch_size + 1]!"
                assert (
                    cu_seqlens_q.dtype == torch.int32 and cu_seqlens_kv.dtype == torch.int32
                ), "cu_seqlens_q and cu_seqlens_q must both be in dtype torch.int32!"
                if max_seqlen_q is None:
                    seqlens_q = cu_seqlens_q[1:] - cu_seqlens_q[:-1]
                    max_seqlen_q = pow(2, math.ceil(math.log2(seqlens_q.max().item())))
                if max_seqlen_kv is None:
                    seqlens_kv = cu_seqlens_kv[1:] - cu_seqlens_kv[:-1]
                    max_seqlen_kv = pow(2, math.ceil(math.log2(seqlens_kv.max().item())))
                batch_size = len(cu_seqlens_q) - 1

            if qkv_format in ["sbhd", "bshd"]:
                assert all(
                    len(x.shape) == 4 for x in (query_layer, key_layer, value_layer)
                ), f"Queries, keys and values must be 4D tensors when qkv_format = {qkv_format}!"
                if qkv_format == "sbhd":
                    max_seqlen_q, max_seqlen_kv = (query_layer.shape[0], key_layer.shape[0])
                    batch_size = query_layer.shape[1]
                if qkv_format == "bshd":
                    max_seqlen_q, max_seqlen_kv = (query_layer.shape[1], key_layer.shape[1])
                    batch_size = query_layer.shape[0]
                if cu_seqlens_q is not None:
                    seqlens_q = cu_seqlens_q[1:] - cu_seqlens_q[:-1]
                    assert all(
                        seqlens_q <= max_seqlen_q
                    ), """Sequence lengths indicated by cu_seqlens_q must be no greater than
                        the sequence dimention in 'query_layer'!"""
                if cu_seqlens_kv is not None:
                    seqlens_kv = cu_seqlens_kv[1:] - cu_seqlens_kv[:-1]
                    assert all(
                        seqlens_kv <= max_seqlen_kv
                    ), """Sequence lengths indicated by cu_seqlens_kv must be no greater than
                        the sequence dimention in 'key_layer' and 'value_layer'!"""
                if cu_seqlens_q is None or cu_seqlens_kv is None:
                    if "padding" in attn_mask_type:
                        assert (
                            attention_mask is not None
                        ), "Please provide attention_mask for padding!"
                        if max_seqlen_q == max_seqlen_kv:
                            cu_seqlens_q = get_cu_seqlens(attention_mask)
                            cu_seqlens_kv = cu_seqlens_q
                        else:
                            cu_seqlens_q = get_cu_seqlens(attention_mask[0])
                            cu_seqlens_kv = get_cu_seqlens(attention_mask[1])
                    else:
                        cu_seqlens_q = _get_full_cu_seqlens(
                            batch_size,
                            max_seqlen_q,
                            query_layer.device,
                        )
                        cu_seqlens_kv = _get_full_cu_seqlens(
                            batch_size,
                            max_seqlen_kv,
                            key_layer.device,
                        )

            if (
                isinstance(query_layer, Float8Tensor)
                and isinstance(key_layer, Float8Tensor)
                and isinstance(value_layer, Float8Tensor)
            ):
                qkv_layout, query_layer._data, key_layer._data, value_layer._data = get_qkv_layout(
                    query_layer._data, key_layer._data, value_layer._data, qkv_format=qkv_format
                )
            else:
                qkv_layout, query_layer, key_layer, value_layer = get_qkv_layout(
                    query_layer, key_layer, value_layer, qkv_format=qkv_format
                )

<<<<<<< HEAD
=======
            # The priority for attention backends (subject to availability and clearing the filters)
            # is: FlashAttention > FusedAttention (cuDNN) > UnfusedDotProductAttention.
            use_flash_attention = self.use_flash_attention
            use_fused_attention = self.use_fused_attention
            use_unfused_attention = True

            if IS_HIP_EXTENSION:
                #TODO: rocm does not support fp8 fused attn
                if self.fp8:
                    use_fused_attention = False
                #TODO: add back once rocm flash-attn is available
                use_flash_attention = False

            # The following section filters out some backends based on
            # certain asserts before executing the forward pass.

            # Filter: QKV layout.
            if qkv_format == "thd":
                if use_unfused_attention:
                    self.logger.debug("Disabling UnusedDotProductAttention for qkv_format = thd")
                    use_unfused_attention = False
                if use_fused_attention and (
                    (
                        cu_seqlens_q_padded is not None
                        and torch.equal(cu_seqlens_q_padded, cu_seqlens_q)
                    )
                    or (
                        cu_seqlens_kv_padded is not None
                        and torch.equal(cu_seqlens_kv_padded, cu_seqlens_kv)
                    )
                ):
                    self.logger.debug(
                        "Disabling FlashAttention for qkv_format = thd "
                        "when there is padding between sequences."
                    )
                    use_flash_attention = False

            # Filter: ONNX export.
            if is_in_onnx_export_mode():
                if use_flash_attention:
                    self.logger.debug("Disabling FlashAttention for ONNX mode")
                use_flash_attention = False
                if use_fused_attention:
                    self.logger.debug("Disabling FusedAttention for ONNX mode")
                use_fused_attention = False

            # Filter: Input type.
            if use_flash_attention and (
                query_layer.dtype not in [torch.bfloat16, torch.float16]
                or key_layer.dtype not in [torch.bfloat16, torch.float16]
                or value_layer.dtype not in [torch.bfloat16, torch.float16]
                or any(isinstance(x, Float8Tensor) for x in [query_layer, key_layer, value_layer])
            ):
                self.logger.debug(
                    "Disabling FlashAttention due to unsupported QKV data types. "
                    "Supported: [torch.bfloat16, torch.float16]. "
                    "Found: query_layer.dtype=%s, key_layer.dtype=%s, value_layer.dtype=%s.",
                    query_layer.dtype,
                    key_layer.dtype,
                    value_layer.dtype,
                )
                use_flash_attention = False
            if use_fused_attention and (
                query_layer.dtype not in [torch.bfloat16, torch.float16]
                or key_layer.dtype not in [torch.bfloat16, torch.float16]
                or value_layer.dtype not in [torch.bfloat16, torch.float16]
            ):
                self.logger.debug(
                    "Disabling FusedAttention due to unsupported QKV data types. "
                    "Supported: [torch.bfloat16, torch.float16, Float8Tensor]. "
                    "Found: query_layer.dtype=%s, key_layer.dtype=%s, value_layer.dtype=%s.",
                    query_layer.dtype,
                    key_layer.dtype,
                    value_layer.dtype,
                )
                use_fused_attention = False

            # Filter: Execution type.
            if use_flash_attention and self.fp8 and self.fp8_meta["recipe"].fp8_dpa:
                self.logger.debug("Disabling FlashAttention as it does not support FP8 execution.")
                use_flash_attention = False
            if use_unfused_attention and self.fp8 and self.fp8_meta["recipe"].fp8_dpa:
                self.logger.debug(
                    "Disabling UnfusedDotProductAttention as it does not support FP8 execution."
                )
                use_unfused_attention = False

            # Filter: Device and dimensions.
            # FAv2 supports head_dim <= 256, and for >192 requires sm80/sm90
            # FAv2 requires head_dim % 8 == 0
            if use_flash_attention and (
                query_layer.shape[-1] > 256
                or query_layer.shape[-1] % 8 != 0
                or (
                    query_layer.shape[-1] > 192
                    and self.device_compute_capability not in ((8, 0), (9, 0))
                )
            ):
                self.logger.debug(
                    "Disabling FlashAttention due to unsupported head_dim. "
                    "Supported: %%8 == 0, and <= 256; sm80/90 for >192. "
                    "Found: query_layer.shape[-1]=%s, key_layer.shape[-1]=%s, sm=%s",
                    query_layer.shape[-1],
                    key_layer.shape[-1],
                    ".".join([str(i) for i in self.device_compute_capability]),
                )
                use_flash_attention = False

            # Filter: cross attention + causal mask.
            # (in training mode)
            if (
                use_flash_attention
                and inference_params is None
                and _flash_attn_2_1_plus
                and "causal" in attn_mask_type
                and max_seqlen_q != max_seqlen_kv
            ):
                self.logger.warning(
                    "In training mode, disable the use of FlashAttention since version 2.1+ has "
                    "changed its behavior for causal mask in cross attention. See "
                    "https://github.com/Dao-AILab/flash-attention#21-change-behavior-of-causal-flag"
                )
                use_flash_attention = False

            context_parallel = (
                self.cp_group is not None and get_distributed_world_size(self.cp_group) != 1
            )

            # TODO: rocm fused attn has not supported SWA yet
            # Filter: sliding window attention.
            # UnfusedDotProductAttention can support SWA via arbitrary attention mask.
            if window_size not in ((-1, -1), (-1, 0)):
                if use_fused_attention:
                    self.logger.debug("Disabling FusedAttention for SWA")
                use_fused_attention = False
                if (not _flash_attn_2_3_plus) or context_parallel:
                    if use_flash_attention:
                        self.logger.debug(
                            "Disabling FusedAttention as it requires flash-attn 2.3+ "
                            "and no context parallelism"
                        )
                    use_flash_attention = False

            # Filter: Attention mask type.
            #   attn_mask_type(s)    |     supported backends
            # ------------------------------------------------
            #   no_mask              |     All
            #   padding              |     UnfusedDotProductAttention, FlashAttention, FusedAttention
            #   causal               |     All
            #   padding + causal     |     FlashAttention, FusedAttention
            #   arbitrary            |     UnfusedDotProductAttention
            #
            if attn_mask_type == "arbitrary":
                if use_flash_attention:
                    self.logger.debug("Disabling FlashAttention for arbitrary mask")
                use_flash_attention = False
                if use_fused_attention:
                    self.logger.debug("Disabling FusedAttention for arbitrary mask")
                use_fused_attention = False

            if (
                use_unfused_attention
                and inference_params is None
                and "causal" in attn_mask_type
                and max_seqlen_q != max_seqlen_kv
            ):
                self.logger.debug("Disabling UnusedDotProductAttention for qkv_format = thd")
                use_unfused_attention = False

            # Filter: bias.
>>>>>>> c1fe0a8e
            global _alibi_cache
            if alibi_slopes is not None:
                assert (
                    core_attention_bias_type == "alibi"
                ), "core_attention_bias_type must be alibi in order to use alibi_slopes!"
                if self.layer_number == 1:
                    _alibi_cache["_alibi_slopes_require_update"] = True
                    _alibi_cache["_alibi_bias_require_update"] = True
            bottom_right_alignment = (attn_mask_type not in ["causal", "padding_causal"],)
            if core_attention_bias_type == "alibi":
                assert (
                    core_attention_bias is None
                ), "core_attention_bias must be None when core_attention_bias_type is alibi!"
                if (
                    _alibi_cache["_num_heads"] != query_layer.shape[-2]
                    or _alibi_cache["_max_seqlen_q"] != max_seqlen_q
                    or _alibi_cache["_max_seqlen_kv"] != max_seqlen_kv
                    or _alibi_cache["_bottom_right_alignment"] != bottom_right_alignment
                    or _alibi_cache["_alibi_slopes"] is None
                ):
                    _alibi_cache["_alibi_slopes_require_update"] = True
                    _alibi_cache["_alibi_bias_require_update"] = True

            context_parallel = (
                self.cp_group is not None and get_distributed_world_size(self.cp_group) != 1
            )

            core_attention_bias_shape = None
            if core_attention_bias is not None:
                if (
                    core_attention_bias.shape[0] == batch_size
                    and core_attention_bias.shape[1] == query_layer.shape[-2]
                ):
                    core_attention_bias_shape = "bhss"
                elif (
                    core_attention_bias.shape[0] == 1
                    and core_attention_bias.shape[1] == query_layer.shape[-2]
                ):
                    core_attention_bias_shape = "1hss"
                elif (
                    core_attention_bias.shape[0] == batch_size and core_attention_bias.shape[1] == 1
                ):
                    core_attention_bias_shape = "b1ss"
                elif core_attention_bias.shape[0] == 1 and core_attention_bias.shape[1] == 1:
                    core_attention_bias_shape = "11ss"
                else:
                    assert (
                        False
                    ), "core_attention_bias must be in one of {bhss, 1hss, b1ss, 11ss} shapes"

            pad_between_seqs = (
                cu_seqlens_q_padded is not None
                and not torch.equal(cu_seqlens_q_padded, cu_seqlens_q)
            ) or (
                cu_seqlens_kv_padded is not None
                and not torch.equal(cu_seqlens_kv_padded, cu_seqlens_kv)
            )

            attention_params = AttentionParams(
                qkv_type=type(query_layer),
                qkv_dtype=query_layer.dtype,
                qkv_layout=qkv_layout,
                batch_size=batch_size,
                num_heads=query_layer.shape[-2],
                num_gqa_groups=key_layer.shape[-2],
                max_seqlen_q=max_seqlen_q,
                max_seqlen_kv=max_seqlen_kv,
                head_dim=query_layer.shape[-1],
                attn_mask_type=attn_mask_type,
                window_size=window_size,
                alibi_slopes_shape=alibi_slopes.shape if alibi_slopes is not None else None,
                core_attention_bias_type=core_attention_bias_type,
                core_attention_bias_shape=core_attention_bias_shape,
                core_attention_bias_requires_grad=(
                    core_attention_bias.requires_grad if core_attention_bias is not None else False
                ),
                pad_between_seqs=pad_between_seqs,
                attention_dropout=self.attention_dropout,
                context_parallel=context_parallel,
                deterministic=self.deterministic,
                is_training=self.training,
                fp8=self.fp8,
                fp8_meta=self.fp8_meta,
            )
            global _attention_backends
            if (
                _attention_backends["attention_params"] is None
                or attention_params != _attention_backends["attention_params"]
            ):
                _attention_backends["attention_params"] = attention_params
                _attention_backends["backend_selection_requires_update"] = True
            if _attention_backends["backend_selection_requires_update"]:
                (
                    use_flash_attention,
                    use_fused_attention,
                    fused_attention_backend,
                    use_unfused_attention,
                    _,
                ) = get_attention_backend(attention_params)
                if use_flash_attention:
                    self.logger.info("Running with FlashAttention backend")
                elif use_fused_attention:
                    self.logger.info(
                        "Running with FusedAttention backend (sub-backend %s)",
                        int(fused_attention_backend),
                    )
                elif use_unfused_attention:
                    self.logger.info("Running with UnfusedDotProductAttention backend")
            else:
                use_flash_attention = _attention_backends["use_flash_attention"]
                use_fused_attention = _attention_backends["use_fused_attention"]
                fused_attention_backend = _attention_backends["fused_attention_backend"]
                use_unfused_attention = _attention_backends["use_unfused_attention"]

            if use_flash_attention:
                if core_attention_bias_type == "alibi":
                    alibi_slopes, _ = get_alibi(
                        query_layer.shape[-2],
                        max_seqlen_q,
                        max_seqlen_kv,
                        alibi_slopes=alibi_slopes,
                    )
                return self.flash_attention(
                    query_layer,
                    key_layer,
                    value_layer,
                    attention_mask=attention_mask,
                    qkv_layout=qkv_layout,
                    cu_seqlens_q=cu_seqlens_q,
                    cu_seqlens_kv=cu_seqlens_kv,
                    attn_mask_type=attn_mask_type,
                    window_size=window_size,
                    alibi_slopes=alibi_slopes,
                    cp_group=self.cp_group,
                    cp_global_ranks=self.cp_global_ranks,
                    cp_stream=self.cp_stream,
                    max_seqlen_q=max_seqlen_q,
                    max_seqlen_kv=max_seqlen_kv,
                )

            if use_fused_attention:
                fu_core_attention_bias_type = core_attention_bias_type
                fu_core_attention_bias = core_attention_bias
                if core_attention_bias_type == "alibi" and (
                    alibi_slopes is not None or max_seqlen_q != max_seqlen_kv
                ):
                    fu_core_attention_bias_type = "post_scale_bias"
                    _, fu_core_attention_bias = get_alibi(
                        query_layer.shape[-2],
                        max_seqlen_q,
                        max_seqlen_kv,
                        alibi_slopes=alibi_slopes,
                        bias_dtype=query_layer.dtype,
                        bottom_right_alignment=attn_mask_type not in ["causal", "padding_causal"],
                    )
                if checkpoint_core_attention:
                    return self._checkpointed_attention_forward(
                        self.fused_attention,
                        query_layer,
                        key_layer,
                        value_layer,
                        qkv_layout=qkv_layout,
                        cu_seqlens_q=cu_seqlens_q,
                        cu_seqlens_kv=cu_seqlens_kv,
                        cu_seqlens_q_padded=cu_seqlens_q_padded,
                        cu_seqlens_kv_padded=cu_seqlens_kv_padded,
                        max_seqlen_q=max_seqlen_q,
                        max_seqlen_kv=max_seqlen_kv,
                        attn_mask_type=attn_mask_type,
                        attention_mask=attention_mask,
                        window_size=window_size,
                        fused_attention_backend=fused_attention_backend,
                        core_attention_bias_type=fu_core_attention_bias_type,
                        core_attention_bias=fu_core_attention_bias,
                        fast_zero_fill=fast_zero_fill,
                        cp_group=self.cp_group,
                        cp_global_ranks=self.cp_global_ranks,
                        cp_stream=self.cp_stream,
                        fp8=self.fp8 and self.fp8_meta["recipe"].fp8_dpa,
                        fp8_meta=self.fp8_meta,
                    )
                return self.fused_attention(
                    query_layer,
                    key_layer,
                    value_layer,
                    qkv_layout=qkv_layout,
                    cu_seqlens_q=cu_seqlens_q,
                    cu_seqlens_kv=cu_seqlens_kv,
                    cu_seqlens_q_padded=cu_seqlens_q_padded,
                    cu_seqlens_kv_padded=cu_seqlens_kv_padded,
                    max_seqlen_q=max_seqlen_q,
                    max_seqlen_kv=max_seqlen_kv,
                    attn_mask_type=attn_mask_type,
                    attention_mask=attention_mask,
                    window_size=window_size,
                    fused_attention_backend=fused_attention_backend,
                    core_attention_bias_type=fu_core_attention_bias_type,
                    core_attention_bias=fu_core_attention_bias,
                    fast_zero_fill=fast_zero_fill,
                    cp_group=self.cp_group,
                    cp_global_ranks=self.cp_global_ranks,
                    cp_stream=self.cp_stream,
                    fp8=self.fp8 and self.fp8_meta["recipe"].fp8_dpa,
                    fp8_meta=self.fp8_meta,
                )

            from .cpu_offload import CPUOffloadEnabled

            if CPUOffloadEnabled:
                warnings.warn(
                    "Attention activation Offloading is only implemented"
                    "with Flash Attention and Fused Attention!"
                )

            if use_unfused_attention:
                if window_size is not None and (
                    window_size[0] != -1 or window_size[1] not in [-1, 0]
                ):
                    attn_mask_type, attention_mask = get_swa_mask(
                        window_size, max_seqlen_q, max_seqlen_kv, attn_mask_type, attention_mask
                    )
                if checkpoint_core_attention:
                    return self._checkpointed_attention_forward(
                        self.unfused_attention,
                        query_layer,
                        key_layer,
                        value_layer,
                        qkv_layout=qkv_layout,
                        cu_seqlens_q=cu_seqlens_q,
                        cu_seqlens_kv=cu_seqlens_kv,
                        attn_mask_type=attn_mask_type,
                        attention_mask=attention_mask,
                        core_attention_bias_type=core_attention_bias_type,
                        core_attention_bias=core_attention_bias,
                        alibi_slopes=alibi_slopes,
                    )
                return self.unfused_attention(
                    query_layer,
                    key_layer,
                    value_layer,
                    qkv_layout=qkv_layout,
                    cu_seqlens_q=cu_seqlens_q,
                    cu_seqlens_kv=cu_seqlens_kv,
                    attn_mask_type=attn_mask_type,
                    attention_mask=attention_mask,
                    core_attention_bias_type=core_attention_bias_type,
                    core_attention_bias=core_attention_bias,
                    alibi_slopes=alibi_slopes,
                )

            raise Exception("No dot product attention support for the provided inputs!")


class MultiheadAttention(torch.nn.Module):
    r"""
    Multi-head Attention (MHA), including Query,
    Key, Value and Output projection.

    .. note::

        Argument :attr:`attention_mask` in the `forward` call is only used when
        :attr:`attn_mask_type` includes '"padding"' or `"arbitrary"`.

    Parameters
    ----------
    hidden_size : int
                 size of each input sample.
    num_attention_heads : int
                         number of attention heads in the transformer layer.
    kv_channels: int, default = `None`
                number of key-value channels. defaults to
                :attr:`hidden_size` / :attr:`num_attention_heads` if `None`.
    attention_dropout: float, default = 0.1
                      dropout probability for the dropout op during multi-head attention.
    layernorm_epsilon : float, default = 1e-5
                       a value added to the denominator of layer normalization
                       for numerical stability.
    init_method : Callable, default = `None`
                 used for initializing weights of QKV and FC1 weights in the following way:
                 `init_method(weight)`. When set to `None`, defaults to
                 `torch.nn.init.normal_(mean=0.0, std=0.023)`.
    output_layer_init_method : Callable, default = `None`
                              used for initializing weights of PROJ and FC2 in the following way:
                              `output_layer_init_method(weight)`. When set to `None`, defaults to
                              `torch.nn.init.normal_(mean=0.0, std=0.023)`.
    layer_number: int, default = `None`
                 layer number of the current `TransformerLayer` when multiple such modules are
                 concatenated to form a transformer block.
    attn_mask_type: {'no_mask', 'padding', 'causal', 'padding_causal', 'causal_bottom_right',
                   'padding_causal_bottom_right','arbitrary'},
                   default = `causal`
                   type of attention mask passed into softmax operation. Overridden by
                   :attr:`attn_mask_type` in the `forward` method. The forward
                   arg is useful for dynamically changing mask types, e.g. a different
                   mask for training and inference. The init arg is useful for cases
                   involving compilation/tracing, e.g. ONNX export.
    window_size: Optional[Tuple[int, int]], default = `None`
                sliding window size for local attention, where query at position i attends to keys
                in [i + seqlen_k - seqlen_q - window_size[0], i + seqlen_k - seqlen_q
                + window_size[1]] inclusive. Special cases (-1, -1) and (-1, 0) mean no sliding
                window and causal mask specifically. Both `causal` and `causal_bottom_right` masks
                map to `window_size = (-1, 0)` and Transformer Engine distinguishes them based on
                `attn_mask_type`. Similar to :attr:`attn_mask_type`, `window_size` can
                be overridden by :attr:`window_size` in `forward` as well.
    num_gqa_groups : int, default = `None`
                         number of GQA groups in the transformer layer.
                         Grouped Query Attention is described in
                         `this paper <https://arxiv.org/pdf/2305.13245.pdf>`_.
                         This only affects the keys and values, not the querys.
                         GQA-1 is equivalent to Multi-Query Attention
                         (`MQA <https://arxiv.org/pdf/1911.02150.pdf>`_), while GQA-H
                         is equivalent to MHA, i.e. `num_gqa_groups = num_attention_heads`.
    return_layernorm_output : bool, default = `False`
                             if set to `True`, output of layernorm is returned from the forward
                             together with the output of the linear transformation.
                             Example use case: residual connection for transformer module is
                             taken post layernorm.
    input_layernorm: bool, default = `False`
                     if set to `True`, layer normalization to the input is applied.
    attention_type: { 'self', 'cross' }, default = 'self'
                   type of attention applied.
    zero_centered_gamma : bool, default = 'False'
                         if set to 'True', gamma parameter in LayerNorm is initialized to 0 and
                         the LayerNorm formula changes to

                         .. math::
                            y = \frac{x - \mathrm{E}[x]}{ \sqrt{\mathrm{Var}[x] + \varepsilon}} *
                            (1 + \gamma) + \beta
    normalization : { 'LayerNorm', 'RMSNorm' }, default = 'LayerNorm'
                   type of normalization applied.
    qkv_weight_interleaved : bool, default = `True`
                            if set to `False`, the QKV weight is interpreted as a concatenation of
                            query, key, and value weights along the `0th` dimension. The default
                            interpretation is that the individual `q`, `k`, and `v` weights for each
                            attention head are interleaved. This parameter is set to `False` when
                            using :attr:`fuse_qkv_params=False`.
    bias : bool, default = `True`
          if set to `False`, the transformer layer will not learn any additive biases.
    device : Union[torch.device, str], default = "cuda"
          The device on which the parameters of the model will allocated. It is the user's
          responsibility to ensure all parameters are moved to the GPU before running the
          forward pass.
    qkv_format: str, default = `sbhd`
            dimension format for `query_layer`, `key_layer` and `value_layer`,
            {`sbhd`, `bshd`}. `s` stands for the sequence length, `b` batch size,
            `h` the number of heads and `d` head size. `sbhd` and `bshd` formats
            are used for when sequences in a batch are of equal length or padded to
            equal length. Please note that these formats do not reflect how
            tensors `query_layer`, `key_layer`, `value_layer` are laid out in memory.
            For that, please use `get_qkv_layout` to gain the layout information.

    Parallelism parameters
    ----------------------
    set_parallel_mode : bool, default = `False`
                      if set to `True`, QKV and FC1 layers are used as Column Parallel
                      whereas PROJ and FC2 is used as Row Parallel as described
                      `here <https://arxiv.org/pdf/1909.08053.pdf>`_.
    sequence_parallel : bool, default = `False`
                       if set to `True`, uses sequence parallelism.
    tp_group : ProcessGroup, default = `None`
              tensor parallel process group.
    tp_size : int, default = 1
             used as TP (tensor parallel) world size when TP groups are not formed during
             initialization. In this case, users must call the
             `set_tensor_parallel_group(tp_group)` method on the initialized module before the
             forward pass to supply the tensor parallel group needed for tensor and sequence
             parallel collectives.

    Optimization parameters
    -----------------------
    fuse_wgrad_accumulation : bool, default = 'False'
                             if set to `True`, enables fusing of creation and accumulation of
                             the weight gradient. When enabled, it is assumed that the weights
                             have an additional `main_grad` attribute (used instead of the
                             regular `grad`) which is a pre-allocated buffer of the correct
                             size to accumulate gradients in.
    params_dtype : torch.dtype, default = `torch.get_default_dtype()`
                  it controls the type used to allocate the initial parameters. Useful when
                  the model is trained with lower precision and the original FP32 parameters
                  would not fit in GPU memory.
    return_bias : bool, default = `False`
                 when set to `True`, this module will not apply the additive bias itself, but
                 instead return the bias value during the forward pass together with the
                 output of the linear transformation :math:`y = xA^T`. This is useful when
                 the bias addition can be fused to subsequent operations.
    fuse_qkv_params: bool, default = 'False'
                    if set to `True`, `TransformerLayer` module exposes a single fused
                    parameter for query-key-value. This enables optimizations such as QKV
                    fusion without concatentations/splits and also enables the argument
                    `fuse_wgrad_accumulation`.
    """

    def __init__(
        self,
        hidden_size: int,
        num_attention_heads: int,
        kv_channels: Optional[int] = None,
        attention_dropout: float = 0.1,
        layernorm_epsilon: float = 1e-5,
        init_method: Optional[Callable] = None,
        output_layer_init_method: Optional[Callable] = None,
        layer_number: Optional[int] = None,
        attn_mask_type: str = "causal",
        window_size: Optional[Tuple[int, int]] = None,
        tp_group: Optional[dist_group_type] = None,
        tp_size: int = 1,
        num_gqa_groups: Optional[int] = None,
        fuse_wgrad_accumulation: bool = False,
        get_rng_state_tracker: Optional[Callable] = None,
        sequence_parallel: bool = False,
        params_dtype: Optional[torch.dtype] = None,
        return_bias: bool = False,
        return_layernorm_output: bool = False,
        input_layernorm: bool = False,
        attention_type: str = "self",
        set_parallel_mode: bool = False,
        fuse_qkv_params: bool = False,
        zero_centered_gamma: bool = False,
        qkv_weight_interleaved: bool = True,
        ub_bulk_wgrad: bool = False,
        ub_bulk_dgrad: bool = False,
        ub_overlap_rs_dgrad: bool = False,
        ub_overlap_rs: bool = False,
        ub_overlap_ag: bool = False,
        bias: bool = True,
        normalization: str = "LayerNorm",
        device: Union[torch.device, str] = "cuda",
        qkv_format: str = "sbhd",
    ) -> None:
        super().__init__()

        self.qkv_format = qkv_format
        self.attn_mask_type = attn_mask_type
        self.window_size = check_set_window_size(attn_mask_type, window_size)
        self.layer_number = layer_number
        self.input_layernorm = input_layernorm
        self.attention_type = attention_type
        self.get_rng_state_tracker = get_rng_state_tracker
        self.tp_group = tp_group
        self.return_layernorm_output = return_layernorm_output
        self.params_dtype = torch.get_default_dtype() if params_dtype is None else params_dtype
        self.num_attention_heads = num_attention_heads
        self.return_bias = return_bias

        kv_channels = kv_channels if kv_channels else (hidden_size // num_attention_heads)

        if init_method is None:
            init_method = get_default_init_method()
        if output_layer_init_method is None:
            output_layer_init_method = get_default_init_method()

        if not fuse_qkv_params:
            qkv_weight_interleaved = False
        self.qkv_weight_interleaved = qkv_weight_interleaved

        assert attention_type in AttnTypes, f"attention_type {attention_type} not supported"
        if layer_number is not None:
            assert layer_number > 0, "layer_number must be a positive integer"

        tp_size = tp_size if tp_group is None else get_distributed_world_size(tp_group)
        self.tp_size = tp_size
        self.sequence_parallel = (tp_size > 1) and sequence_parallel

        self.num_attention_heads_per_partition = divide(num_attention_heads, tp_size)
        self.num_gqa_groups = num_attention_heads if num_gqa_groups is None else num_gqa_groups
        assert (
            num_attention_heads % self.num_gqa_groups == 0
        ), "The number of attention heads must be divisible by the number of GQA groups!"
        assert (
            self.num_gqa_groups % tp_size == 0
        ), "The number of GQA groups must be divisible by tensor parallel size!"
        self.num_gqa_groups_per_partition = int(self.num_gqa_groups // tp_size)

        self.hidden_size_per_attention_head = kv_channels
        self.hidden_size_q = self.hidden_size_per_attention_head * num_attention_heads
        self.hidden_size_kv = self.hidden_size_per_attention_head * self.num_gqa_groups

        common_gemm_kwargs = {
            "fuse_wgrad_accumulation": fuse_wgrad_accumulation,
            "tp_group": tp_group,
            "tp_size": tp_size,
            "get_rng_state_tracker": get_rng_state_tracker,
            "sequence_parallel": sequence_parallel,
            "params_dtype": self.params_dtype,
            "device": device,
        }

        qkv_parallel_mode = "column" if set_parallel_mode else None

        if self.attention_type == "self":
            parameters_split = None
            if not fuse_qkv_params:
                parameters_split = collections.OrderedDict(
                    [
                        ("query", self.hidden_size_q),
                        ("key", self.hidden_size_kv),
                        ("value", self.hidden_size_kv),
                    ]
                )
            if self.input_layernorm:
                self.layernorm_qkv = LayerNormLinear(
                    hidden_size,
                    self.hidden_size_q + 2 * self.hidden_size_kv,
                    eps=layernorm_epsilon,
                    init_method=init_method,
                    bias=bias,
                    return_bias=False,
                    parallel_mode=qkv_parallel_mode,
                    return_layernorm_output=return_layernorm_output,
                    parameters_split=parameters_split,
                    zero_centered_gamma=zero_centered_gamma,
                    ub_bulk_wgrad=ub_bulk_wgrad,
                    ub_bulk_dgrad=ub_bulk_dgrad,
                    ub_overlap_rs_dgrad=ub_overlap_rs_dgrad,
                    ub_overlap_ag=ub_overlap_ag,
                    normalization=normalization,
                    ub_name="qkv",
                    **common_gemm_kwargs,
                )
            else:
                self.qkv = Linear(
                    hidden_size,
                    self.hidden_size_q + 2 * self.hidden_size_kv,
                    init_method=init_method,
                    bias=bias,
                    return_bias=False,
                    parallel_mode=qkv_parallel_mode,
                    parameters_split=parameters_split,
                    **common_gemm_kwargs,
                )
        elif self.attention_type == "cross":
            if self.input_layernorm:
                self.layernorm_query = LayerNormLinear(
                    hidden_size,
                    self.hidden_size_q,
                    eps=layernorm_epsilon,
                    init_method=init_method,
                    bias=bias,
                    return_bias=False,
                    parallel_mode=qkv_parallel_mode,
                    parameters_split=("query",) if not fuse_qkv_params else None,
                    return_layernorm_output=return_layernorm_output,
                    zero_centered_gamma=zero_centered_gamma,
                    ub_bulk_wgrad=ub_bulk_wgrad,
                    ub_bulk_dgrad=ub_bulk_dgrad,
                    ub_overlap_rs_dgrad=ub_overlap_rs_dgrad,
                    ub_overlap_ag=ub_overlap_ag,
                    normalization=normalization,
                    ub_name="qkv",
                    **common_gemm_kwargs,
                )
            else:
                self.query_layer = Linear(
                    hidden_size,
                    self.hidden_size_q,
                    init_method=init_method,
                    bias=bias,
                    return_bias=False,
                    parallel_mode=qkv_parallel_mode,
                    **common_gemm_kwargs,
                )
            self.key_value = Linear(
                hidden_size,
                2 * self.hidden_size_kv,
                init_method=init_method,
                bias=bias,
                return_bias=False,
                parallel_mode=qkv_parallel_mode,
                parameters_split=("key", "value") if not fuse_qkv_params else None,
                **common_gemm_kwargs,
            )

        # Attention.
        self.core_attention = DotProductAttention(
            num_attention_heads,
            self.hidden_size_per_attention_head,
            num_gqa_groups=self.num_gqa_groups,
            attention_dropout=attention_dropout,
            qkv_format=self.qkv_format,
            tp_size=tp_size,
            get_rng_state_tracker=get_rng_state_tracker,
            sequence_parallel=sequence_parallel,
            tp_group=tp_group,
            layer_number=self.layer_number,
            attention_type=self.attention_type,
        )

        # Linear
        self.proj = Linear(
            self.hidden_size_q,
            hidden_size,
            init_method=output_layer_init_method,
            bias=bias,
            return_bias=return_bias,
            parallel_mode="row" if set_parallel_mode else None,
            ub_overlap_rs=ub_overlap_rs,
            ub_overlap_ag=ub_overlap_ag,
            ub_name="proj",
            **common_gemm_kwargs,
        )

    def _allocate_memory(
        self, inference_max_sequence_len: int, batch_size: int, dtype: torch.dtype
    ) -> torch.Tensor:
        return torch.empty(
            inference_max_sequence_len,
            batch_size,
            self.num_gqa_groups_per_partition,
            self.hidden_size_per_attention_head,
            dtype=dtype,
            device=torch.cuda.current_device(),
        )

    def set_tensor_parallel_group(self, tp_group: Union[dist_group_type, None]) -> None:
        """
        Set the tensor parallel group for the given
        module before executing the forward pass.

        Parameters
        ----------
        tp_group : ProcessGroup, default = `None`
                  tensor parallel process group.
        """
        self.tp_group = tp_group

    def set_context_parallel_group(
        self,
        cp_group: Union[dist_group_type, None],
        cp_global_ranks: List[int],
        cp_stream: torch.cuda.Stream,
    ) -> None:
        """
        Set the context parallel attributes for the given
        module before executing the forward pass.

        Parameters
        ----------
        cp_group : ProcessGroup
                  context parallel process group.
        cp_global_ranks : List[int]
                         list of global ranks in the context group.
        cp_stream : torch.cuda.Stream
                   cuda stream for context parallel execution.
        """
        # Deep iterate but skip self to avoid infinite recursion.
        for index, child in enumerate(self.modules()):
            if index == 0:
                continue
            if hasattr(child, "set_context_parallel_group"):
                child.set_context_parallel_group(cp_group, cp_global_ranks, cp_stream)

    def forward(
        self,
        hidden_states: torch.Tensor,
        attention_mask: Optional[Union[torch.Tensor, Tuple[torch.Tensor, torch.Tensor]]] = None,
        encoder_output: Optional[torch.Tensor] = None,
        attn_mask_type: Optional[str] = None,
        window_size: Optional[Tuple[int, int]] = None,
        is_first_microbatch: Optional[bool] = None,
        checkpoint_core_attention: bool = False,
        inference_params: Optional[InferenceParams] = None,
        rotary_pos_emb: Optional[Union[torch.Tensor, Tuple[torch.Tensor, torch.Tensor]]] = None,
        core_attention_bias_type: str = "no_bias",
        core_attention_bias: Optional[torch.Tensor] = None,
        alibi_slopes: Optional[torch.Tensor] = None,
        fast_zero_fill: bool = True,
    ) -> Tuple[Union[torch.Tensor, None], ...]:
        """
        Forward propagation for MultiheadAttention layer.

        .. note::

            Argument :attr:`attention_mask` is only used when :attr:`attn_mask_type`
            includes `"padding"` or `"arbitrary"`.

        Parameters
        ----------
        hidden_states : torch.Tensor
             Input tensor.
        attention_mask: Optional[Union[torch.Tensor, Tuple[torch.Tensor, torch.Tensor]]],
             default = `None`. Boolean tensor(s) used to mask out attention softmax input.
             It should be `None` for causal masks and "`no_mask`". For padding masks, it should be
             a single tensor of [batch_size, 1, 1, seqlen_q] for self-attention, and a tuple of
             two tensors in shapes [batch_size, 1, 1, seqlen_q] and [batch_size, 1, 1, seqlen_kv]
             for cross-attention. For "`arbitrary`" mask, it should be in a shape broadcastable to
             [batch_size, num_heads, max_seqlen_q, max_seqlen_kv]. A `True` value means
             the corresponding position is masked out and a `False` means that position
             is allowed to participate in attention.
        attn_mask_type: {'no_mask', 'padding', 'causal', 'padding_causal', 'causal_bottom_right',
                       'padding_causal_bottom_right','arbitrary'},
                       default = `None`
                       type of attention mask passed into softmax operation. By default,
                       causal masks are aligned to the top left corner of the softmax matrix.
                       When "`bottom_right`" is specified in the mask type, causal masks are
                       aligned to the bottom right corner.
        window_size: Optional[Tuple[int, int]], default = `None`
                    sliding window size for local attention.
        encoder_output : Optional[torch.Tensor], default = `None`
             Output of the encoder block to be fed into the decoder block if using
             `layer_type="decoder"`.
        is_first_microbatch : {True, False, None}, default = None
                             During training using either gradient accumulation or
                             pipeline parallelism a minibatch of data is further split
                             into microbatches. Between the microbatches of the same minibatch
                             the model weights are not updated. Setting this parameter indicates
                             whether the current microbatch is the first in a minibatch or not.
                             When set, this parameter enables additional optimizations:

                             * during FP8 training, it allows caching of the FP8 versions of
                               the weights
                             * it also allows skipping gradient accumulation during the
                               first microbatch (since it is the first gradient being
                               produced)
        checkpoint_core_attention: bool, default = `False`
                                  If true, forward activations for core attention are recomputed
                                  during the backward pass in order to save memory that would
                                  otherwise be occupied to store the forward activations until
                                  backprop.
        rotary_pos_emb: Union[torch.Tensor, Tuple[torch.Tensor, torch.Tensor]], default = `None`
                       Embeddings for query and key tensors for applying rotary position
                       embedding. By default no input embedding is applied.
        core_attention_bias_type: str, default = `no_bias`
                    Bias type, {`no_bias`, `pre_scale_bias`, 'post_scale_bias`, `alibi`}
        core_attention_bias: Optional[torch.Tensor], default = `None`
                    Bias tensor for Q * K.T, shape [1, num_head, max_seqlen_q, max_seqlen_kv].
                    It should be 'None' for 'no_bias' and 'alibi' bias types.
        alibi_slopes: Optional[torch.Tensor], default = `None`
                     ALiBi slopes in FP32 and shape [nheads] or [batch_size, nheads].
                     It adds a bias of (-alibi_slope * (i + seqlen_k - seqlen_q - j))
                     to the attention score of query i and key j.
        fast_zero_fill: bool, default = `True`
                    Whether to set output tensors to 0 or not before use.
        """
        # hidden_states: [sq, b, h]

        if attn_mask_type is None:
            attn_mask_type = self.attn_mask_type
        if window_size is None:
            window_size = self.window_size
        window_size = check_set_window_size(attn_mask_type, window_size)

        if "padding" in attn_mask_type and attention_mask is not None:
            for i, _ in enumerate(attention_mask):
                assert (
                    attention_mask[i].dtype == torch.bool
                ), "Attention mask must be in boolean type!"

        assert (
            core_attention_bias_type in AttnBiasTypes
        ), f"core_attention_bias_type {core_attention_bias_type} is not supported!"

        # =================================================
        # Pre-allocate memory for key-values for inference
        # =================================================

        if inference_params and self.layer_number is not None:
            if self.layer_number not in inference_params.key_value_memory_dict:
                inf_max_seq_len = inference_params.max_sequence_length
                inf_max_batch_size = inference_params.max_batch_size
                inference_key_memory = self._allocate_memory(
                    inf_max_seq_len, inf_max_batch_size, hidden_states.dtype
                )
                inference_value_memory = self._allocate_memory(
                    inf_max_seq_len, inf_max_batch_size, hidden_states.dtype
                )
                inference_params.key_value_memory_dict[self.layer_number] = (
                    inference_key_memory,
                    inference_value_memory,
                )
            else:
                (
                    inference_key_memory,
                    inference_value_memory,
                ) = inference_params.key_value_memory_dict[self.layer_number]

        # ======================
        # Query, Key, and Value
        # ======================

        if self.attention_type == "self":
            # Attention heads [sq, b, h] --> [sq, b, ng * (np/ng + 2) * hn]
            if self.input_layernorm:
                layernorm_qkv_outputs = self.layernorm_qkv(
                    hidden_states,
                    is_first_microbatch=is_first_microbatch,
                )
                if self.return_layernorm_output:
                    mixed_x_layer, layernorm_output = layernorm_qkv_outputs
                else:
                    mixed_x_layer = layernorm_qkv_outputs
            else:
                mixed_x_layer = self.qkv(
                    hidden_states,
                    is_first_microbatch=is_first_microbatch,
                    is_first_module_in_mha=True,  # specific to FP8 MHA
                )

            num_queries_per_key_value = (
                self.num_attention_heads_per_partition // self.num_gqa_groups_per_partition
            )
            if self.qkv_weight_interleaved:
                # [sq, b, ng * (np/ng + 2) * hn] --> [sq, b, ng, (np/ng + 2), hn]
                new_tensor_shape = mixed_x_layer.size()[:-1] + (
                    self.num_gqa_groups_per_partition,
                    (num_queries_per_key_value + 2),
                    self.hidden_size_per_attention_head,
                )
                # split along second last dimension
                split_dim = -2
            else:
                # [sq, b, ng * (np/ng + 2) * hn] --> [sq, b, (np/ng + 2), ng, hn]
                new_tensor_shape = mixed_x_layer.size()[:-1] + (
                    (num_queries_per_key_value + 2),
                    self.num_gqa_groups_per_partition,
                    self.hidden_size_per_attention_head,
                )
                # split along third last dimension
                split_dim = -3

            mixed_x_layer = mixed_x_layer.view(*new_tensor_shape)

            # qkv_weight_interleaved:
            #  [sq, b, ng, (np/ng + 2), hn]
            #  --> [sq, b, ng, np/ng, hn], [sq, b, ng, 1, hn], [sq, b, ng, 1, hn]
            # not qkv_weight_interleaved:
            #  [sq, b, (np/ng + 2), ng, hn]
            #  --> [sq, b, np/ng, np, hn], [sq, b, 1, ng, hn], [sq, b, 1, ng, hn]
            if not is_in_onnx_export_mode():
                query_layer, key_layer, value_layer = _SplitAlongDim.apply(
                    mixed_x_layer, split_dim, (num_queries_per_key_value, 1, 1)
                )
            else:
                query_layer, key_layer, value_layer = torch.split(
                    mixed_x_layer,
                    (num_queries_per_key_value, 1, 1),
                    dim=split_dim,
                )

            # query: -> [sq, b, np, hn]
            # key, value: -> [sq, b, ng, hn]
            query_layer, key_layer, value_layer = (
                x.reshape(x.size(0), x.size(1), -1, self.hidden_size_per_attention_head)
                for x in (query_layer, key_layer, value_layer)
            )

        elif self.attention_type == "cross":
            # Attention heads [sk, b, h] --> [sk, b, (ng * 2 * hn)]
            mixed_kv_layer = self.key_value(
                encoder_output,
                is_first_microbatch=is_first_microbatch,
                is_first_module_in_mha=True,  # specific to FP8 MHA
            )

            if self.qkv_weight_interleaved:
                # [sq, b, (ng * 2 * hn)] --> [sq, b, ng, 2 * hn]
                new_tensor_shape = mixed_kv_layer.size()[:-1] + (
                    self.num_gqa_groups_per_partition,
                    2 * self.hidden_size_per_attention_head,
                )
                # split along last dimension
                split_dim = -1
            else:
                # [sq, b, (ng * 2 * hn)] --> [sq, b, 2 * ng, hn]
                new_tensor_shape = mixed_kv_layer.size()[:-1] + (
                    2 * self.num_gqa_groups_per_partition,
                    self.hidden_size_per_attention_head,
                )
                # split along second last dimension
                split_dim = -2

            mixed_kv_layer = mixed_kv_layer.view(*new_tensor_shape)

            # mixed_kv_layer --> 2 [sk, b, ng, hn]
            if not is_in_onnx_export_mode():
                key_layer, value_layer = _SplitAlongDim.apply(
                    mixed_kv_layer,
                    split_dim,
                    mixed_kv_layer.shape[split_dim] // 2,
                )
            else:
                key_layer, value_layer = torch.split(
                    mixed_kv_layer,
                    mixed_kv_layer.shape[split_dim] // 2,
                    dim=split_dim,
                )
            key_layer, value_layer = (
                x.reshape(
                    x.size(0),
                    x.size(1),
                    -1,
                    self.hidden_size_per_attention_head,
                )
                for x in (key_layer, value_layer)
            )

            # Attention head [sq, b, h] --> [sq, b, hp]
            if self.input_layernorm:
                layernorm_query_outputs = self.layernorm_query(
                    hidden_states,
                    is_first_microbatch=is_first_microbatch,
                )
                if self.return_layernorm_output:
                    query_layer, layernorm_output = layernorm_query_outputs
                else:
                    query_layer = layernorm_query_outputs
            else:
                query_layer = self.query_layer(
                    hidden_states,
                    is_first_microbatch=is_first_microbatch,
                    is_first_module_in_mha=True,  # specific to FP8 MHA
                )

            # [sq, b, hp] --> [sq, b, np, hn]
            new_tensor_shape = query_layer.size()[:-1] + (
                self.num_attention_heads_per_partition,
                self.hidden_size_per_attention_head,
            )
            query_layer = query_layer.view(*new_tensor_shape)

        # ======================================================
        # Apply relative positional encoding (rotary embedding)
        # ======================================================

        if rotary_pos_emb is not None:
            assert not isinstance(query_layer, Float8Tensor) and not isinstance(
                key_layer, Float8Tensor
            ), "RoPE is not supported for Float8Tensors!"
            # duplicate the pos_emb for self attention
            if not isinstance(rotary_pos_emb, tuple):
                rotary_pos_emb = (rotary_pos_emb,) * 2

            q_pos_emb, k_pos_emb = rotary_pos_emb

            # adjust key and value for inference
            if inference_params is not None:
                if self.qkv_format == "sbhd":
                    sequence_length = key_layer.size(0)
                elif self.qkv_format == "bshd":
                    sequence_length = key_layer.size(1)

                sequence_start = inference_params.sequence_len_offset
                sequence_end = sequence_start + sequence_length

                q_pos_emb = q_pos_emb[sequence_start:sequence_end, ...]
                k_pos_emb = k_pos_emb[sequence_start:sequence_end, ...]

            query_layer = apply_rotary_pos_emb(query_layer, q_pos_emb, self.qkv_format, fused=True)
            key_layer = apply_rotary_pos_emb(key_layer, k_pos_emb, self.qkv_format, fused=True)

        # ===========================
        # Core attention computation
        # ===========================

        context_layer = self.core_attention(
            query_layer,
            key_layer,
            value_layer,
            qkv_format=self.qkv_format,
            cu_seqlens_q=None,
            cu_seqlens_kv=None,
            attention_mask=attention_mask,
            attn_mask_type=attn_mask_type,
            window_size=window_size,
            checkpoint_core_attention=checkpoint_core_attention,
            core_attention_bias_type=core_attention_bias_type,
            core_attention_bias=core_attention_bias,
            alibi_slopes=alibi_slopes,
            fast_zero_fill=fast_zero_fill,
            inference_params=inference_params,
        )

        # ===================
        # Output. [sq, b, h]
        # ===================

        projection_output = self.proj(
            context_layer,
            is_first_microbatch=is_first_microbatch,
        )

        if self.return_bias:
            attention_output, attention_bias = projection_output
        else:
            attention_output, attention_bias = projection_output, None

        outputs = (attention_output,)
        if self.return_bias:
            outputs += (attention_bias,)
        if self.input_layernorm and self.return_layernorm_output:
            outputs += (layernorm_output,)
        return outputs if len(outputs) > 1 else outputs[0]<|MERGE_RESOLUTION|>--- conflicted
+++ resolved
@@ -317,7 +317,7 @@
         use_fused_attention = False
 
     # Filter: Compute capability
-    if device_compute_capability < (8, 0):
+    if not IS_HIP_EXTENSION and device_compute_capability < (8, 0):
         if use_flash_attention:
             logger.debug("Disabling FlashAttention as it requires compute capability sm80+")
             use_flash_attention = False
@@ -5640,179 +5640,6 @@
                     query_layer, key_layer, value_layer, qkv_format=qkv_format
                 )
 
-<<<<<<< HEAD
-=======
-            # The priority for attention backends (subject to availability and clearing the filters)
-            # is: FlashAttention > FusedAttention (cuDNN) > UnfusedDotProductAttention.
-            use_flash_attention = self.use_flash_attention
-            use_fused_attention = self.use_fused_attention
-            use_unfused_attention = True
-
-            if IS_HIP_EXTENSION:
-                #TODO: rocm does not support fp8 fused attn
-                if self.fp8:
-                    use_fused_attention = False
-                #TODO: add back once rocm flash-attn is available
-                use_flash_attention = False
-
-            # The following section filters out some backends based on
-            # certain asserts before executing the forward pass.
-
-            # Filter: QKV layout.
-            if qkv_format == "thd":
-                if use_unfused_attention:
-                    self.logger.debug("Disabling UnusedDotProductAttention for qkv_format = thd")
-                    use_unfused_attention = False
-                if use_fused_attention and (
-                    (
-                        cu_seqlens_q_padded is not None
-                        and torch.equal(cu_seqlens_q_padded, cu_seqlens_q)
-                    )
-                    or (
-                        cu_seqlens_kv_padded is not None
-                        and torch.equal(cu_seqlens_kv_padded, cu_seqlens_kv)
-                    )
-                ):
-                    self.logger.debug(
-                        "Disabling FlashAttention for qkv_format = thd "
-                        "when there is padding between sequences."
-                    )
-                    use_flash_attention = False
-
-            # Filter: ONNX export.
-            if is_in_onnx_export_mode():
-                if use_flash_attention:
-                    self.logger.debug("Disabling FlashAttention for ONNX mode")
-                use_flash_attention = False
-                if use_fused_attention:
-                    self.logger.debug("Disabling FusedAttention for ONNX mode")
-                use_fused_attention = False
-
-            # Filter: Input type.
-            if use_flash_attention and (
-                query_layer.dtype not in [torch.bfloat16, torch.float16]
-                or key_layer.dtype not in [torch.bfloat16, torch.float16]
-                or value_layer.dtype not in [torch.bfloat16, torch.float16]
-                or any(isinstance(x, Float8Tensor) for x in [query_layer, key_layer, value_layer])
-            ):
-                self.logger.debug(
-                    "Disabling FlashAttention due to unsupported QKV data types. "
-                    "Supported: [torch.bfloat16, torch.float16]. "
-                    "Found: query_layer.dtype=%s, key_layer.dtype=%s, value_layer.dtype=%s.",
-                    query_layer.dtype,
-                    key_layer.dtype,
-                    value_layer.dtype,
-                )
-                use_flash_attention = False
-            if use_fused_attention and (
-                query_layer.dtype not in [torch.bfloat16, torch.float16]
-                or key_layer.dtype not in [torch.bfloat16, torch.float16]
-                or value_layer.dtype not in [torch.bfloat16, torch.float16]
-            ):
-                self.logger.debug(
-                    "Disabling FusedAttention due to unsupported QKV data types. "
-                    "Supported: [torch.bfloat16, torch.float16, Float8Tensor]. "
-                    "Found: query_layer.dtype=%s, key_layer.dtype=%s, value_layer.dtype=%s.",
-                    query_layer.dtype,
-                    key_layer.dtype,
-                    value_layer.dtype,
-                )
-                use_fused_attention = False
-
-            # Filter: Execution type.
-            if use_flash_attention and self.fp8 and self.fp8_meta["recipe"].fp8_dpa:
-                self.logger.debug("Disabling FlashAttention as it does not support FP8 execution.")
-                use_flash_attention = False
-            if use_unfused_attention and self.fp8 and self.fp8_meta["recipe"].fp8_dpa:
-                self.logger.debug(
-                    "Disabling UnfusedDotProductAttention as it does not support FP8 execution."
-                )
-                use_unfused_attention = False
-
-            # Filter: Device and dimensions.
-            # FAv2 supports head_dim <= 256, and for >192 requires sm80/sm90
-            # FAv2 requires head_dim % 8 == 0
-            if use_flash_attention and (
-                query_layer.shape[-1] > 256
-                or query_layer.shape[-1] % 8 != 0
-                or (
-                    query_layer.shape[-1] > 192
-                    and self.device_compute_capability not in ((8, 0), (9, 0))
-                )
-            ):
-                self.logger.debug(
-                    "Disabling FlashAttention due to unsupported head_dim. "
-                    "Supported: %%8 == 0, and <= 256; sm80/90 for >192. "
-                    "Found: query_layer.shape[-1]=%s, key_layer.shape[-1]=%s, sm=%s",
-                    query_layer.shape[-1],
-                    key_layer.shape[-1],
-                    ".".join([str(i) for i in self.device_compute_capability]),
-                )
-                use_flash_attention = False
-
-            # Filter: cross attention + causal mask.
-            # (in training mode)
-            if (
-                use_flash_attention
-                and inference_params is None
-                and _flash_attn_2_1_plus
-                and "causal" in attn_mask_type
-                and max_seqlen_q != max_seqlen_kv
-            ):
-                self.logger.warning(
-                    "In training mode, disable the use of FlashAttention since version 2.1+ has "
-                    "changed its behavior for causal mask in cross attention. See "
-                    "https://github.com/Dao-AILab/flash-attention#21-change-behavior-of-causal-flag"
-                )
-                use_flash_attention = False
-
-            context_parallel = (
-                self.cp_group is not None and get_distributed_world_size(self.cp_group) != 1
-            )
-
-            # TODO: rocm fused attn has not supported SWA yet
-            # Filter: sliding window attention.
-            # UnfusedDotProductAttention can support SWA via arbitrary attention mask.
-            if window_size not in ((-1, -1), (-1, 0)):
-                if use_fused_attention:
-                    self.logger.debug("Disabling FusedAttention for SWA")
-                use_fused_attention = False
-                if (not _flash_attn_2_3_plus) or context_parallel:
-                    if use_flash_attention:
-                        self.logger.debug(
-                            "Disabling FusedAttention as it requires flash-attn 2.3+ "
-                            "and no context parallelism"
-                        )
-                    use_flash_attention = False
-
-            # Filter: Attention mask type.
-            #   attn_mask_type(s)    |     supported backends
-            # ------------------------------------------------
-            #   no_mask              |     All
-            #   padding              |     UnfusedDotProductAttention, FlashAttention, FusedAttention
-            #   causal               |     All
-            #   padding + causal     |     FlashAttention, FusedAttention
-            #   arbitrary            |     UnfusedDotProductAttention
-            #
-            if attn_mask_type == "arbitrary":
-                if use_flash_attention:
-                    self.logger.debug("Disabling FlashAttention for arbitrary mask")
-                use_flash_attention = False
-                if use_fused_attention:
-                    self.logger.debug("Disabling FusedAttention for arbitrary mask")
-                use_fused_attention = False
-
-            if (
-                use_unfused_attention
-                and inference_params is None
-                and "causal" in attn_mask_type
-                and max_seqlen_q != max_seqlen_kv
-            ):
-                self.logger.debug("Disabling UnusedDotProductAttention for qkv_format = thd")
-                use_unfused_attention = False
-
-            # Filter: bias.
->>>>>>> c1fe0a8e
             global _alibi_cache
             if alibi_slopes is not None:
                 assert (
