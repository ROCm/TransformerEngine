/*************************************************************************
 * This file was modified for portability to AMDGPU
 * Copyright (c) 2023-2024, Advanced Micro Devices, Inc. All rights reserved.
 * Copyright (c) 2022-2024, NVIDIA CORPORATION & AFFILIATES. All rights reserved.
 *
 * See LICENSE for license information.
 ************************************************************************/

#include "extensions.h"

#ifndef USE_ROCM
size_t get_cublasLt_version() { return cublasLtGetVersion(); }

<<<<<<< HEAD
size_t get_cudnn_version() { return cudnnGetVersion(); }
#endif

void placeholder() {}  // TODO(ksivamani) clean this up
=======
size_t get_cudnn_version() { return cudnnGetVersion(); }
>>>>>>> 744624d0
<|MERGE_RESOLUTION|>--- conflicted
+++ resolved
@@ -11,11 +11,7 @@
 #ifndef USE_ROCM
 size_t get_cublasLt_version() { return cublasLtGetVersion(); }
 
-<<<<<<< HEAD
 size_t get_cudnn_version() { return cudnnGetVersion(); }
-#endif
-
-void placeholder() {}  // TODO(ksivamani) clean this up
-=======
-size_t get_cudnn_version() { return cudnnGetVersion(); }
->>>>>>> 744624d0
+#else
+void placeholder() {}
+#endif