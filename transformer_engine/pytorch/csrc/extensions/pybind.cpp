--- conflicted
+++ resolved
@@ -161,8 +161,10 @@
         py::call_guard<py::gil_scoped_release>());
   m.def("get_cudnn_version", &get_cudnn_version, "Get cuDNN version",
         py::call_guard<py::gil_scoped_release>());
+#endif
   m.attr("_num_cublas_streams") = py::int_(transformer_engine::num_streams);
 
+#ifndef USE_ROCM
   // Support THD format for Context Parallel
   m.def("thd_read_half_tensor", &thd_read_half_tensor,
         "Read the first half(half_idx=0) or the second half(half_idx=1) of each sequence in a THD "
@@ -216,15 +218,8 @@
       .def_readwrite("scale_inv", &transformer_engine::FP8TensorMeta::scale_inv)
       .def_readwrite("amax_history", &transformer_engine::FP8TensorMeta::amax_history);
 
-<<<<<<< HEAD
-	// TODO: Do we need to guard it out for ROCm?
-#ifndef USE_ROCM
-  // Communication functions to initialize Userbuffers communicators
-  // Note: Callbacks are not called, so safe to release GIL.
-  m.def("set_ubuf_bootstrap_callbacks", &ubuf::set_ubuf_bootstrap_callbacks,
-=======
+#ifndef USE_ROCM
   m.def("device_supports_multicast", &ubuf::device_supports_multicast,
->>>>>>> ba36f90d
         py::call_guard<py::gil_scoped_release>());
 
   m.def("ubuf_built_with_mpi", &ubuf::ubuf_built_with_mpi,
