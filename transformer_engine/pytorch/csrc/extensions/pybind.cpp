--- conflicted
+++ resolved
@@ -8,15 +8,10 @@
 
 #include <pybind11/functional.h>
 
-<<<<<<< HEAD
-#include "../extensions.h"
 #ifdef NVTE_WITH_USERBUFFERS
 #include "../comm_gemm_overlap.h"
 #endif
-=======
-#include "../comm_gemm_overlap.h"
 #include "../extensions.h"
->>>>>>> d71fc946
 
 PYBIND11_MODULE(TORCH_EXTENSION_NAME, m) {
   // Softmax functions
@@ -205,9 +200,8 @@
       .def("is_p2p_overlap", &ubuf::UbufCommOverlap::is_p2p_overlap);
 
   py::class_<ubuf::UbufP2PCommOverlap>(m, "UbufP2PCommOverlap")
-<<<<<<< HEAD
     .def(py::init<torch::Tensor&, int, int, int, int, int, int, bool, bool, int, bool, bool,
-         torch::Tensor>())
+                  torch::Tensor>())
     .def("split_overlap_ag_p2p", &ubuf::UbufP2PCommOverlap::split_overlap_ag)
     .def("split_overlap_rs_p2p", &ubuf::UbufP2PCommOverlap::split_overlap_rs)
     .def("atomic_gemm_overlap_ag_p2p", &ubuf::UbufP2PCommOverlap::atomic_gemm_overlap_ag)
@@ -223,20 +217,6 @@
   m.def("UbufCommOverlap", &placeholder, "Dummy function for python side annotations");
   m.def("UbufP2PCommOverlap", &placeholder, "Dummy function for python side annotations");
 #endif  // NVTE_WITH_USERBUFFERS
-=======
-      .def(py::init<torch::Tensor&, int, int, int, int, int, int, bool, bool, int, bool, bool,
-                    torch::Tensor>())
-      .def("split_overlap_ag_p2p", &ubuf::UbufP2PCommOverlap::split_overlap_ag)
-      .def("split_overlap_rs_p2p", &ubuf::UbufP2PCommOverlap::split_overlap_rs)
-      .def("atomic_gemm_overlap_ag_p2p", &ubuf::UbufP2PCommOverlap::atomic_gemm_overlap_ag)
-      .def("atomic_gemm_overlap_rs_p2p", &ubuf::UbufP2PCommOverlap::atomic_gemm_overlap_rs)
-      .def("copy_input_to_ubuf", &ubuf::UbufP2PCommOverlap::copy_input_to_ubuf)
-      .def("get_ubuf_output", &ubuf::UbufP2PCommOverlap::get_ubuf_output)
-      .def("is_fp8_ubuf", &ubuf::UbufP2PCommOverlap::is_fp8_ubuf)
-      .def("is_atomic_gemm", &ubuf::UbufP2PCommOverlap::is_atomic_gemm)
-      .def("is_p2p_overlap", &ubuf::UbufP2PCommOverlap::is_p2p_overlap)
-      .def("set_ubuf_scale_inv", &ubuf::UbufP2PCommOverlap::set_ubuf_scale_inv);
->>>>>>> d71fc946
 
   py::enum_<transformer_engine::DType>(m, "DType", py::module_local())
       .value("kByte", transformer_engine::DType::kByte)
