--- conflicted
+++ resolved
@@ -10,9 +10,8 @@
 #define TRANSFORMER_ENGINE_PYTORCH_CSRC_EXTENSIONS_H_
 
 #include "common.h"
-#ifndef USE_ROCM
 #include "common/common.h"
-#endif
+
 
 /***************************************************************************************************
  * Attention
@@ -192,8 +191,10 @@
                 c10::optional<at::Tensor> amax_dP,
                 c10::optional<at::Tensor> amax_dQKV);
 
+#ifndef USE_ROCM
 at::Tensor fa_prepare_fwd(at::Tensor qkvi);
 at::Tensor fa_prepare_bwd(at::Tensor q, at::Tensor k, at::Tensor v);
+#endif
 
 /***************************************************************************************************
  * GEMM
@@ -706,13 +707,9 @@
 //TODO: support user buffer for ROCm
 #ifndef USE_ROCM
 size_t get_cublasLt_version();
-
 size_t get_cudnn_version();
-
-<<<<<<< HEAD
-bool userbuf_comm_available();
 #endif
-=======
+
 void placeholder();
 
 
@@ -720,6 +717,7 @@
  * Support THD format for Context Parallel
  **************************************************************************************************/
 
+#ifndef USE_ROCM
 at::Tensor thd_read_half_tensor(const at::Tensor &tensor,
                                 const at::Tensor &cu_seqlens,
                                 int half_idx
@@ -756,12 +754,12 @@
                                        int world_size,
                                        int rank
 );
+#endif
 
 
 /***************************************************************************************************
  * multi_tensor_* kernels
  **************************************************************************************************/
->>>>>>> 905d94f4
 
 void multi_tensor_scale_cuda(int chunk_size, at::Tensor noop_flag,
                              std::vector<std::vector<at::Tensor>> tensor_lists, float scale);
