/*************************************************************************
 * This file was modified for portability to AMDGPU
 * Copyright (c) 2023-2024, Advanced Micro Devices, Inc. All rights reserved.
 * Copyright (c) 2022-2024, NVIDIA CORPORATION & AFFILIATES. All rights reserved.
 *
 * See LICENSE for license information.
 ************************************************************************/

#ifndef TRANSFORMER_ENGINE_PYTORCH_CSRC_EXTENSIONS_H_
#define TRANSFORMER_ENGINE_PYTORCH_CSRC_EXTENSIONS_H_

#include "common.h"
#include "common/common.h"


/***************************************************************************************************
 * Attention
 **************************************************************************************************/

NVTE_Fused_Attn_Backend get_fused_attn_backend(const transformer_engine::DType q_dtype,
                                               const transformer_engine::DType kv_dtype,
                                               NVTE_QKV_Layout qkv_layout, NVTE_Bias_Type bias_type,
                                               NVTE_Mask_Type attn_mask_type, float p_dropout,
                                               size_t num_attn_heads, size_t num_gqa_groups,
                                               size_t max_seqlen_q, size_t max_seqlen_kv,
                                               size_t head_dim);

std::vector<at::Tensor> fused_attn_fwd_qkvpacked(
    size_t max_seqlen, bool is_training, float attn_scale, float p_dropout, bool set_zero,
    NVTE_QKV_Layout qkv_layout, NVTE_Bias_Type bias_type, NVTE_Mask_Type attn_mask_type,
    const at::Tensor cu_seqlens, const at::Tensor QKV, const transformer_engine::DType qkv_type,
    const c10::optional<at::Tensor> seq_offsets_q, const c10::optional<at::Tensor> seq_offsets_k,
    const c10::optional<at::Tensor> seq_offsets_v, const c10::optional<at::Tensor> seq_offsets_o,
    const c10::optional<at::Tensor> descale_QKV, const c10::optional<at::Tensor> descale_S,
    const c10::optional<at::Tensor> scale_S, const c10::optional<at::Tensor> scale_O,
    c10::optional<at::Tensor> amax_S, c10::optional<at::Tensor> amax_O,
    const c10::optional<at::Tensor> Bias, const c10::optional<at::Generator> rng_gen,
    size_t rng_elts_per_thread);

std::vector<at::Tensor> fused_attn_bwd_qkvpacked(
    size_t max_seqlen, float attn_scale, float p_dropout, bool set_zero, NVTE_QKV_Layout qkv_layout,
    NVTE_Bias_Type bias_type, NVTE_Mask_Type attn_mask_type, const at::Tensor cu_seqlens,
    const at::Tensor QKV, const at::Tensor O, const at::Tensor dO,
    const transformer_engine::DType qkv_type, const transformer_engine::DType dqkv_type,
    const std::vector<at::Tensor> Aux_CTX_Tensors, const c10::optional<at::Tensor> seq_offsets_q,
    const c10::optional<at::Tensor> seq_offsets_k, const c10::optional<at::Tensor> seq_offsets_v,
    const c10::optional<at::Tensor> seq_offsets_o, const c10::optional<at::Tensor> descale_QKV,
    const c10::optional<at::Tensor> descale_S, const c10::optional<at::Tensor> descale_O,
    const c10::optional<at::Tensor> descale_dO, const c10::optional<at::Tensor> descale_dP,
    const c10::optional<at::Tensor> scale_S, const c10::optional<at::Tensor> scale_dP,
    const c10::optional<at::Tensor> scale_dQKV, c10::optional<at::Tensor> amax_dP,
    c10::optional<at::Tensor> amax_dQKV);

std::vector<at::Tensor> fused_attn_fwd_kvpacked(
    size_t max_seqlen_q, size_t max_seqlen_kv, bool is_training, float attn_scale, float p_dropout,
    bool set_zero, NVTE_QKV_Layout qkv_layout, NVTE_Bias_Type bias_type,
    NVTE_Mask_Type attn_mask_type, const at::Tensor cu_seqlens_q, const at::Tensor cu_seqlens_kv,
    const at::Tensor Q, const at::Tensor KV, const transformer_engine::DType qkv_type,
    const c10::optional<at::Tensor> seq_offsets_q, const c10::optional<at::Tensor> seq_offsets_k,
    const c10::optional<at::Tensor> seq_offsets_v, const c10::optional<at::Tensor> seq_offsets_o,
    const c10::optional<at::Tensor> descale_QKV, const c10::optional<at::Tensor> descale_S,
    const c10::optional<at::Tensor> scale_S, const c10::optional<at::Tensor> scale_O,
    c10::optional<at::Tensor> amax_S, c10::optional<at::Tensor> amax_O,
    const c10::optional<at::Tensor> Bias, const c10::optional<at::Generator> rng_gen,
    size_t rng_elts_per_thread);

std::vector<at::Tensor> fused_attn_bwd_kvpacked(
    size_t max_seqlen_q, size_t max_seqlen_kv, float attn_scale, float p_dropout, bool set_zero,
    NVTE_QKV_Layout qkv_layout, NVTE_Bias_Type bias_type, NVTE_Mask_Type attn_mask_type,
    const at::Tensor cu_seqlens_q, const at::Tensor cu_seqlens_kv, const at::Tensor Q,
    const at::Tensor KV, const at::Tensor O, const at::Tensor dO,
    const transformer_engine::DType qkv_type, const transformer_engine::DType dqkv_type,
    const std::vector<at::Tensor> Aux_CTX_Tensors, const c10::optional<at::Tensor> seq_offsets_q,
    const c10::optional<at::Tensor> seq_offsets_k, const c10::optional<at::Tensor> seq_offsets_v,
    const c10::optional<at::Tensor> seq_offsets_o, const c10::optional<at::Tensor> descale_QKV,
    const c10::optional<at::Tensor> descale_S, const c10::optional<at::Tensor> descale_O,
    const c10::optional<at::Tensor> descale_dO, const c10::optional<at::Tensor> descale_dP,
    const c10::optional<at::Tensor> scale_S, const c10::optional<at::Tensor> scale_dP,
    const c10::optional<at::Tensor> scale_dQKV, c10::optional<at::Tensor> amax_dP,
    c10::optional<at::Tensor> amax_dQKV);

std::vector<at::Tensor> fused_attn_fwd(
    size_t max_seqlen_q, size_t max_seqlen_kv, bool is_training, float attn_scale, float p_dropout,
    bool set_zero, NVTE_QKV_Layout qkv_layout, NVTE_Bias_Type bias_type,
    NVTE_Mask_Type attn_mask_type, const at::Tensor cu_seqlens_q, const at::Tensor cu_seqlens_kv,
    const at::Tensor Q, const at::Tensor K, const at::Tensor V,
    const transformer_engine::DType qkv_type, const c10::optional<at::Tensor> seq_offsets_q,
    const c10::optional<at::Tensor> seq_offsets_k, const c10::optional<at::Tensor> seq_offsets_v,
    const c10::optional<at::Tensor> seq_offsets_o, const c10::optional<at::Tensor> descale_QKV,
    const c10::optional<at::Tensor> descale_S, const c10::optional<at::Tensor> scale_S,
    const c10::optional<at::Tensor> scale_O, c10::optional<at::Tensor> amax_S,
    c10::optional<at::Tensor> amax_O, const c10::optional<at::Tensor> Bias,
    const c10::optional<at::Generator> rng_gen, size_t rng_elts_per_thread);

std::vector<at::Tensor> fused_attn_bwd(
    size_t max_seqlen_q, size_t max_seqlen_kv, float attn_scale, float p_dropout, bool set_zero,
    NVTE_QKV_Layout qkv_layout, NVTE_Bias_Type bias_type, NVTE_Mask_Type attn_mask_type,
    const at::Tensor cu_seqlens_q, const at::Tensor cu_seqlens_kv, const at::Tensor Q,
    const at::Tensor K, const at::Tensor V, const at::Tensor O, const at::Tensor dO,
    const transformer_engine::DType qkv_type, const transformer_engine::DType dqkv_type,
    const std::vector<at::Tensor> Aux_CTX_Tensors, const c10::optional<at::Tensor> seq_offsets_q,
    const c10::optional<at::Tensor> seq_offsets_k, const c10::optional<at::Tensor> seq_offsets_v,
    const c10::optional<at::Tensor> seq_offsets_o, const c10::optional<at::Tensor> descale_QKV,
    const c10::optional<at::Tensor> descale_S, const c10::optional<at::Tensor> descale_O,
    const c10::optional<at::Tensor> descale_dO, const c10::optional<at::Tensor> descale_dP,
    const c10::optional<at::Tensor> scale_S, const c10::optional<at::Tensor> scale_dP,
    const c10::optional<at::Tensor> scale_dQKV, c10::optional<at::Tensor> amax_dP,
    c10::optional<at::Tensor> amax_dQKV);

#ifndef USE_ROCM
at::Tensor fa_prepare_fwd(at::Tensor qkvi);
at::Tensor fa_prepare_bwd(at::Tensor q, at::Tensor k, at::Tensor v);
#endif

/***************************************************************************************************
 * GEMM
 **************************************************************************************************/

void te_gemm(at::Tensor A, at::Tensor A_scale_inverse, transformer_engine::DType A_type,
             bool transa, at::Tensor B, at::Tensor B_scale_inverse,
             transformer_engine::DType B_type, bool transb, at::Tensor D, at::Tensor D_scale,
             transformer_engine::DType D_type, at::Tensor D_amax, at::Tensor bias,
             transformer_engine::DType bias_type, at::Tensor pre_gelu_out, bool grad,
             at::Tensor workspace, size_t workspaceSize, bool accumulate,
             bool use_split_accumulator, int math_sm_count);

void te_atomic_gemm(at::Tensor A, at::Tensor A_scale_inverse, transformer_engine::DType A_type,
                    bool transa, at::Tensor B, at::Tensor B_scale_inverse,
                    transformer_engine::DType B_type, bool transb, at::Tensor D, at::Tensor D_scale,
                    transformer_engine::DType D_type, at::Tensor D_amax, at::Tensor bias,
                    transformer_engine::DType bias_type, at::Tensor pre_gelu_out, bool grad,
                    at::Tensor workspace, size_t workspaceSize, bool accumulate,
                    bool use_split_accumulator, int math_sm_count, int m_split, int n_split,
                    bool gemm_producer, at::Tensor counter);

/***************************************************************************************************
 * Transpose
 **************************************************************************************************/

void fused_cast_transpose(at::Tensor input, at::Tensor scale, at::Tensor amax, at::Tensor scale_inv,
                          at::Tensor input_cast, at::Tensor input_transpose,
                          transformer_engine::DType otype);

void fused_cast_transpose_noop(at::Tensor input, at::Tensor noop, at::Tensor scale, at::Tensor amax,
                               at::Tensor scale_inv, at::Tensor input_cast,
                               at::Tensor input_transpose, transformer_engine::DType otype,
                               int scale_offset = 0, int amax_offset = 0, int scale_inv_offset = 0);

std::vector<at::Tensor> fused_cast_transpose_bgrad(at::Tensor grad_output, at::Tensor scale,
                                                   at::Tensor amax, at::Tensor scale_inv,
                                                   transformer_engine::DType otype,
                                                   int scale_offset = 0, int amax_offset = 0,
                                                   int scale_inv_offset = 0);

std::vector<at::Tensor> fused_fp8_transpose_bgrad(at::Tensor grad_output, at::Tensor scale,
                                                  at::Tensor amax, at::Tensor scale_inv,
                                                  transformer_engine::DType otype,
                                                  transformer_engine::DType grad_bias_type,
                                                  int scale_offset = 0, int amax_offset = 0,
                                                  int scale_inv_offset = 0);

std::vector<at::Tensor> fused_cast_transpose_bgrad_dgelu(at::Tensor grad_output,
                                                         at::Tensor gelu_input, at::Tensor scale,
                                                         at::Tensor amax, at::Tensor scale_inv,
                                                         transformer_engine::DType otype,
                                                         int scale_offset = 0, int amax_offset = 0,
                                                         int scale_inv_offset = 0);

void fused_multi_cast_transpose(std::vector<at::Tensor> input_list,
                                std::vector<at::Tensor> scale_list,
                                std::vector<at::Tensor> cast_output_list,
                                std::vector<at::Tensor> transposed_output_list,
                                std::vector<at::Tensor> amax_output_list,
                                std::vector<at::Tensor> scale_inv_output_list,
                                transformer_engine::DType otype);

at::Tensor fp8_transpose(at::Tensor input, transformer_engine::DType otype);

void fp8_transpose_noalloc(at::Tensor input, at::Tensor output, transformer_engine::DType otype);

void fp8_transpose_noalloc_noop(at::Tensor input, at::Tensor output, at::Tensor noop,
                                transformer_engine::DType otype);

/***************************************************************************************************
 * Activations
 **************************************************************************************************/

at::Tensor gelu(at::Tensor input, at::Tensor scale, at::Tensor amax, at::Tensor scale_inv,
                transformer_engine::DType otype);

at::Tensor relu(at::Tensor input, at::Tensor scale, at::Tensor amax, at::Tensor scale_inv,
                transformer_engine::DType otype);

at::Tensor geglu(at::Tensor input, at::Tensor scale, at::Tensor amax, at::Tensor scale_inv,
                 transformer_engine::DType otype);

at::Tensor reglu(at::Tensor input, at::Tensor scale, at::Tensor amax, at::Tensor scale_inv,
                 transformer_engine::DType otype);

at::Tensor swiglu(at::Tensor input, at::Tensor scale, at::Tensor amax, at::Tensor scale_inv,
                  transformer_engine::DType otype);

at::Tensor qgelu(at::Tensor input, at::Tensor scale, at::Tensor amax, at::Tensor scale_inv,
                 transformer_engine::DType otype);

at::Tensor srelu(at::Tensor input, at::Tensor scale, at::Tensor amax, at::Tensor scale_inv,
                 transformer_engine::DType otype);

at::Tensor dgelu(at::Tensor grad, at::Tensor input, transformer_engine::DType otype);

at::Tensor drelu(at::Tensor grad, at::Tensor input, transformer_engine::DType otype);

at::Tensor dgeglu(at::Tensor grad, at::Tensor input, transformer_engine::DType otype);

at::Tensor dreglu(at::Tensor grad, at::Tensor input, transformer_engine::DType otype);

at::Tensor dswiglu(at::Tensor grad, at::Tensor input, transformer_engine::DType otype);

at::Tensor dqgelu(at::Tensor grad, at::Tensor input, transformer_engine::DType otype);

at::Tensor dsrelu(at::Tensor grad, at::Tensor input, transformer_engine::DType otype);

/***************************************************************************************************
 * LayerNorm
 **************************************************************************************************/

std::vector<at::Tensor> layernorm_bwd(const at::Tensor &dz, const at::Tensor &x,
                                      const at::Tensor &mu, const at::Tensor &rsigma,
                                      const at::Tensor &gamma, const int sm_margin,
                                      const bool zero_centered_gamma);

std::vector<at::Tensor> layernorm_fwd_fp8(const at::Tensor &input, const at::Tensor &weight,
                                          const at::Tensor &bias, float eps, at::Tensor scale,
                                          at::Tensor amax, at::Tensor scale_inv,
                                          transformer_engine::DType otype, const int sm_margin,
                                          const bool zero_centered_gamma,
                                          const int scale_offset = 0, const int amax_offset = 0,
                                          const int scale_inv_offset = 0);

std::vector<at::Tensor> layernorm_fwd_fp8_noalloc(
    const at::Tensor &input, const at::Tensor &weight, const at::Tensor &bias, float eps,
    at::Tensor scale, at::Tensor ln_out, at::Tensor amax, at::Tensor scale_inv,
    transformer_engine::DType otype, const int sm_margin, const bool zero_centered_gamma,
    const int scale_offset = 0, const int amax_offset = 0, const int scale_inv_offset = 0);

at::Tensor layernorm_fwd_fp8_inf(const at::Tensor &input, const at::Tensor &weight,
                                 const at::Tensor &bias, float eps, at::Tensor scale,
                                 at::Tensor amax, at::Tensor scale_inv,
                                 transformer_engine::DType otype, const int sm_margin,
                                 const bool zero_centered_gamma, const int scale_offset = 0,
                                 const int amax_offset = 0, const int scale_inv_offset = 0);

std::vector<at::Tensor> layernorm_fwd(const at::Tensor &input, const at::Tensor &weight,
                                      const at::Tensor &bias, float eps, const int sm_margin,
                                      const bool zero_centered_gamma);

std::vector<at::Tensor> layernorm_fwd_noalloc(const at::Tensor &input, const at::Tensor &weight,
                                              const at::Tensor &bias, at::Tensor ln_out, float eps,
                                              const int sm_margin, const bool zero_centered_gamma);

at::Tensor layernorm_fwd_inf(const at::Tensor &input, const at::Tensor &weight,
                             const at::Tensor &bias, float eps, const int sm_margin,
                             const bool zero_centered_gamma);

/***************************************************************************************************
 * RMSNorm
 **************************************************************************************************/

std::vector<at::Tensor> rmsnorm_bwd(const at::Tensor &dz, const at::Tensor &x,
                                    const at::Tensor &rsigma, const at::Tensor &gamma,
                                    const int sm_margin, const bool zero_centered_gamma);

std::vector<at::Tensor> rmsnorm_fwd_fp8(const at::Tensor &input, const at::Tensor &weight,
                                        float eps, at::Tensor scale, at::Tensor amax,
                                        at::Tensor scale_inv, transformer_engine::DType otype,
                                        const int sm_margin, const bool zero_centered_gamma,
                                        const int scale_offset = 0, const int amax_offset = 0,
                                        const int scale_inv_offset = 0);

std::vector<at::Tensor> rmsnorm_fwd_fp8_noalloc(
    const at::Tensor &input, const at::Tensor &weight, float eps, at::Tensor scale,
    at::Tensor ln_out, at::Tensor amax, at::Tensor scale_inv, transformer_engine::DType otype,
    const int sm_margin, const bool zero_centered_gamma, const int scale_offset = 0,
    const int amax_offset = 0, const int scale_inv_offset = 0);

at::Tensor rmsnorm_fwd_fp8_inf(const at::Tensor &input, const at::Tensor &weight, float eps,
                               at::Tensor scale, at::Tensor amax, at::Tensor scale_inv,
                               transformer_engine::DType otype, const int sm_margin,
                               const bool zero_centered_gamma, const int scale_offset = 0,
                               const int amax_offset = 0, const int scale_inv_offset = 0);

std::vector<at::Tensor> rmsnorm_fwd(const at::Tensor &input, const at::Tensor &weight, float eps,
                                    const int sm_margin, const bool zero_centered_gamma);

std::vector<at::Tensor> rmsnorm_fwd_noalloc(const at::Tensor &input, const at::Tensor &weight,
                                            at::Tensor ln_out, float eps, const int sm_margin,
                                            const bool zero_centered_gamma);

at::Tensor rmsnorm_fwd_inf(const at::Tensor &input, const at::Tensor &weight, float eps,
                           const int sm_margin, const bool zero_centered_gamma);

/***************************************************************************************************
 * Cast
 **************************************************************************************************/

at::Tensor cast_to_fp8(const at::Tensor &input, const at::Tensor &scale, at::Tensor amax,
                       at::Tensor scale_inv, transformer_engine::DType otype);

void cast_to_fp8_noalloc(const at::Tensor &input, const at::Tensor &scale, at::Tensor output,
                         at::Tensor amax, at::Tensor scale_inv, transformer_engine::DType otype);

at::Tensor cast_from_fp8(const at::Tensor &input, const at::Tensor &scale_inv,
                         transformer_engine::DType itype, transformer_engine::DType otype);

/***************************************************************************************************
 * Softmax
 **************************************************************************************************/

at::Tensor scaled_softmax_forward(at::Tensor input, float scale_factor);

at::Tensor scaled_softmax_backward(at::Tensor output_grad_, at::Tensor softmax_results_,
                                   float scale_factor);

at::Tensor scaled_masked_softmax_forward(at::Tensor input, at::Tensor mask, float scale_factor);

at::Tensor scaled_masked_softmax_backward(at::Tensor output_grad_, at::Tensor softmax_results_,
                                          float scale_factor);

at::Tensor scaled_upper_triang_masked_softmax_forward(at::Tensor input, float scale_factor);

at::Tensor scaled_upper_triang_masked_softmax_backward(at::Tensor output_grads_,
                                                       at::Tensor softmax_results_,
                                                       float scale_factor);

at::Tensor scaled_aligned_causal_masked_softmax_forward(at::Tensor input, float scale_factor);

at::Tensor scaled_aligned_causal_masked_softmax_backward(at::Tensor output_grads_,
                                                         at::Tensor softmax_results_,
                                                         float scale_factor);

/***************************************************************************************************
 * FP8 recipe
 **************************************************************************************************/

void fused_amax_and_scale_update_after_reduction(const at::Tensor &amax_reduction_buffer,
                                                 std::vector<at::Tensor> amax_histories,
                                                 std::vector<at::Tensor> scales,
                                                 std::vector<at::Tensor> scale_invs,
                                                 const std::string &amax_compute_algo,
                                                 transformer_engine::DType fp8_dtype, float margin);

/***************************************************************************************************
 * Rotary positional embedding
 **************************************************************************************************/

at::Tensor fused_rope_forward(const at::Tensor &input, const at::Tensor &freqs,
                              const bool transpose_output_memory);

at::Tensor fused_rope_backward(const at::Tensor &output_grads, const at::Tensor &freqs,
                               const bool transpose_output_memory);

at::Tensor fused_rope_thd_forward(const at::Tensor &input, const at::Tensor &cu_seqlens,
                                  const at::Tensor &freqs);

at::Tensor fused_rope_thd_backward(const at::Tensor &output_grads, const at::Tensor &cu_seqlens,
                                   const at::Tensor &freqs);

/***************************************************************************************************
 * Miscellaneous
 **************************************************************************************************/

//TODO: support user buffer for ROCm
#ifndef USE_ROCM
size_t get_cublasLt_version();
size_t get_cudnn_version();
#endif

void placeholder();

/***************************************************************************************************
 * Support THD format for Context Parallel
 **************************************************************************************************/

<<<<<<< HEAD
#ifndef USE_ROCM
at::Tensor thd_read_half_tensor(const at::Tensor &tensor,
                                const at::Tensor &cu_seqlens,
                                int half_idx
);

void thd_second_half_lse_correction(at::Tensor lse,
                                    const at::Tensor &lse_per_step,
                                    const at::Tensor &cu_seqlens,
                                    int total_tokens
);

at::Tensor thd_read_second_half_lse(const at::Tensor &lse,
                                    const at::Tensor &cu_seqlens,
                                    int total_tokens
);

void thd_out_correction(at::Tensor out,
                        const at::Tensor &out_per_step,
                        const at::Tensor &lse,
                        const at::Tensor &lse_per_step,
                        const at::Tensor &cu_seqlens,
                        bool only_second_half
);

void thd_grad_correction(at::Tensor grad,
                         const at::Tensor &grad_per_step,
                         const at::Tensor &cu_seqlens,
                         const std::string &first_half,
                         const std::string &second_half
);

at::Tensor thd_get_partitioned_indices(const at::Tensor &cu_seqlens,
                                       int total_tokens,
                                       int world_size,
                                       int rank
);
#endif
=======
at::Tensor thd_read_half_tensor(const at::Tensor &tensor, const at::Tensor &cu_seqlens,
                                int half_idx);

void thd_second_half_lse_correction(at::Tensor lse, const at::Tensor &lse_per_step,
                                    const at::Tensor &cu_seqlens, int total_tokens);

at::Tensor thd_read_second_half_lse(const at::Tensor &lse, const at::Tensor &cu_seqlens,
                                    int total_tokens);

void thd_out_correction(at::Tensor out, const at::Tensor &out_per_step, const at::Tensor &lse,
                        const at::Tensor &lse_per_step, const at::Tensor &cu_seqlens,
                        bool only_second_half);

void thd_grad_correction(at::Tensor grad, const at::Tensor &grad_per_step,
                         const at::Tensor &cu_seqlens, const std::string &first_half,
                         const std::string &second_half);
>>>>>>> d71fc946

at::Tensor thd_get_partitioned_indices(const at::Tensor &cu_seqlens, int total_tokens,
                                       int world_size, int rank);

/***************************************************************************************************
 * multi_tensor_* kernels
 **************************************************************************************************/

void multi_tensor_scale_cuda(int chunk_size, at::Tensor noop_flag,
                             std::vector<std::vector<at::Tensor>> tensor_lists, float scale);

std::tuple<at::Tensor, at::Tensor> multi_tensor_l2norm_cuda(
    int chunk_size, at::Tensor noop_flag, std::vector<std::vector<at::Tensor>> tensor_lists,
    at::optional<bool> per_tensor_python);

std::tuple<at::Tensor, at::Tensor> multi_tensor_unscale_l2norm_cuda(
    int chunk_size, at::Tensor noop_flag, std::vector<std::vector<at::Tensor>> tensor_lists,
    at::Tensor inv_scale, at::optional<bool> per_tensor_python);

void multi_tensor_adam_cuda(int chunk_size, at::Tensor noop_flag,
                            std::vector<std::vector<at::Tensor>> tensor_lists, const float lr,
                            const float beta1, const float beta2, const float epsilon,
                            const int step, const int mode, const int bias_correction,
                            const float weight_decay);

void multi_tensor_adam_capturable_cuda(int chunk_size, at::Tensor noop_flag,
                                       std::vector<std::vector<at::Tensor>> tensor_lists,
                                       at::Tensor lr, const float beta1, const float beta2,
                                       const float epsilon, at::Tensor step, const int mode,
                                       const int bias_correction, const float weight_decay,
                                       at::Tensor inv_scale);

void multi_tensor_adam_capturable_master_cuda(int chunk_size, at::Tensor noop_flag,
                                              std::vector<std::vector<at::Tensor>> tensor_lists,
                                              at::Tensor lr, const float beta1, const float beta2,
                                              const float epsilon, at::Tensor step, const int mode,
                                              const int bias_correction, const float weight_decay,
                                              at::Tensor inv_scale);

void multi_tensor_sgd_cuda(int chunk_size, at::Tensor noop_flag,
                           std::vector<std::vector<at::Tensor>> tensor_lists, float wd,
                           float momentum, float dampening, float lr, bool nesterov, bool first_run,
                           bool wd_after_momentum, float scale);

#endif  // TRANSFORMER_ENGINE_PYTORCH_CSRC_EXTENSIONS_H_<|MERGE_RESOLUTION|>--- conflicted
+++ resolved
@@ -381,46 +381,7 @@
  * Support THD format for Context Parallel
  **************************************************************************************************/
 
-<<<<<<< HEAD
 #ifndef USE_ROCM
-at::Tensor thd_read_half_tensor(const at::Tensor &tensor,
-                                const at::Tensor &cu_seqlens,
-                                int half_idx
-);
-
-void thd_second_half_lse_correction(at::Tensor lse,
-                                    const at::Tensor &lse_per_step,
-                                    const at::Tensor &cu_seqlens,
-                                    int total_tokens
-);
-
-at::Tensor thd_read_second_half_lse(const at::Tensor &lse,
-                                    const at::Tensor &cu_seqlens,
-                                    int total_tokens
-);
-
-void thd_out_correction(at::Tensor out,
-                        const at::Tensor &out_per_step,
-                        const at::Tensor &lse,
-                        const at::Tensor &lse_per_step,
-                        const at::Tensor &cu_seqlens,
-                        bool only_second_half
-);
-
-void thd_grad_correction(at::Tensor grad,
-                         const at::Tensor &grad_per_step,
-                         const at::Tensor &cu_seqlens,
-                         const std::string &first_half,
-                         const std::string &second_half
-);
-
-at::Tensor thd_get_partitioned_indices(const at::Tensor &cu_seqlens,
-                                       int total_tokens,
-                                       int world_size,
-                                       int rank
-);
-#endif
-=======
 at::Tensor thd_read_half_tensor(const at::Tensor &tensor, const at::Tensor &cu_seqlens,
                                 int half_idx);
 
@@ -437,10 +398,10 @@
 void thd_grad_correction(at::Tensor grad, const at::Tensor &grad_per_step,
                          const at::Tensor &cu_seqlens, const std::string &first_half,
                          const std::string &second_half);
->>>>>>> d71fc946
 
 at::Tensor thd_get_partitioned_indices(const at::Tensor &cu_seqlens, int total_tokens,
                                        int world_size, int rank);
+#endif
 
 /***************************************************************************************************
  * multi_tensor_* kernels
