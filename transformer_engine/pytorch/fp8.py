--- conflicted
+++ resolved
@@ -23,7 +23,6 @@
 
 
 def check_fp8_support() -> Tuple[bool, str]:
-<<<<<<< HEAD
     from torch.utils.cpp_extension import IS_HIP_EXTENSION
     if IS_HIP_EXTENSION:
         if get_device_compute_capability() == (9, 4):
@@ -32,28 +31,15 @@
             return False, "Only MI300 machines support fp8"
     else:
         """Return if fp8 support is available"""
-        if get_device_compute_capability() >= (9, 0): # hopper and above
+        if get_device_compute_capability() >= (9, 0):  # hopper and above
             return True, ""
-        if get_device_compute_capability() < (8, 9): # pre-ada
+        if get_device_compute_capability() < (8, 9):  # pre-ada
             return False, "Device compute capability 8.9 or higher required for FP8 execution."
         if tex.get_cublasLt_version() < 120103:
             return False, "CublasLt version 12.1.3.x or higher required for FP8 execution on Ada."
         if float(torch.version.cuda) < 12.1:
             return False, "Cuda version 12.1 or higher required for FP8 execution on Ada."
         return True, ""
-=======
-    """Return if fp8 support is available"""
-    if get_device_compute_capability() >= (9, 0):  # hopper and above
-        return True, ""
-    if get_device_compute_capability() < (8, 9):  # pre-ada
-        return False, "Device compute capability 8.9 or higher required for FP8 execution."
-    if tex.get_cublasLt_version() < 120103:
-        return False, "CublasLt version 12.1.3.x or higher required for FP8 execution on Ada."
-    if float(torch.version.cuda) < 12.1:
-        return False, "Cuda version 12.1 or higher required for FP8 execution on Ada."
-    return True, ""
-
->>>>>>> d71fc946
 
 def get_default_fp8_recipe() -> DelayedScaling:
     """FP8 recipe with default args."""
