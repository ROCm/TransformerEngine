--- conflicted
+++ resolved
@@ -32,11 +32,7 @@
 
 
 from build_tools.build_ext import get_build_ext
-<<<<<<< HEAD
-from build_tools.utils import rocm_build, package_files, copy_common_headers
-=======
-from build_tools.utils import copy_common_headers
->>>>>>> ba36f90d
+from build_tools.utils import rocm_build, copy_common_headers
 from build_tools.te_version import te_version
 from build_tools.pytorch import setup_pytorch_extension
 
@@ -62,19 +58,8 @@
         description="Transformer acceleration library - Torch Lib",
         ext_modules=ext_modules,
         cmdclass={"build_ext": CMakeBuildExtension},
-<<<<<<< HEAD
         install_requires=[] if rocm_build() else ["torch", "flash-attn>=2.0.6,<=2.4.2,!=2.0.9,!=2.1.0"],
         tests_require=[] if rocm_build() else ["numpy", "onnxruntime", "torchvision"],
-        include_package_data=True,
-        package_data={
-            "csrc": package_files("csrc"),
-            common_headers_dir: package_files(common_headers_dir),
-            "build_tools": package_files("build_tools"),
-        },
-=======
-        install_requires=["torch", "flash-attn>=2.0.6,<=2.4.2,!=2.0.9,!=2.1.0"],
-        tests_require=["numpy", "onnxruntime", "torchvision"],
->>>>>>> ba36f90d
     )
     if any(x in sys.argv for x in (".", "sdist", "bdist_wheel")):
         shutil.rmtree(common_headers_dir)
