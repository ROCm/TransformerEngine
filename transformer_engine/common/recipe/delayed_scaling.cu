/*************************************************************************
 * This file was modified for portability to AMDGPU
 * Copyright (c) 2022-2024, Advanced Micro Devices, Inc. All rights reserved.
 * Copyright (c) 2022-2024, NVIDIA CORPORATION & AFFILIATES. All rights reserved.
 *
 * See LICENSE for license information.
 ************************************************************************/

#include <transformer_engine/recipe.h>

#include <cmath>
#include <limits>
#include <string>

#include "../common.h"
#include "../util/cuda_runtime.h"
#include "../util/logging.h"

namespace transformer_engine {
namespace delayed_scaling_recipe {

namespace {

// amax value to use for updating scaling factor
enum class AmaxComputeAlgo { INVALID, MOST_RECENT, MAX };

const char* dtype_name(DType dtype) {
  TRANSFORMER_ENGINE_TYPE_SWITCH_ALL(dtype, Type,
                                     return TypeInfo<Type>::name;);  // NOLINT(*)
  return "";
}

// Maximum representable value of an FP8 dtype
inline float fp8_dtype_max(DType dtype) {
  switch (dtype) {
<<<<<<< HEAD
#ifndef __HIP_PLATFORM_AMD__
  case DType::kFloat8E4M3: return 448;
#else
  case DType::kFloat8E4M3: return 240;
#endif
  case DType::kFloat8E5M2: return 57344;
  default:
    NVTE_ERROR("Expected FP8 dtype, but got ", dtype_name(dtype));
=======
    case DType::kFloat8E4M3:
      return 448;
    case DType::kFloat8E5M2:
      return 57344;
    default:
      NVTE_ERROR("Expected FP8 dtype, but got ", dtype_name(dtype));
>>>>>>> d71fc946
  }
  return 0;
}

// struct for amax parameters
struct AmaxParam {
  int num_scale = 0;
  float* amax_history = nullptr;
  float* scale = nullptr;
  float* scale_inv = nullptr;
};

// dummy struct for kernel_bulk's other params
struct OtherParams {
  float* a;
  size_t b;
  AmaxComputeAlgo c;
  float d;
};

#if CUDART_VERSION >= 12010
constexpr size_t max_constant_memory_per_kernel = 32768;
constexpr size_t AMAX_PARAMS_LIMIT =
    (max_constant_memory_per_kernel - sizeof(OtherParams)) / sizeof(AmaxParam);
#else
constexpr size_t max_constant_memory_per_kernel = 4096;
constexpr size_t AMAX_PARAMS_LIMIT =
    (max_constant_memory_per_kernel - sizeof(OtherParams)) / sizeof(AmaxParam);
#endif

struct AmaxParams {
  AmaxParam param[AMAX_PARAMS_LIMIT];
};

namespace amax_and_scale_update_impl {

// CUDA block size
constexpr size_t bsize = 256;

/* CUDA kernel to update amax history and FP8 scaling factors
 *
 * Block dims: bsize x 1 x 1
 *
 * Grid dims: num_scales x 1 x 1
 */
__global__ void __launch_bounds__(bsize)
    kernel(const float* amax_history_ptr, const float* scale_ptr, const float* scale_inv_ptr,
           const unsigned char* scale_inv_mask_ptr, float* updated_amax_history_ptr,
           float* updated_scale_ptr, float* updated_scale_inv_ptr, size_t amax_history_length,
           size_t amax_history_stride, AmaxComputeAlgo amax_compute_algo, float scaled_max) {
  const size_t tid = threadIdx.x;
  const size_t bid = blockIdx.x;

  // Update amax
  float amax = 0;
  {
    // Roll amax history
    const auto* amax_history = amax_history_ptr + bid;
    auto* updated_amax_history = updated_amax_history_ptr + bid;
    const auto last_amax = amax_history[0];
    const auto& length = amax_history_length;
    const auto& stride = amax_history_stride;
    for (size_t off = 0; off < length; off += bsize) {
      const size_t i = off + tid;
      float a = 0;
      if (i < length) {
        a = (i < length - 1) ? amax_history[(i + 1) * stride] : last_amax;
        amax = fmaxf(amax, a);
      }
      __syncthreads();  // In case roll is in-place
      if (i < length) {
        updated_amax_history[i * stride] = (i > 0) ? a : 0;
      }
    }

    // Compute amax to use for scaling factor
    switch (amax_compute_algo) {
      case AmaxComputeAlgo::MOST_RECENT:
        amax = last_amax;
        break;
      case AmaxComputeAlgo::MAX: {
        __shared__ float shared_amax[bsize];
        shared_amax[tid] = amax;
        __syncthreads();
#pragma unroll
        for (size_t off = bsize / 2; off > 0; off /= 2) {
          if (tid < off) {
            shared_amax[tid] = fmaxf(shared_amax[tid], shared_amax[tid + off]);
          }
          __syncthreads();
        }
        amax = shared_amax[tid];
      } break;
      default:
        amax = 0;
    }
  }

  // Update scale and scale inverse
  if (tid == 0) {
    // Update scale
    float scale;
    if (isfinite(amax) && amax > 0) {
      scale = scaled_max / amax;
    } else {
      scale = scale_ptr[bid];
    }
    // When the amax is too tiny that the scale becoming infinite in FP32,
    // we set the scale to the max value of FP32. In this case, the tensor’s
    // amax won't get mapped to the FP8 max representable, but rather
    // something below that, but this is the best thing we can do.
    if (isinf(scale)) {
      scale = std::numeric_limits<float>::max();
    }
    updated_scale_ptr[bid] = scale;

    // Update scale inverse
    float scale_inv;
    if (scale_inv_mask_ptr == nullptr || scale_inv_mask_ptr[bid]) {
      scale_inv = 1 / scale;
    } else {
      scale_inv = scale_inv_ptr[bid];
    }
    updated_scale_inv_ptr[bid] = scale_inv;
  }
}

/* CUDA kernel to bulk-update amax history and FP8 scaling factors
 *
 * Block dims: bsize x 1 x 1
 *
 * Grid dims: num_tensors x 1 x 1
 */
__global__ void __launch_bounds__(bsize)
    kernel_bulk(float* amax_reduction_buffer, AmaxParams p, size_t amax_history_length,
                AmaxComputeAlgo amax_compute_algo, float scaled_max) {
  const size_t bid = blockIdx.x;
  const size_t tid = threadIdx.x;
  const int num_scale = p.param[bid].num_scale;

  int offset_in_buffer = 0;
  for (int j = 0; j < bid; j++) {
    offset_in_buffer += p.param[j].num_scale;
  }

  for (int count = 0; count < num_scale; count++) {
    // Update amax
    float amax = 0;
    {
      // Roll amax history
      const auto& length = amax_history_length;
      const auto& stride = p.param[bid].num_scale;
      auto* amax_history = p.param[bid].amax_history + count;
      const auto last_amax = ((amax_reduction_buffer != nullptr) &&
                              (amax_reduction_buffer[offset_in_buffer + count] != 0.0f))
                                 ? amax_reduction_buffer[offset_in_buffer + count]
                                 : amax_history[0];
      if (last_amax != 0.0f) {
        for (size_t off = 0; off < length; off += bsize) {
          const size_t i = off + tid;
          float a = 0;
          if (i < length) {
            a = (i < length - 1) ? amax_history[(i + 1) * stride] : last_amax;
            amax = fmaxf(amax, a);
          }
          __syncthreads();  // Inplace roll
          if (i < length) {
            amax_history[i * stride] = (i > 0) ? a : 0;
          }
        }
      }

      // Compute amax to use for scaling factor
      switch (amax_compute_algo) {
        case AmaxComputeAlgo::MOST_RECENT:
          amax = last_amax;
          break;
        case AmaxComputeAlgo::MAX: {
          __shared__ float shared_amax[bsize];
          shared_amax[tid] = amax;
          __syncthreads();
#pragma unroll
          for (size_t off = bsize / 2; off > 0; off /= 2) {
            if (tid < off) {
              shared_amax[tid] = fmaxf(shared_amax[tid], shared_amax[tid + off]);
            }
            __syncthreads();
          }
          amax = shared_amax[tid];
        } break;
        default:
          amax = 0;
      }
    }

    // Update scale and scale inverse
    if (tid == 0) {
      // Computing the scaling factor requires consideration of the following scenarios:
      // 1. amax == 0:
      //    No action is possible, set scale to the previous scale (or 1).
      // 2. 0 < amax < tiny_amax
      //    The amax is too tiny that the scale becomes infinite in FP32.
      //    Set scale = FP32_max
      // 3. tiny_amax <= amax < FP32_max:
      //    Set scale = FP8_max (or scaled_max) / amax
      // 4. When amax == inf or amax == nan:
      //    No action is possible, set scale to the previous scale (or 1).

      float scale;
      if (isfinite(amax) && amax > 0) {
        scale = scaled_max / amax;
      } else {
        scale = p.param[bid].scale[count];
      }
      // When the amax is too tiny that the scale becoming infinite in FP32,
      // we set the scale to the max value of FP32. In this case, the tensor’s
      // amax won't get mapped to the FP8 max representable, but rather
      // something below that, but this is the best thing we can do.
      if (isinf(scale)) {
        scale = std::numeric_limits<float>::max();
      }
      p.param[bid].scale[count] = scale;
      p.param[bid].scale_inv[count] = 1 / scale;
    }
  }
}

}  // namespace amax_and_scale_update_impl

}  // namespace

void amax_and_scale_update(const Tensor& amax_history, const Tensor& scale, const Tensor& scale_inv,
                           const Tensor& scale_inv_mask, Tensor* updated_amax_history_,
                           Tensor* updated_scale_, Tensor* updated_scale_inv_,
                           const std::string& amax_compute_algo, DType fp8_dtype, float margin,
                           cudaStream_t stream) {
  auto& updated_amax_history = *updated_amax_history_;
  auto& updated_scale = *updated_scale_;
  auto& updated_scale_inv = *updated_scale_inv_;

  // Number of elements in tensor
  auto numel = [](const Tensor& tensor) -> size_t {
    size_t acc = 1;
    for (const auto& dim : tensor.data.shape) {
      acc *= dim;
    }
    return acc;
  };

  // Check tensors
  NVTE_CHECK(amax_history.data.shape.size() == 2, "Found ", amax_history.data.shape.size(),
             " dims");
  const size_t amax_history_length = amax_history.data.shape[0];
  const size_t num_scales = amax_history.data.shape[1];
  NVTE_CHECK(amax_history.data.dtype == DType::kFloat32, "Found ",
             dtype_name(amax_history.data.dtype), ".");
  NVTE_CHECK(numel(scale) == num_scales, "Expected ", num_scales, " elements, ", "but found ",
             numel(scale), ".");
  NVTE_CHECK(scale.data.dtype == DType::kFloat32, "Found ", dtype_name(scale.data.dtype), ".");
  if (scale_inv_mask.data.dptr != nullptr) {
    NVTE_CHECK(numel(scale_inv) == num_scales, "Expected ", num_scales, " elements, ", "but found ",
               numel(scale_inv), ".");
    NVTE_CHECK(scale_inv.data.dtype == DType::kFloat32);
    NVTE_CHECK(numel(scale_inv_mask) == num_scales, "Expected ", num_scales, " elements, ",
               "but found ", numel(scale_inv_mask), ".");
    NVTE_CHECK(scale_inv_mask.data.dtype == DType::kByte, "Found ",
               dtype_name(scale_inv_mask.data.dtype), ".");
  }
  NVTE_CHECK(updated_amax_history.data.shape.size() == 2, "Found ",
             updated_amax_history.data.shape.size(), " dims.");
  NVTE_CHECK(updated_amax_history.data.shape[0] == amax_history_length, "Expected ",
             amax_history_length, ", ", "but found ", updated_amax_history.data.shape[0]);
  NVTE_CHECK(updated_amax_history.data.shape[1] == num_scales, "Expected ", num_scales, ", ",
             "but found ", updated_amax_history.data.shape[1]);
  NVTE_CHECK(updated_amax_history.data.dtype == DType::kFloat32, "Got ",
             dtype_name(updated_amax_history.data.dtype), ".");
  NVTE_CHECK(numel(updated_scale) == num_scales, "Expected ", num_scales, " elements, ",
             "but found ", numel(updated_scale), ".");
  NVTE_CHECK(updated_scale.data.dtype == DType::kFloat32, "Got ",
             dtype_name(updated_scale.data.dtype), ".");
  NVTE_CHECK(numel(updated_scale_inv) == num_scales, "Expected ", num_scales, " elements, ",
             "but found ", numel(updated_scale_inv), ".");
  NVTE_CHECK(updated_scale_inv.data.dtype == DType::kFloat32, "Got ",
             dtype_name(updated_scale_inv.data.dtype), ".");

  // amax value to use for updating scaling factor
  AmaxComputeAlgo amax_compute_algo_ = AmaxComputeAlgo::INVALID;
  if (amax_compute_algo == "max") {
    amax_compute_algo_ = AmaxComputeAlgo::MAX;
  } else if (amax_compute_algo == "most_recent") {
    amax_compute_algo_ = AmaxComputeAlgo::MOST_RECENT;
  } else {
    NVTE_ERROR("Unsupported amax compute algorithm (", amax_compute_algo, ")");
  }

  // Expected maximum value after scale is applied
  const float scaled_max = fp8_dtype_max(fp8_dtype) * std::pow(2.f, -margin);

  // Launch CUDA kernel
  constexpr size_t block_size = amax_and_scale_update_impl::bsize;
  const size_t grid_size = num_scales;
  amax_and_scale_update_impl::kernel<<<grid_size, block_size, 0, stream>>>(
      static_cast<const float*>(amax_history.data.dptr), static_cast<const float*>(scale.data.dptr),
      static_cast<const float*>(scale_inv.data.dptr),
      static_cast<const unsigned char*>(scale_inv_mask.data.dptr),
      static_cast<float*>(updated_amax_history.data.dptr),
      static_cast<float*>(updated_scale.data.dptr),
      static_cast<float*>(updated_scale_inv.data.dptr), amax_history_length, num_scales,
      amax_compute_algo_, scaled_max);
  NVTE_CHECK_CUDA(cudaGetLastError());
}

void amax_and_scale_update_after_reduction(const Tensor& amax_reduction_buffer,
                                           std::vector<Tensor*> amax_histories,
                                           std::vector<Tensor*> scales,
                                           std::vector<Tensor*> scale_invs,
                                           const std::string& amax_compute_algo, DType fp8_dtype,
                                           float margin, cudaStream_t stream) {
  using namespace transformer_engine;

  // amax value to use for updating scaling factor
  AmaxComputeAlgo amax_compute_algo_ = AmaxComputeAlgo::INVALID;
  if (amax_compute_algo == "max") {
    amax_compute_algo_ = AmaxComputeAlgo::MAX;
  } else if (amax_compute_algo == "most_recent") {
    amax_compute_algo_ = AmaxComputeAlgo::MOST_RECENT;
  } else {
    NVTE_ERROR("Unsupported amax compute algorithm (", amax_compute_algo, ")");
  }

  // Expected maximum value after scale is applied
  const float scaled_max = fp8_dtype_max(fp8_dtype) * std::pow(2.f, -margin);

  // Number of elements in tensor
  auto numel = [](const Tensor* tensor) -> size_t {
    size_t acc = 1;
    for (const auto& dim : tensor->data.shape) {
      acc *= dim;
    }
    return acc;
  };

  // Number of tensors in the bulk
  const size_t num_tensors = amax_histories.size();
  size_t num_remaining_tensors = num_tensors;
  const int num_kernels = (num_tensors + AMAX_PARAMS_LIMIT - 1) / AMAX_PARAMS_LIMIT;
  size_t amax_history_length = 0;
  if (num_tensors > 0) {
    amax_history_length = amax_histories[0]->data.shape[0];
  }

  // amax parameters
  float* amax_buffer = static_cast<float*>(amax_reduction_buffer.data.dptr);
  AmaxParams p;
  for (int iter = 0; iter < num_kernels; iter++) {
    size_t kernel_num_scales = 0;
    size_t kernel_num_tensors =
        (iter == (num_kernels - 1)) ? num_remaining_tensors : AMAX_PARAMS_LIMIT;
    for (size_t pi = 0; pi < kernel_num_tensors; pi++) {
      size_t i = iter * AMAX_PARAMS_LIMIT + pi;

      // Check tensors
      int num_scale = amax_histories[i]->data.shape[1];
      NVTE_CHECK(amax_histories[i]->data.dtype == DType::kFloat32, "Found ",
                 dtype_name(amax_histories[i]->data.dtype), ".");
      NVTE_CHECK(amax_histories[i]->data.shape.size() == 2, "Found ",
                 amax_histories[i]->data.shape.size(), " dims");
      NVTE_CHECK(numel(amax_histories[i]) == amax_history_length * num_scale, "Expected ",
                 amax_history_length * num_scale, " elements, ", "but found ",
                 numel(amax_histories[i]), ".");
      NVTE_CHECK(scales[i]->data.dtype == DType::kFloat32, "Found ",
                 dtype_name(scales[i]->data.dtype), ".");
      NVTE_CHECK(scales[i]->data.shape.size() == 1, "Found ", scales[i]->data.shape.size(),
                 " dims");
      NVTE_CHECK(numel(scales[i]) == num_scale, "Expected ", num_scale, " elements, ", "Found ",
                 numel(scales[i]), ".");

      // amax parameters
      kernel_num_scales += num_scale;
      p.param[pi].num_scale = num_scale;
      p.param[pi].amax_history = static_cast<float*>(amax_histories[i]->data.dptr);
      p.param[pi].scale = static_cast<float*>(scales[i]->data.dptr);
      p.param[pi].scale_inv = static_cast<float*>(scale_invs[i]->data.dptr);
    }

    // Launch CUDA kernel
    size_t grid_size = kernel_num_tensors;
    const size_t block_size = amax_and_scale_update_impl::bsize;
    amax_and_scale_update_impl::kernel_bulk<<<grid_size, block_size, 0, stream>>>(
        amax_buffer, p, amax_history_length, amax_compute_algo_, scaled_max);
    NVTE_CHECK_CUDA(cudaGetLastError());

    // shift amax buffer pointer
    if (amax_buffer != nullptr) {
      amax_buffer += kernel_num_scales;
    }
    num_remaining_tensors -= AMAX_PARAMS_LIMIT;
  }
}

}  // namespace delayed_scaling_recipe
}  // namespace transformer_engine

void nvte_delayed_scaling_recipe_amax_and_scale_update(
    const NVTETensor amax_history, const NVTETensor scale, const NVTETensor scale_inv,
    const NVTETensor scale_inv_mask, NVTETensor updated_amax_history, NVTETensor updated_scale,
    NVTETensor updated_scale_inv, const char* amax_compute_algo, NVTEDType fp8_dtype, float margin,
    cudaStream_t stream) {
  NVTE_API_CALL(nvte_delayed_scaling_recipe_amax_and_scale_update);
  using namespace transformer_engine;
  delayed_scaling_recipe::amax_and_scale_update(
      *reinterpret_cast<const Tensor*>(amax_history), *reinterpret_cast<const Tensor*>(scale),
      *reinterpret_cast<const Tensor*>(scale_inv), *reinterpret_cast<const Tensor*>(scale_inv_mask),
      reinterpret_cast<Tensor*>(updated_amax_history), reinterpret_cast<Tensor*>(updated_scale),
      reinterpret_cast<Tensor*>(updated_scale_inv), amax_compute_algo,
      static_cast<DType>(fp8_dtype), margin, stream);
}

void nvte_delayed_scaling_recipe_amax_and_scale_update_after_reduction(
    const NVTETensor amax_reduction_buffer, std::vector<NVTETensor> amax_histories,
    std::vector<NVTETensor> scales, std::vector<NVTETensor> scale_invs,
    const char* amax_compute_algo, NVTEDType fp8_dtype, float margin, cudaStream_t stream) {
  NVTE_API_CALL(nvte_delayed_scaling_recipe_amax_and_scale_update_after_reduction);
  using namespace transformer_engine;
  size_t num_tensors = amax_histories.size();
  std::vector<Tensor*> t_amax_histories, t_scales, t_scale_invs;
  for (size_t i = 0; i < num_tensors; i++) {
    t_amax_histories.push_back(reinterpret_cast<Tensor*>(amax_histories[i]));
    t_scales.push_back(reinterpret_cast<Tensor*>(scales[i]));
    t_scale_invs.push_back(reinterpret_cast<Tensor*>(scale_invs[i]));
  }
  delayed_scaling_recipe::amax_and_scale_update_after_reduction(
      *reinterpret_cast<const Tensor*>(amax_reduction_buffer), t_amax_histories, t_scales,
      t_scale_invs, amax_compute_algo, static_cast<DType>(fp8_dtype), margin, stream);
}<|MERGE_RESOLUTION|>--- conflicted
+++ resolved
@@ -33,23 +33,16 @@
 // Maximum representable value of an FP8 dtype
 inline float fp8_dtype_max(DType dtype) {
   switch (dtype) {
-<<<<<<< HEAD
+    case DType::kFloat8E4M3:
 #ifndef __HIP_PLATFORM_AMD__
-  case DType::kFloat8E4M3: return 448;
+      return 448;
 #else
-  case DType::kFloat8E4M3: return 240;
+      return 240;
 #endif
-  case DType::kFloat8E5M2: return 57344;
-  default:
-    NVTE_ERROR("Expected FP8 dtype, but got ", dtype_name(dtype));
-=======
-    case DType::kFloat8E4M3:
-      return 448;
     case DType::kFloat8E5M2:
       return 57344;
     default:
       NVTE_ERROR("Expected FP8 dtype, but got ", dtype_name(dtype));
->>>>>>> d71fc946
   }
   return 0;
 }
