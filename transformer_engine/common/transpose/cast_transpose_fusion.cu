--- conflicted
+++ resolved
@@ -1,6 +1,6 @@
 /*************************************************************************
  * This file was modified for portability to AMDGPU
- * Copyright (c) 2022-2023, Advanced Micro Devices, Inc. All rights reserved.
+ * Copyright (c) 2022-2024, Advanced Micro Devices, Inc. All rights reserved.
  * Copyright (c) 2022-2024, NVIDIA CORPORATION & AFFILIATES. All rights reserved.
  *
  * See LICENSE for license information.
@@ -185,25 +185,14 @@
         #pragma unroll
         for (unsigned int j = 0; j < nvec_in; ++j) {
             CType elt = step_dbias.data.elt[j];
-            elt = __shfl_sync(0xffffffff, elt, dbias_shfl_src_lane);  // shuffle data in a warp
+            #ifdef __HIP_PLATFORM_AMD__
+            elt = __shfl(elt, dbias_shfl_src_lane, THREADS_PER_WARP);
+            #else
+            elt = __shfl_sync(0xffffffff, elt, dbias_shfl_src_lane);  // shuffle data in warp
+            #endif
             out_dbias.data.elt[j] += elt;
         }
     }
-<<<<<<< HEAD
-  }
-
-#pragma unroll
-  for (unsigned int j = 0; j < nvec_in; ++j) {
-    CType elt = step_dbias.data.elt[j];
-    #ifdef __HIP_PLATFORM_AMD__
-    elt = __shfl(elt, dbias_shfl_src_lane, THREADS_PER_WARP);
-    #else
-    elt = __shfl_sync(0xffffffff, elt, dbias_shfl_src_lane);  // shuffle data in warp
-    #endif
-    out_dbias.data.elt[j] += elt;
-  }
-=======
->>>>>>> 905d94f4
 }
 
 void populate_cast_transpose_dbias_workspace_config(const Tensor &cast_output, /*cast*/
@@ -501,20 +490,33 @@
     "SReLU"     // 6
 };
 
+
+/* HIPCC has strict rules for __device__ functions usage on host.
+   It forbids not only calling but also other ODR-use assigning to variables
+   https://github.com/llvm/llvm-project/issues/105825
+   Use templated struct wrapper to work around
+ */
+template<typename ComputeType, typename ParamOP, ComputeType (*OP)(ComputeType, const ParamOP&)>
+struct ActivationType
+{
+    static constexpr auto op = OP;
+};
+
 template <typename ComputeType, typename ParamOP,
           ComputeType (*OP)(ComputeType, const ParamOP&)>
 int get_dactivation_type() {
-    if (OP == &sigmoid<ComputeType, ComputeType>) {
+    using act = ActivationType<ComputeType, ParamOP, OP>;
+    if (act::op == ActivationType<ComputeType, ParamOP, &sigmoid<ComputeType, ComputeType>>::op) {
         return 1;
-    } else if (OP == &dgelu<ComputeType, ComputeType>) {
+    } else if (act::op == ActivationType<ComputeType, ParamOP, &dgelu<ComputeType, ComputeType>>::op) {
         return 2;
-    } else if (OP == &dqgelu<ComputeType, ComputeType>) {
+    } else if (act::op == ActivationType<ComputeType, ParamOP, &dqgelu<ComputeType, ComputeType>>::op) {
         return 3;
-    } else if (OP == &dsilu<ComputeType, ComputeType>) {
+    } else if (act::op == ActivationType<ComputeType, ParamOP, &dsilu<ComputeType, ComputeType>>::op) {
         return 4;
-    } else if (OP == &drelu<ComputeType, ComputeType>) {
+    } else if (act::op == ActivationType<ComputeType, ParamOP, &drelu<ComputeType, ComputeType>>::op) {
         return 5;
-    } else if (OP == &dsrelu<ComputeType, ComputeType>) {
+    } else if (act::op == ActivationType<ComputeType, ParamOP, &dsrelu<ComputeType, ComputeType>>::op) {
         return 6;
     } else {
         return 0;
@@ -530,235 +532,13 @@
                           Tensor *dbias,
                           Tensor *workspace,
                           cudaStream_t stream) {
-<<<<<<< HEAD
-  CheckInputTensor(input, "cast_transpose_dbias_input");
-  CheckOutputTensor(*cast_output, "cast_output");
-  CheckOutputTensor(*transposed_output, "transposed_output");
-  CheckOutputTensor(*dbias, "dbias");
-
-  NVTE_CHECK(input.data.shape.size() == 2, "Input must have 2 dimensions.");
-  NVTE_CHECK(cast_output->data.shape.size() == 2, "C output must have 2 dimensions.");
-  NVTE_CHECK(transposed_output->data.shape.size() == 2, "T output must have 2 dimensions.");
-  NVTE_CHECK(input.data.shape == cast_output->data.shape,
-             "Input and C output must have the same shape.");
-  const size_t row_length = input.data.shape[1];
-  const size_t num_rows = input.data.shape[0];
-
-  NVTE_CHECK(transposed_output->data.shape[0] == row_length, "Wrong dimension of T output.");
-  NVTE_CHECK(transposed_output->data.shape[1] == num_rows, "Wrong dimension of T output.");
-
-  NVTE_CHECK(cast_output->data.dtype == transposed_output->data.dtype,
-             "C and T outputs need to have the same type.");
-  NVTE_CHECK(cast_output->amax.dptr == transposed_output->amax.dptr,
-             "C and T outputs need to share amax tensor.");
-  NVTE_CHECK(cast_output->scale.dptr == transposed_output->scale.dptr,
-             "C and T outputs need to share scale tensor.");
-
-  NVTE_CHECK(dbias->data.dtype == input.data.dtype, "DBias must have the same type as input.");
-  NVTE_CHECK(dbias->data.shape == std::vector<size_t>{ row_length }, "Wrong shape of DBias.");
-
-  TRANSFORMER_ENGINE_TYPE_SWITCH_INPUT(input.data.dtype, InputType,
-    TRANSFORMER_ENGINE_TYPE_SWITCH_OUTPUT(cast_output->data.dtype, OutputType,
-      constexpr int itype_size = sizeof(InputType);
-      constexpr int otype_size = sizeof(OutputType);
-      constexpr int nvec_in = desired_load_size / itype_size;
-      constexpr int nvec_out = desired_store_size / otype_size;
-
-      if (workspace->data.dptr == nullptr) {
-        populate_cast_transpose_dbias_workspace_config(*cast_output, workspace, nvec_out);
-        return;
-      }
-
-      NVTE_CHECK(row_length % nvec_in  == 0, "Unsupported shape.");
-      NVTE_CHECK(num_rows   % nvec_out == 0, "Unsupported shape.");
-      const size_t n_tiles = DIVUP(row_length, static_cast<size_t>(nvec_in * THREADS_PER_WARP)) *
-                             DIVUP(num_rows, static_cast<size_t>(nvec_out * THREADS_PER_WARP));
-      const size_t n_warps_per_block = cast_transpose_num_threads / THREADS_PER_WARP;
-      const size_t n_blocks = DIVUP(n_tiles * n_warps_per_tile, n_warps_per_block);
-
-      const bool full_tile = row_length % (nvec_in * THREADS_PER_WARP) == 0 &&
-                             num_rows % (nvec_out * THREADS_PER_WARP) == 0;
-
-      using ComputeType = fp32;
-      constexpr size_t shared_size_transpose = cast_transpose_num_threads / n_warps_per_tile *
-                                               (THREADS_PER_WARP + 1) *
-                                               sizeof(Vec<OutputType, nvec_out>);
-      constexpr size_t shared_size_dbias = cast_transpose_num_threads *
-                                           sizeof(Vec<ComputeType, nvec_in>);
-      static_assert(shared_size_transpose >= shared_size_dbias);
-      using Param = CTDBiasParam<InputType, OutputType, ComputeType>;
-      Param param;
-      param.input     = reinterpret_cast<const InputType *>(input.data.dptr);
-      param.output_c  = reinterpret_cast<OutputType *>(cast_output->data.dptr);
-      param.output_t  = reinterpret_cast<OutputType *>(transposed_output->data.dptr);
-      param.scale_ptr = reinterpret_cast<const ComputeType *>(cast_output->scale.dptr);
-      param.amax      = reinterpret_cast<ComputeType *>(cast_output->amax.dptr);
-      param.workspace = reinterpret_cast<ComputeType *>(workspace->data.dptr);
-
-      if (full_tile) {
-#ifndef __HIP_PLATFORM_AMD__
-        cudaFuncSetAttribute(cast_transpose_dbias_kernel<nvec_in, nvec_out, Param>,
-                             cudaFuncAttributePreferredSharedMemoryCarveout,
-                             100);
-#endif //#ifndef __HIP_PLATFORM_AMD__
-        cast_transpose_dbias_kernel<nvec_in, nvec_out, Param>
-          <<<n_blocks,
-             cast_transpose_num_threads,
-             shared_size_transpose,
-             stream>>>(param, row_length, num_rows, n_tiles);
-      } else {
-#ifndef __HIP_PLATFORM_AMD__
-        cudaFuncSetAttribute(cast_transpose_dbias_kernel_notaligned<nvec_in, nvec_out, Param>,
-                             cudaFuncAttributePreferredSharedMemoryCarveout,
-                             100);
-#endif //#ifndef __HIP_PLATFORM_AMD__
-        cast_transpose_dbias_kernel_notaligned<nvec_in, nvec_out, Param>
-          <<<n_blocks,
-             cast_transpose_num_threads,
-             shared_size_transpose,
-             stream>>>(param, row_length, num_rows, n_tiles);
-      }
-
-      reduce_dbias<InputType>(*workspace, dbias, row_length, num_rows, nvec_out, stream);
-    );  // NOLINT(*)
-  );  // NOLINT(*)
-}
-
-template <int nvec_in, int nvec_out, typename Param>
-__global__ void
-__launch_bounds__(cast_transpose_num_threads)
-cast_transpose_dbias_dgelu_kernel(const Param param,
-                                  const size_t row_length,
-                                  const size_t num_rows,
-                                  const size_t num_tiles) {
-  using IType = typename Param::InputType;
-  using IType2 = typename Param::InputType2;
-  using OType = typename Param::OutputType;
-  using CType = typename Param::ComputeType;
-  using IVec = Vec<IType, nvec_in>;
-  using IVec2 = Vec<IType2, nvec_in>;
-  using OVec = Vec<OType, nvec_out>;
-  using CVec = Vec<CType, nvec_in>;
-
-  extern __shared__ char scratch[];
-
-  const int warp_id = threadIdx.x / THREADS_PER_WARP;
-  const unsigned int my_id_in_warp = threadIdx.x % THREADS_PER_WARP;
-  const size_t num_tiles_x = row_length / (nvec_in * THREADS_PER_WARP);
-  // const size_t num_tiles_y = num_rows / (nvec * THREADS_PER_WARP);
-  const size_t tile_id = blockIdx.x * blockDim.x / (THREADS_PER_WARP * n_warps_per_tile) +
-                         warp_id / n_warps_per_tile;
-  if (tile_id >= num_tiles) return;
-  const size_t tile_id_x = tile_id % num_tiles_x;
-  const size_t tile_id_y = tile_id / num_tiles_x;
-
-  const IType * const my_input_tile = param.input + (tile_id_x * nvec_in +
-                                                     tile_id_y * row_length * nvec_out) *
-    THREADS_PER_WARP;
-  const IType2 * const my_gelu_input_tile = param.gelu_input +
-                                            (tile_id_x * nvec_in +
-                                             tile_id_y * row_length * nvec_out) *
-                                            THREADS_PER_WARP;
-  OType * const my_output_c_tile = param.output_c + (tile_id_x * nvec_in +
-                                                     tile_id_y * row_length * nvec_out) *
-                                                    THREADS_PER_WARP;
-  OType * const my_output_t_tile = param.output_t + (tile_id_y * nvec_out +
-                                                     tile_id_x * num_rows * nvec_in) *
-                                                    THREADS_PER_WARP;
-  CType * const my_partial_dbias_tile = param.workspace +
-                                        (tile_id_x * (nvec_in * THREADS_PER_WARP) +
-                                         tile_id_y * row_length);
-
-  OVec * const my_scratch = reinterpret_cast<OVec *>(scratch) +
-                            (my_id_in_warp + warp_id / n_warps_per_tile * THREADS_PER_WARP) *
-                            (THREADS_PER_WARP + 1);
-
-  CVec * const my_dbias_scratch = reinterpret_cast<CVec *>(scratch);
-
-  IVec in[2][nvec_out];
-  IVec2 gelu_in[2][nvec_out];
-  const unsigned int warp_id_in_tile = warp_id % n_warps_per_tile;
-  constexpr unsigned int n_iterations = THREADS_PER_WARP / n_warps_per_tile;
-  OVec out_space[n_iterations][nvec_in];
-  CVec partial_dbias;
-
-  const size_t stride = row_length / nvec_in;
-  const size_t output_stride = num_rows / nvec_out;
-  size_t current_stride = warp_id_in_tile * n_iterations * nvec_out * stride;
-  unsigned int my_place = (my_id_in_warp + THREADS_PER_WARP -
-                           warp_id_in_tile * n_iterations) %
-                          THREADS_PER_WARP;
-  CType max = 0;
-  const CType scale = param.scale_ptr != nullptr ? *param.scale_ptr : 1;
-
-  partial_dbias.clear();
-
-#pragma unroll
-  for (unsigned int i = 0; i < nvec_out; ++i) {
-    in[0][i].load_from(my_input_tile, current_stride + my_place + stride * i);
-    gelu_in[0][i].load_from(my_gelu_input_tile, current_stride + my_place + stride * i);
-  }
-#pragma unroll
-  for (unsigned int i = 0; i < n_iterations; ++i) {
-    const size_t current_place = current_stride + my_place;
-    const unsigned int my_place_in = (my_place + THREADS_PER_WARP - 1) % THREADS_PER_WARP;
-    const unsigned int current_in = (i + 1) % 2;
-    if (i < n_iterations - 1) {
-#pragma unroll
-      for (unsigned int j = 0; j < nvec_out; ++j) {
-        in[current_in][j].load_from(my_input_tile,
-                                    current_stride + my_place_in + stride * (nvec_out + j));
-        gelu_in[current_in][j].load_from(my_gelu_input_tile,
-                                         current_stride + my_place_in +
-                                         stride * (nvec_out + j));
-      }
-    }
-    CVec after_dgelu[nvec_out];  // NOLINT(*)
-#pragma unroll
-    for (unsigned int j = 0; j < nvec_out; ++j) {
-#pragma unroll
-      for (unsigned int k = 0; k < nvec_in; ++k) {
-        after_dgelu[j].data.elt[k] = dgelu<CType>(gelu_in[current_in ^ 1][j].data.elt[k], {}) *
-                                     CType(in[current_in ^ 1][j].data.elt[k]);
-      }
-    }
-    OVec out_trans[nvec_in];  // NOLINT(*)
-    cast_and_transpose_regs_partial_dbias<true>(after_dgelu, out_trans,
-                                                partial_dbias, my_output_c_tile,
-                                                current_place, stride, max, scale,
-                                                (my_id_in_warp + i +
-                                                 warp_id_in_tile * n_iterations) %
-                                                THREADS_PER_WARP,
-                                                true);
-
-#pragma unroll
-    for (unsigned int j = 0; j < nvec_in; ++j) {
-      out_space[i][j].data.vec = out_trans[j].data.vec;
-    }
-    my_place = (my_place + THREADS_PER_WARP - 1) % THREADS_PER_WARP;
-    current_stride += nvec_out * stride;
-  }
-
-  for (unsigned int i = 0; i < nvec_in; ++i) {
-#pragma unroll
-    for (unsigned int j = 0; j < n_iterations; ++j) {
-      my_scratch[(my_id_in_warp + THREADS_PER_WARP -
-                  j - warp_id_in_tile * n_iterations) % THREADS_PER_WARP] = out_space[j][i];
-    }
-    __syncthreads();
-    my_place = (my_id_in_warp + THREADS_PER_WARP - warp_id_in_tile * n_iterations) %
-               THREADS_PER_WARP;
-    current_stride = i * output_stride +
-                     warp_id_in_tile * n_iterations * output_stride * nvec_in;
-    for (unsigned int j = 0; j < n_iterations; ++j) {
-      my_scratch[j + warp_id_in_tile * n_iterations].store_to(my_output_t_tile,
-                                                              current_stride + my_place);
-      my_place = (my_place + THREADS_PER_WARP - 1) % THREADS_PER_WARP;
-      current_stride += output_stride * nvec_in;
-=======
-    CheckInputTensor(input, "cast_transpose_fused_input");
-    CheckOutputTensor(*cast_output, "cast_output");
-    CheckOutputTensor(*transposed_output, "transposed_output");
+    if (workspace->data.dptr != nullptr) {
+        CheckInputTensor(input, "cast_transpose_fused_input");
+        CheckOutputTensor(*cast_output, "cast_output");
+        CheckOutputTensor(*transposed_output, "transposed_output");
+        if constexpr (IS_DBIAS) CheckOutputTensor(*dbias, "dbias");
+        if constexpr (IS_DACT) CheckInputTensor(act_input, "act_input");
+    }
 
     NVTE_CHECK(input.data.shape.size() == 2, "Input must have 2 dimensions.");
     NVTE_CHECK(cast_output->data.shape.size() == 2, "C output must have 2 dimensions.");
@@ -779,15 +559,12 @@
                "C and T outputs need to share scale tensor.");
 
     if constexpr (IS_DBIAS) {
-        CheckOutputTensor(*dbias, "dbias");
         NVTE_CHECK(dbias->data.dtype == input.data.dtype,
                    "DBias must have the same type as input.");
         NVTE_CHECK(dbias->data.shape == std::vector<size_t>{ row_length },
                    "Wrong shape of DBias.");
->>>>>>> 905d94f4
     }
     if constexpr (IS_DACT) {
-        CheckInputTensor(act_input, "act_input");
         NVTE_CHECK(input.data.dtype == act_input.data.dtype, "Types of both inputs must match.");
         NVTE_CHECK(input.data.shape == act_input.data.shape, "Shapes of both inputs must match.");
     }
@@ -959,11 +736,13 @@
                 NVTE_CHECK(row_length % nvec_in  == 0, "Unsupported shape.");
                 NVTE_CHECK(num_rows   % nvec_out == 0, "Unsupported shape.");
 
+#ifndef __HIP_PLATFORM_AMD__
                 cudaFuncSetAttribute(
                     cast_transpose_fused_kernel_notaligned
                         <IS_DBIAS, IS_DACT, ComputeType, Param, nvec_in, nvec_out, Empty, OP>,
                     cudaFuncAttributePreferredSharedMemoryCarveout,
                     100);
+#endif
                 cast_transpose_fused_kernel_notaligned
                     <IS_DBIAS, IS_DACT, ComputeType, Param, nvec_in, nvec_out, Empty, OP>
                     <<<num_blocks, cast_transpose_num_threads, shared_size_transpose, stream>>>
@@ -1385,115 +1164,6 @@
     /* warp tile amax reduce*/
     max = reduce_max<cast_transpose_num_threads / THREADS_PER_WARP>(max, warp_id);
 
-<<<<<<< HEAD
-void cast_transpose_dbias_dgelu(const Tensor &input,
-                                const Tensor &gelu_input,
-                                Tensor *cast_output,
-                                Tensor *transposed_output,
-                                Tensor *dbias,
-                                Tensor *workspace,
-                                cudaStream_t stream) {
-  NVTE_CHECK(input.data.shape.size() == 2, "Input must have 2 dimensions.");
-  NVTE_CHECK(cast_output->data.shape.size() == 2, "C output must have 2 dimensions.");
-  NVTE_CHECK(transposed_output->data.shape.size() == 2,
-             "T output must have 2 dimensions.");
-  NVTE_CHECK(input.data.shape == cast_output->data.shape,
-             "Input and C output must have the same shape.");
-  const size_t row_length = input.data.shape[1];
-  const size_t num_rows = input.data.shape[0];
-
-  NVTE_CHECK(transposed_output->data.shape[0] == row_length, "Wrong dimension of T output.");
-  NVTE_CHECK(transposed_output->data.shape[1] == num_rows, "Wrong dimension of T output.");
-
-  NVTE_CHECK(cast_output->data.dtype == transposed_output->data.dtype,
-             "C and T outputs need to have the same type.");
-  NVTE_CHECK(cast_output->amax.dptr == transposed_output->amax.dptr,
-             "C and T outputs need to share amax tensor.");
-  NVTE_CHECK(cast_output->scale.dptr == transposed_output->scale.dptr,
-             "C and T outputs need to share scale tensor.");
-
-  NVTE_CHECK(dbias->data.dtype == input.data.dtype, "DBias must have the same type as input.");
-  NVTE_CHECK(dbias->data.shape == std::vector<size_t>{ row_length }, "Wrong shape of DBias.");
-
-  NVTE_CHECK(input.data.dtype == gelu_input.data.dtype, "Types of both inputs must match.");
-  NVTE_CHECK(input.data.shape == gelu_input.data.shape, "Shapes of both inputs must match.");
-
-  TRANSFORMER_ENGINE_TYPE_SWITCH_INPUT(input.data.dtype, InputType,
-    TRANSFORMER_ENGINE_TYPE_SWITCH_OUTPUT(cast_output->data.dtype, OutputType,
-      using InputType2 = InputType;
-      /* dgelu fusion kernel uses more registers */
-      constexpr int desired_load_size_dgelu = 4;
-      constexpr int desired_store_size_dgelu = 4;
-      constexpr int itype_size = sizeof(InputType);
-      constexpr int otype_size = sizeof(OutputType);
-      constexpr int nvec_in = desired_load_size_dgelu / itype_size;
-      constexpr int nvec_out = desired_store_size_dgelu / otype_size;
-
-      if (workspace->data.dptr == nullptr) {
-        populate_cast_transpose_dbias_workspace_config(*cast_output, workspace, nvec_out);
-        return;
-      }
-
-      CheckInputTensor(input, "cast_transpose_dbias_dgelu_input");
-      CheckInputTensor(gelu_input, "gelu_input");
-      CheckOutputTensor(*cast_output, "cast_output");
-      CheckOutputTensor(*transposed_output, "transposed_output");
-      CheckOutputTensor(*dbias, "dbias");
-
-      NVTE_CHECK(row_length % nvec_in  == 0, "Unsupported shape.");
-      NVTE_CHECK(num_rows   % nvec_out == 0, "Unsupported shape.");
-      const size_t n_tiles = DIVUP(row_length, static_cast<size_t>(nvec_in * THREADS_PER_WARP)) *
-                             DIVUP(num_rows, static_cast<size_t>(nvec_out * THREADS_PER_WARP));
-      const size_t n_warps_per_block = cast_transpose_num_threads / THREADS_PER_WARP;
-      const size_t n_blocks = DIVUP(n_tiles * n_warps_per_tile, n_warps_per_block);
-
-      const bool full_tile = row_length % (nvec_in * THREADS_PER_WARP) == 0 &&
-                             num_rows % (nvec_out * THREADS_PER_WARP) == 0;
-
-      using ComputeType = fp32;
-      constexpr size_t shared_size_transpose = cast_transpose_num_threads / n_warps_per_tile *
-      (THREADS_PER_WARP + 1) *
-      sizeof(Vec<OutputType, nvec_out>);
-      constexpr size_t shared_size_dbias = cast_transpose_num_threads *
-      sizeof(Vec<ComputeType, nvec_in>);
-      static_assert(shared_size_transpose >= shared_size_dbias);
-      using Param = CTDBiasDGeluParam<InputType, InputType2, OutputType, ComputeType>;
-      Param param;
-      param.input = reinterpret_cast<const InputType *>(input.data.dptr);
-      param.gelu_input = reinterpret_cast<const InputType2 *>(gelu_input.data.dptr);
-      param.output_c = reinterpret_cast<OutputType *>(cast_output->data.dptr);
-      param.output_t = reinterpret_cast<OutputType *>(transposed_output->data.dptr);
-      param.scale_ptr = reinterpret_cast<const ComputeType *>(cast_output->scale.dptr);
-      param.amax = reinterpret_cast<ComputeType *>(cast_output->amax.dptr);
-      param.workspace = reinterpret_cast<ComputeType *>(workspace->data.dptr);
-      if (full_tile) {
-#ifndef __HIP_PLATFORM_AMD__
-        cudaFuncSetAttribute(cast_transpose_dbias_dgelu_kernel<nvec_in, nvec_out, Param>,
-                             cudaFuncAttributePreferredSharedMemoryCarveout,
-                             100);
-#endif //#ifndef __HIP_PLATFORM_AMD__
-        cast_transpose_dbias_dgelu_kernel<nvec_in, nvec_out, Param>
-          <<<n_blocks,
-          cast_transpose_num_threads,
-          shared_size_transpose,
-          stream>>>(param, row_length, num_rows, n_tiles);
-      } else {
-#ifndef __HIP_PLATFORM_AMD__
-        cudaFuncSetAttribute(cast_transpose_dbias_dgelu_kernel_notaligned<nvec_in, nvec_out, Param>,
-                             cudaFuncAttributePreferredSharedMemoryCarveout,
-                             100);
-#endif //#ifndef __HIP_PLATFORM_AMD__
-        cast_transpose_dbias_dgelu_kernel_notaligned<nvec_in, nvec_out, Param>
-          <<<n_blocks,
-          cast_transpose_num_threads,
-          shared_size_transpose,
-          stream>>>(param, row_length, num_rows, n_tiles);
-      }
-
-      reduce_dbias<InputType>(*workspace, dbias, row_length, num_rows, nvec_out, stream);
-    ); // NOLINT(*)
-  );  // NOLINT(*)
-=======
     if (threadIdx.x == 0) {
         static_assert(std::is_same<CType, float>::value);
         if (amax != nullptr)  {
@@ -1503,7 +1173,6 @@
             reciprocal<float>(scale_inv, scale);
         }
     }
->>>>>>> 905d94f4
 }
 
 template <typename ComputeType, typename ParamOP,
@@ -1514,104 +1183,6 @@
                            Tensor *cast_output,
                            Tensor *transposed_output,
                            cudaStream_t stream) {
-<<<<<<< HEAD
-  CheckInputTensor(input, "dgeglu_cast_transpose_input");
-  CheckInputTensor(geglu_input, "dgeglu_cast_transpose_geglu_input");
-  CheckOutputTensor(*cast_output, "dgeglu_cast_transpose_cast_output");
-  CheckOutputTensor(*transposed_output, "dgeglu_cast_transpose_transposed_output");
-
-  NVTE_CHECK(input.data.shape.size() == 2, "Input must have 2 dimensions.");
-  NVTE_CHECK(geglu_input.data.shape.size() == 2, "Input must have 2 dimensions.");
-  NVTE_CHECK(cast_output->data.shape.size() == 2, "C output must have 2 dimensions.");
-  NVTE_CHECK(transposed_output->data.shape.size() == 2,
-             "T output must have 2 dimensions.");
-  const size_t row_length = input.data.shape[1];
-  const size_t num_rows = input.data.shape[0];
-
-  NVTE_CHECK(geglu_input.data.shape[0] == num_rows, "Wrong dimension of output.");
-  NVTE_CHECK(geglu_input.data.shape[1] == row_length * 2, "Wrong dimension of output.");
-  NVTE_CHECK(cast_output->data.shape[0] == num_rows, "Wrong dimension of output.");
-  NVTE_CHECK(cast_output->data.shape[1] == row_length * 2, "Wrong dimension of output.");
-  NVTE_CHECK(transposed_output->data.shape[0] == row_length * 2, "Wrong dimension of T output.");
-  NVTE_CHECK(transposed_output->data.shape[1] == num_rows, "Wrong dimension of T output.");
-
-  NVTE_CHECK(input.data.dtype == geglu_input.data.dtype, "Types of both inputs must match.");
-
-  NVTE_CHECK(cast_output->data.dtype == transposed_output->data.dtype,
-             "C and T outputs need to have the same type.");
-  NVTE_CHECK(cast_output->amax.dptr == transposed_output->amax.dptr,
-             "C and T outputs need to share amax tensor.");
-  NVTE_CHECK(cast_output->scale.dptr == transposed_output->scale.dptr,
-             "C and T outputs need to share scale tensor.");
-  NVTE_CHECK(cast_output->scale_inv.dptr == transposed_output->scale_inv.dptr,
-             "C and T outputs need to share scale inverse tensor.");
-
-  TRANSFORMER_ENGINE_TYPE_SWITCH_INPUT(input.data.dtype, InputType,
-    TRANSFORMER_ENGINE_TYPE_SWITCH_OUTPUT(cast_output->data.dtype, OutputType,
-      using InputType2 = InputType;
-      /* dgelu fusion kernel uses more registers */
-      constexpr int desired_load_size_dgelu = 4;
-      constexpr int desired_store_size_dgelu = 4;
-      constexpr int itype_size = sizeof(InputType);
-      constexpr int otype_size = sizeof(OutputType);
-      constexpr int nvec_in = desired_load_size_dgelu / itype_size;
-      constexpr int nvec_out = desired_store_size_dgelu / otype_size;
-
-      NVTE_CHECK(row_length % nvec_in  == 0, "Unsupported shape.");
-      NVTE_CHECK(num_rows   % nvec_out == 0, "Unsupported shape.");
-      const size_t n_tiles = DIVUP(row_length, static_cast<size_t>(nvec_in * THREADS_PER_WARP)) *
-                             DIVUP(num_rows, static_cast<size_t>(nvec_out * THREADS_PER_WARP));
-      const size_t n_warps_per_block = cast_transpose_num_threads / THREADS_PER_WARP;
-      const size_t n_blocks = DIVUP(n_tiles * n_warps_per_tile, n_warps_per_block);
-
-      const bool full_tile = row_length % (nvec_in * THREADS_PER_WARP) == 0 &&
-                             num_rows % (nvec_out * THREADS_PER_WARP) == 0;
-      if (full_tile) {
-#ifndef __HIP_PLATFORM_AMD__
-        cudaFuncSetAttribute(dgeglu_cast_transpose_kernel<nvec_in, nvec_out, fp32,
-                                                   InputType, OutputType>,
-                             cudaFuncAttributePreferredSharedMemoryCarveout,
-                             100);
-#endif //#ifndef __HIP_PLATFORM_AMD__
-        dgeglu_cast_transpose_kernel<nvec_in, nvec_out, fp32, InputType, OutputType>
-            <<<n_blocks,
-               cast_transpose_num_threads,
-               cast_transpose_num_threads / n_warps_per_tile *
-               (THREADS_PER_WARP + 1) * sizeof(Vec<OutputType, nvec_out>),
-               stream>>>(
-                reinterpret_cast<const InputType *>(input.data.dptr),
-                reinterpret_cast<const InputType *>(geglu_input.data.dptr),
-                reinterpret_cast<OutputType *>(cast_output->data.dptr),
-                reinterpret_cast<OutputType *>(transposed_output->data.dptr),
-                reinterpret_cast<const fp32 *>(cast_output->scale.dptr),
-                reinterpret_cast<fp32 *>(cast_output->amax.dptr),
-                reinterpret_cast<fp32 *>(cast_output->scale_inv.dptr),
-                row_length, num_rows, n_tiles);
-      } else {
-#ifndef __HIP_PLATFORM_AMD__
-        cudaFuncSetAttribute(dgeglu_cast_transpose_kernel_notaligned<nvec_in, nvec_out, fp32,
-                                                              InputType, OutputType>,
-                             cudaFuncAttributePreferredSharedMemoryCarveout,
-                             100);
-#endif //#ifndef __HIP_PLATFORM_AMD__
-        dgeglu_cast_transpose_kernel_notaligned<nvec_in, nvec_out, fp32, InputType, OutputType>
-            <<<n_blocks,
-               cast_transpose_num_threads,
-               cast_transpose_num_threads / n_warps_per_tile *
-               (THREADS_PER_WARP + 1) * sizeof(Vec<OutputType, nvec_out>),
-               stream>>>(
-                reinterpret_cast<const InputType *>(input.data.dptr),
-                reinterpret_cast<const InputType *>(geglu_input.data.dptr),
-                reinterpret_cast<OutputType *>(cast_output->data.dptr),
-                reinterpret_cast<OutputType *>(transposed_output->data.dptr),
-                reinterpret_cast<const fp32 *>(cast_output->scale.dptr),
-                reinterpret_cast<fp32 *>(cast_output->amax.dptr),
-                reinterpret_cast<fp32 *>(cast_output->scale_inv.dptr),
-                row_length, num_rows, n_tiles);
-      }
-    ); // NOLINT(*)
-  );  // NOLINT(*)
-=======
     CheckInputTensor(input, "dgated_act_cast_transpose_input");
     CheckInputTensor(gated_act_input, "dgated_act_cast_transpose_gated_act_input");
     CheckOutputTensor(*cast_output, "dgated_act_cast_transpose_cast_output");
@@ -1666,11 +1237,13 @@
             const size_t shmem_size = cast_transpose_num_threads / n_warps_per_tile *
                                        (THREADS_PER_WARP + 1) * sizeof(Vec<OutputType, nvec_out>);
             if (full_tile) {
+#ifndef __HIP_PLATFORM_AMD__
                 cudaFuncSetAttribute(
                     dgated_act_cast_transpose_kernel
                         <nvec_in, nvec_out, ComputeType, InputType, OutputType, Empty, OP1, OP2>,
                     cudaFuncAttributePreferredSharedMemoryCarveout,
                     100);
+#endif
 
                 dgated_act_cast_transpose_kernel
                     <nvec_in, nvec_out, ComputeType, InputType, OutputType, Empty, OP1, OP2>
@@ -1684,11 +1257,13 @@
                         reinterpret_cast<fp32 *>(cast_output->scale_inv.dptr),
                         row_length, num_rows, n_tiles);
             } else {
+#ifndef __HIP_PLATFORM_AMD__
                 cudaFuncSetAttribute(
                     dgated_act_cast_transpose_kernel_notaligned
                         <nvec_in, nvec_out, ComputeType, InputType, OutputType, Empty, OP1, OP2>,
                     cudaFuncAttributePreferredSharedMemoryCarveout,
                     100);
+#endif
                 dgated_act_cast_transpose_kernel_notaligned
                     <nvec_in, nvec_out, ComputeType, InputType, OutputType, Empty, OP1, OP2>
                     <<<n_blocks, cast_transpose_num_threads, shmem_size, stream>>>(
@@ -1703,7 +1278,6 @@
             }
         ); // NOLINT(*)
     );  // NOLINT(*)
->>>>>>> 905d94f4
 }
 }   // namespace
 
@@ -1749,9 +1323,7 @@
     constexpr bool IS_DBIAS = true;
     constexpr bool IS_DACT  = true;
 
-    constexpr auto dActivation = &dgelu<fp32, fp32>;
-
-    cast_transpose_fused<IS_DBIAS, IS_DACT, ComputeType, Empty, dActivation>(
+    cast_transpose_fused<IS_DBIAS, IS_DACT, ComputeType, Empty, &dgelu<fp32, fp32>>(
         *reinterpret_cast<const Tensor*>(input),
         *reinterpret_cast<const Tensor*>(act_input),
         reinterpret_cast<Tensor*>(cast_output),
@@ -1774,9 +1346,7 @@
     constexpr bool IS_DBIAS = true;
     constexpr bool IS_DACT  = true;
 
-    constexpr auto dActivation = &dsilu<fp32, fp32>;
-
-    cast_transpose_fused<IS_DBIAS, IS_DACT, ComputeType, Empty, dActivation>(
+    cast_transpose_fused<IS_DBIAS, IS_DACT, ComputeType, Empty, &dsilu<fp32, fp32>>(
         *reinterpret_cast<const Tensor*>(input),
         *reinterpret_cast<const Tensor*>(silu_input),
         reinterpret_cast<Tensor*>(cast_output),
@@ -1799,9 +1369,7 @@
     constexpr bool IS_DBIAS = true;
     constexpr bool IS_DACT  = true;
 
-    constexpr auto dActivation = &drelu<fp32, fp32>;
-
-    cast_transpose_fused<IS_DBIAS, IS_DACT, ComputeType, Empty, dActivation>(
+    cast_transpose_fused<IS_DBIAS, IS_DACT, ComputeType, Empty, &drelu<fp32, fp32>>(
         *reinterpret_cast<const Tensor*>(input),
         *reinterpret_cast<const Tensor*>(relu_input),
         reinterpret_cast<Tensor*>(cast_output),
@@ -1824,9 +1392,7 @@
     constexpr bool IS_DBIAS = true;
     constexpr bool IS_DACT  = true;
 
-    constexpr auto dActivation = &dsrelu<fp32, fp32>;
-
-    cast_transpose_fused<IS_DBIAS, IS_DACT, ComputeType, Empty, dActivation>(
+    cast_transpose_fused<IS_DBIAS, IS_DACT, ComputeType, Empty, &dsrelu<fp32, fp32>>(
         *reinterpret_cast<const Tensor*>(input),
         *reinterpret_cast<const Tensor*>(srelu_input),
         reinterpret_cast<Tensor*>(cast_output),
@@ -1849,9 +1415,7 @@
     constexpr bool IS_DBIAS = true;
     constexpr bool IS_DACT  = true;
 
-    constexpr auto dActivation = &dqgelu<fp32, fp32>;
-
-    cast_transpose_fused<IS_DBIAS, IS_DACT, ComputeType, Empty, dActivation>(
+    cast_transpose_fused<IS_DBIAS, IS_DACT, ComputeType, Empty, &dqgelu<fp32, fp32>>(
         *reinterpret_cast<const Tensor*>(input),
         *reinterpret_cast<const Tensor*>(qgelu_input),
         reinterpret_cast<Tensor*>(cast_output),
@@ -1869,10 +1433,7 @@
     NVTE_API_CALL(nvte_dgeglu_cast_transpose);
     using namespace transformer_engine;
 
-    constexpr auto dActivation = &dgelu<fp32, fp32>;
-    constexpr auto  Activation =  &gelu<fp32, fp32>;
-
-    dgated_act_cast_transpose<ComputeType, Empty, dActivation, Activation>(
+    dgated_act_cast_transpose<ComputeType, Empty, &dgelu<fp32, fp32>, &gelu<fp32, fp32>>(
         *reinterpret_cast<const Tensor*>(input),
         *reinterpret_cast<const Tensor*>(gated_act_input),
         reinterpret_cast<Tensor*>(cast_output),
@@ -1888,10 +1449,7 @@
     NVTE_API_CALL(nvte_dswiglu_cast_transpose);
     using namespace transformer_engine;
 
-    constexpr auto dActivation = &dsilu<fp32, fp32>;
-    constexpr auto  Activation =  &silu<fp32, fp32>;
-
-    dgated_act_cast_transpose<ComputeType, Empty, dActivation, Activation>(
+    dgated_act_cast_transpose<ComputeType, Empty, &dsilu<fp32, fp32>, &silu<fp32, fp32>>(
         *reinterpret_cast<const Tensor*>(input),
         *reinterpret_cast<const Tensor*>(swiglu_input),
         reinterpret_cast<Tensor*>(cast_output),
@@ -1907,10 +1465,7 @@
     NVTE_API_CALL(nvte_dreglu_cast_transpose);
     using namespace transformer_engine;
 
-    constexpr auto dActivation = &drelu<fp32, fp32>;
-    constexpr auto  Activation =  &relu<fp32, fp32>;
-
-    dgated_act_cast_transpose<ComputeType, Empty, dActivation, Activation>(
+    dgated_act_cast_transpose<ComputeType, Empty, &drelu<fp32, fp32>, &relu<fp32, fp32>>(
         *reinterpret_cast<const Tensor*>(input),
         *reinterpret_cast<const Tensor*>(gated_act_input),
         reinterpret_cast<Tensor*>(cast_output),
@@ -1926,10 +1481,7 @@
     NVTE_API_CALL(nvte_dsreglu_cast_transpose);
     using namespace transformer_engine;
 
-    constexpr auto dActivation = &dsrelu<fp32, fp32>;
-    constexpr auto  Activation =  &srelu<fp32, fp32>;
-
-    dgated_act_cast_transpose<ComputeType, Empty, dActivation, Activation>(
+    dgated_act_cast_transpose<ComputeType, Empty, &dsrelu<fp32, fp32>, &srelu<fp32, fp32>>(
         *reinterpret_cast<const Tensor*>(input),
         *reinterpret_cast<const Tensor*>(gated_act_input),
         reinterpret_cast<Tensor*>(cast_output),
@@ -1945,10 +1497,7 @@
     NVTE_API_CALL(nvte_dqgeglu_cast_transpose);
     using namespace transformer_engine;
 
-    constexpr auto dActivation = &dqgelu<fp32, fp32>;
-    constexpr auto  Activation =  &qgelu<fp32, fp32>;
-
-    dgated_act_cast_transpose<ComputeType, Empty, dActivation, Activation>(
+    dgated_act_cast_transpose<ComputeType, Empty, &dqgelu<fp32, fp32>, &qgelu<fp32, fp32>>(
         *reinterpret_cast<const Tensor*>(input),
         *reinterpret_cast<const Tensor*>(gated_act_input),
         reinterpret_cast<Tensor*>(cast_output),
