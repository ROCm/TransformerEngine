--- conflicted
+++ resolved
@@ -965,8 +965,6 @@
     if (my_id_in_warp < tile_length) {
       partial_dbias.store_to(my_partial_dbias_tile, my_id_in_warp);
     }
-<<<<<<< HEAD
-=======
   }
 
   /* warp tile amax reduce*/
@@ -1135,7 +1133,6 @@
       current_stride += output_stride * nvec_in;
     }
     __syncthreads();
->>>>>>> a5dbf1e2
   }
 
   /* warp tile amax reduce*/
