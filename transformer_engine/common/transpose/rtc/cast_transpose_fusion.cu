--- conflicted
+++ resolved
@@ -77,20 +77,6 @@
       __builtin_assume(amax >= 0);
       amax = fmaxf(fabsf(tmp), amax);
     }
-<<<<<<< HEAD
-
-    if constexpr (IS_DBIAS) {
-        #pragma unroll
-        for (unsigned int j = 0; j < NVEC_IN; ++j) {
-            CType elt = step_dbias.data.elt[j];
-#ifdef __HIP_PLATFORM_AMD__
-            elt = __shfl(elt, dbias_shfl_src_lane, THREADS_PER_WARP);
-#else
-            elt = __shfl_sync(0xffffffff, elt, dbias_shfl_src_lane);  // shuffle data in a warp
-#endif
-            out_dbias.data.elt[j] += elt;
-        }
-=======
     out_cast.store_to(output_cast_tile, current_place + stride * i);
   }
 
@@ -98,9 +84,12 @@
 #pragma unroll
     for (unsigned int j = 0; j < NVEC_IN; ++j) {
       CType elt = step_dbias.data.elt[j];
+#ifdef __HIP_PLATFORM_AMD__
+      elt = __shfl(elt, dbias_shfl_src_lane, THREADS_PER_WARP);
+#else
       elt = __shfl_sync(0xffffffff, elt, dbias_shfl_src_lane);  // shuffle data in a warp
+#endif
       out_dbias.data.elt[j] += elt;
->>>>>>> d71fc946
     }
   }
 }
