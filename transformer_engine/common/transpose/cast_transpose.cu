/*************************************************************************
 * This file was modified for portability to AMDGPU
 * Copyright (c) 2022-2024, Advanced Micro Devices, Inc. All rights reserved.
 * Copyright (c) 2022-2024, NVIDIA CORPORATION & AFFILIATES. All rights reserved.
 *
 * See LICENSE for license information.
 ************************************************************************/

#include <transformer_engine/cast_transpose_noop.h>
#include <transformer_engine/transpose.h>

#include <algorithm>

#include <cuda_runtime.h>

#include "../common.h"
#include "../util/rtc.h"
#include "../util/string.h"
#include "../utils.cuh"

namespace transformer_engine {

namespace {

// String with RTC kernel implementation
#include "string_code_transpose_rtc_cast_transpose_cu.h"

// Hard-coded kernel parameters
using CType = float;
constexpr size_t warps_per_tile = 4;
constexpr size_t block_size = THREADS_PER_WARP * warps_per_tile;

/* Performance heuristics for optimized kernel parameters */
struct KernelConfig {
  /** Vector load size */
  size_t load_size = 0;
  /** Vector store size to transposed output */
  size_t store_size = 0;

  /* Whether config is valid */
  bool valid = false;
  /* Number of CUDA blocks */
  size_t num_blocks = 0;

  /* Number of active SMs */
  size_t active_sm_count = 0;
  /* Elements per L1 cache load */
  size_t elements_per_load = 0;
  /* Elements per L1 cache store to cast output*/
  size_t elements_per_store_c = 0;
  /* Elements per L1 cache store to transposed output */
  size_t elements_per_store_t = 0;

  KernelConfig(size_t row_length,
               size_t num_rows,
               size_t itype_size,
               size_t otype_size,
               size_t load_size_,
               size_t store_size_)
    : load_size{load_size_}
    , store_size{store_size_} {
    // Check that tiles are correctly aligned
    constexpr size_t cache_line_size = 128;
    if (load_size % itype_size != 0
        || store_size % otype_size != 0
        || cache_line_size % itype_size != 0
        || cache_line_size % otype_size != 0) {
      return;
    }
    const size_t row_tile_elements = load_size * THREADS_PER_WARP / itype_size;
    const size_t col_tile_elements = store_size * THREADS_PER_WARP / otype_size;
    valid = (row_length % row_tile_elements == 0
             && num_rows % col_tile_elements == 0);
    if (!valid) {
      return;
    }

    // Number of CUDA blocks
    num_blocks = (row_length / row_tile_elements) * (num_rows / col_tile_elements);

    // Parameters for performance model
    constexpr size_t warps_per_sm = 16;  // Rough estimate for saturated SMs
    active_sm_count = std::min(DIVUP(num_blocks * warps_per_tile, warps_per_sm),
                               static_cast<size_t>(cuda::sm_count()));
    elements_per_load = (std::min(cache_line_size, row_tile_elements * itype_size)
                         / itype_size);
    elements_per_store_c = (std::min(cache_line_size, row_tile_elements * otype_size)
                            / otype_size);
    elements_per_store_t = (std::min(cache_line_size, col_tile_elements * otype_size)
                            / otype_size);
  }

  /* Compare by estimated cost */
  bool operator<(const KernelConfig &other) const {
    if (this->valid && other.valid) {
      // cost ~ (1/elements_per_load
      //         + 1/elements_per_store_c
      //         + 1/elements_per_store_t) / active_sms
      // Note: Integer arithmetic ensures stable ordering
      const auto &l1 = this->elements_per_load;
      const auto &sc1 = this->elements_per_store_c;
      const auto &st1 = this->elements_per_store_t;
      const auto &p1 = this->active_sm_count;
      const auto &l2 = other.elements_per_load;
      const auto &sc2 = other.elements_per_store_c;
      const auto &st2 = other.elements_per_store_t;
      const auto &p2 = other.active_sm_count;
      const auto scale = l1 * sc1 * st1 * p1 * l2 * sc2 * st2 * p2;
      const auto cost1 = (scale/l1 + scale/sc1 + scale/st1) / p1;
      const auto cost2 = (scale/l2 + scale/sc2 + scale/st2) / p2;
      return cost1 < cost2;
    } else {
      return this->valid && !other.valid;
    }
  }
};

template <size_t load_size, size_t store_size, typename IType, typename OType>
__global__ void
__launch_bounds__(block_size)
cast_transpose_general_kernel(const IType * __restrict__ const input,
                              const CType * __restrict__ const noop,
                              OType * __restrict__  const output_c,
                              OType * __restrict__  const output_t,
                              const CType * __restrict__ const scale_ptr,
                              CType * __restrict__ const amax_ptr,
                              const size_t row_length,
                              const size_t num_rows) {
  if (noop != nullptr && noop[0] == 1.0f) return;

  // Vectorized load/store sizes
  constexpr size_t nvec_in = load_size / sizeof(IType);
  constexpr size_t nvec_out = store_size / sizeof(OType);
  using IVec = Vec<IType, nvec_in>;
  using OVecT = Vec<OType, nvec_out>;

  // Thread indices
  // Note: Block is interpreted as a warp_size x num_warps grid
  constexpr size_t bdimx = THREADS_PER_WARP;
  constexpr size_t bdimy = warps_per_tile;
  const size_t tid = threadIdx.x;
  const size_t tidx = tid % bdimx;
  const size_t tidy = tid / bdimx;
  const size_t bid = blockIdx.x;

  // Input tensors are divided into tiles
  // Note: Each tile is a warp_size x warp_size grid of nvec_out x nvec_in subtiles
  constexpr size_t tile_dim_m = THREADS_PER_WARP * nvec_out;
  constexpr size_t tile_dim_n = THREADS_PER_WARP * nvec_in;

  // Position of tile within tensor
  const size_t num_tiles_m = (num_rows + tile_dim_m - 1) / tile_dim_m;
  const size_t tile_id_m = bid % num_tiles_m;
  const size_t tile_id_n = bid / num_tiles_m;
  const size_t tile_row = tile_id_m * tile_dim_m;
  const size_t tile_col = tile_id_n * tile_dim_n;

  // Number of nvec_out x nvec_in subtiles for each thread to
  // load/store
  constexpr size_t num_iterations = THREADS_PER_WARP / warps_per_tile;

  // FP8 factors
  const CType scale = scale_ptr == nullptr ? 1 : *scale_ptr;
  CType amax = 0;

  // Load input and store to registers
  // Note: Each thread loads num_iterations subtiles, computes amax,
  // casts type, and transposes in registers.
  OVecT local_output_t[nvec_in][num_iterations];
  #pragma unroll
  for (size_t iter = 0; iter < num_iterations; ++iter) {
    const size_t i1 = tidy + iter * bdimy;
    const size_t j1 = tidx;
    #pragma unroll
    for (size_t i2 = 0; i2 < nvec_out; ++i2) {
      const size_t row = tile_row + i1 * nvec_out + i2;
      const size_t col = tile_col + j1 * nvec_in;
      if (row < num_rows) {
        #pragma unroll
        for (size_t j2 = 0; j2 < nvec_in; ++j2) {
          if (col + j2 < row_length) {
            const CType in = input[row * row_length + col + j2];
            const OType out = OType(in * scale);
            __builtin_assume(amax >= 0);
            amax = fmaxf(fabsf(in), amax);
            output_c[row * row_length + col + j2] = out;
            local_output_t[j2][iter].data.elt[i2] = out;
          }
        }
      }
    }
  }

  // Copy transposed output from registers to global memory
  __shared__ OVecT shared_output_t[THREADS_PER_WARP][THREADS_PER_WARP+1];
  #pragma unroll
  for (size_t j2 = 0; j2 < nvec_in; ++j2) {
    #pragma unroll
    for (size_t iter = 0; iter < num_iterations; ++iter) {
      const size_t i1 = tidy + iter * bdimy;
      const size_t j1 = tidx;
      shared_output_t[j1][i1] = local_output_t[j2][iter];
    }
    __syncthreads();
    #pragma unroll
    for (size_t iter = 0; iter < num_iterations; ++iter) {
      const size_t i1 = tidx;
      const size_t j1 = tidy + iter * bdimy;
      const size_t row = tile_row + i1 * nvec_out;
      const size_t col = tile_col + j1 * nvec_in + j2;
      if (col < row_length) {
        #pragma unroll
        for (size_t i2 = 0; i2 < nvec_out; ++i2) {
          if (row + i2 < num_rows) {
            output_t[col * num_rows + row + i2] = shared_output_t[j1][i1].data.elt[i2];
          }
        }
      }
    }
    __syncthreads();
  }

  // Reduce amax over block
  if (amax_ptr != nullptr) {
    amax = reduce_max<warps_per_tile>(amax, tidy);
    if (threadIdx.x == 0) {
      atomicMaxFloat(amax_ptr, amax);
    }
  }
}

}  // namespace

void cast_transpose(const Tensor &input,
                    const Tensor &noop,
                    Tensor *cast_output_,
                    Tensor *transposed_output_,
                    cudaStream_t stream) {
  Tensor &cast_output = *cast_output_;
  Tensor &transposed_output = *transposed_output_;

  // Check no-op flag
  if (noop.data.dptr != nullptr) {
    size_t numel = 1;
    for (const auto& dim : noop.data.shape) {
      numel *= dim;
    }
    NVTE_CHECK(numel == 1, "Expected 1 element, but found ", numel, ".");
    NVTE_CHECK(noop.data.dtype == DType::kFloat32);
    NVTE_CHECK(noop.data.dptr != nullptr);
  }

  // Check tensor dims
  CheckInputTensor(input, "cast_transpose_input");
  CheckOutputTensor(cast_output, "cast_output");
  CheckOutputTensor(transposed_output, "transposed_output");
  NVTE_CHECK(input.data.shape.size() == 2, "Input must have 2 dimensions.");
  NVTE_CHECK(cast_output.data.shape.size() == 2, "Cast output must have 2 dimensions.");
  NVTE_CHECK(transposed_output.data.shape.size() == 2,
             "Transposed output must have 2 dimensions.");
  const size_t row_length = input.data.shape[1];
  const size_t num_rows = input.data.shape[0];
<<<<<<< HEAD

  NVTE_CHECK(transposed_output->data.shape[0] == row_length, "Wrong dimension of T output.");
  NVTE_CHECK(transposed_output->data.shape[1] == num_rows, "Wrong dimension of T output.");

  NVTE_CHECK(cast_output->data.dtype == transposed_output->data.dtype,
             "C and T outputs need to have the same type.");
  NVTE_CHECK(cast_output->amax.dptr == transposed_output->amax.dptr,
             "C and T outputs need to share amax tensor.");
  NVTE_CHECK(cast_output->scale.dptr == transposed_output->scale.dptr,
             "C and T outputs need to share scale tensor.");

// Launch specific cast-transpose kernel
#ifndef __HIP_PLATFORM_AMD__
#define LAUNCH_KERNEL(kernel, nvec_in, nvec_out, n_tiles, n_blocks, InputType, OutputType) \
  do {                                                                  \
    cudaFuncSetAttribute(kernel<nvec_in, nvec_out, fp32, InputType, OutputType>, \
                         cudaFuncAttributePreferredSharedMemoryCarveout, \
                         100);                                          \
    kernel<nvec_in, nvec_out, fp32, InputType, OutputType>              \
      <<<n_blocks,                                                      \
         cast_transpose_num_threads,                                    \
         cast_transpose_num_threads / n_warps_per_tile *                \
         (THREADS_PER_WARP + 1) * sizeof(Vec<OutputType, nvec_out>),    \
         stream>>>(                                                     \
          reinterpret_cast<const InputType *>(input.data.dptr),         \
          reinterpret_cast<OutputType *>(cast_output->data.dptr),       \
          reinterpret_cast<OutputType *>(transposed_output->data.dptr), \
          reinterpret_cast<const fp32 *>(cast_output->scale.dptr),      \
          reinterpret_cast<fp32 *>(cast_output->amax.dptr),             \
          row_length, num_rows, n_tiles);                               \
  } while (false)
#else
#define LAUNCH_KERNEL(kernel, nvec_in, nvec_out, n_tiles, n_blocks, InputType, OutputType) \
  do {                                                                  \
    kernel<nvec_in, nvec_out, fp32, InputType, OutputType>              \
      <<<n_blocks,                                                      \
         cast_transpose_num_threads,                                    \
         cast_transpose_num_threads / n_warps_per_tile *                \
         (THREADS_PER_WARP + 1) * sizeof(Vec<OutputType, nvec_out>),    \
         stream>>>(                                                     \
          reinterpret_cast<const InputType *>(input.data.dptr),         \
          reinterpret_cast<OutputType *>(cast_output->data.dptr),       \
          reinterpret_cast<OutputType *>(transposed_output->data.dptr), \
          reinterpret_cast<const fp32 *>(cast_output->scale.dptr),      \
          reinterpret_cast<fp32 *>(cast_output->amax.dptr),             \
          row_length, num_rows, n_tiles);                               \
  } while (false)
#endif // __HIP_PLATFORM_AMD__

// Launch cast-transpose kernel for given vector sizes
#define LAUNCH_KERNEL_VEC_SIZES(load_size, store_size, InputType, OutputType) \
  do {                                                                  \
    constexpr int nvec_in = load_size / sizeof(InputType);              \
    constexpr int nvec_out = store_size / sizeof(OutputType);           \
                                                                        \
    NVTE_CHECK(row_length % nvec_in  == 0, "Unsupported shape.");       \
    NVTE_CHECK(num_rows   % nvec_out == 0, "Unsupported shape.");       \
                                                                        \
    const size_t n_tiles = get_n_tiles(load_size, store_size);          \
    const size_t n_blocks = get_n_blocks(n_tiles);                      \
                                                                        \
    const bool full_tile = row_length % (nvec_in * THREADS_PER_WARP) == 0 && \
                           num_rows % (nvec_out * THREADS_PER_WARP) == 0; \
                                                                        \
    if (full_tile) {                                                    \
      LAUNCH_KERNEL(cast_transpose_kernel,                              \
                    nvec_in, nvec_out, n_tiles, n_blocks,               \
                    InputType, OutputType);                             \
    } else {                                                            \
      LAUNCH_KERNEL(cast_transpose_kernel_notaligned,                   \
                    nvec_in, nvec_out, n_tiles, n_blocks,               \
                    InputType, OutputType);                             \
    }                                                                   \
  } while (false)
=======
  NVTE_CHECK(cast_output.data.shape[0] == num_rows, "Wrong dimension of cast output.");
  NVTE_CHECK(cast_output.data.shape[1] == row_length, "Wrong dimension of cast output.");
  NVTE_CHECK(transposed_output.data.shape[0] == row_length,
             "Wrong dimension of transposed output.");
  NVTE_CHECK(transposed_output.data.shape[1] == num_rows,
             "Wrong dimension of transposed output.");

  // Check tensor pointers
  NVTE_CHECK(input.data.dptr != nullptr, "Input is not allocated.");
  NVTE_CHECK(cast_output.data.dptr != nullptr, "Cast output is not allocated.");
  NVTE_CHECK(transposed_output.data.dptr != nullptr, "Transposed output is not allocated.");
  NVTE_CHECK(cast_output.data.dtype == transposed_output.data.dtype,
             "Cast and transposed output types must match.");
  NVTE_CHECK(cast_output.amax.dptr == transposed_output.amax.dptr,
             "Cast and transposed outputs need to share amax tensor.");
  NVTE_CHECK(cast_output.scale.dptr == transposed_output.scale.dptr,
             "Cast and transposed outputs need to share scale tensor.");
>>>>>>> 905d94f4

  TRANSFORMER_ENGINE_TYPE_SWITCH_INPUT(input.data.dtype, InputType,
    TRANSFORMER_ENGINE_TYPE_SWITCH_OUTPUT(cast_output.data.dtype, OutputType,
      constexpr const char *itype_name = TypeInfo<InputType>::name;
      constexpr const char *otype_name = TypeInfo<OutputType>::name;
      constexpr size_t itype_size = sizeof(InputType);
      constexpr size_t otype_size = sizeof(OutputType);

      // Choose between runtime-compiled or statically-compiled kernel
      const bool aligned = (row_length % THREADS_PER_WARP == 0
                            && num_rows % THREADS_PER_WARP == 0);
      if (aligned && rtc::is_enabled()) {  // Runtime-compiled tuned kernel
        // Pick kernel config
        std::vector<KernelConfig> kernel_configs;
        kernel_configs.reserve(16);
        auto add_config = [&](size_t load_size, size_t store_size) {
          kernel_configs.emplace_back(row_length, num_rows,
                                      itype_size, otype_size,
                                      load_size, store_size);
        };
        add_config(8, 8);
        add_config(4, 8); add_config(8, 4);
        add_config(4, 4);
        add_config(2, 8); add_config(8, 2);
        add_config(2, 4); add_config(4, 2);
        add_config(2, 2);
        add_config(1, 8); add_config(8, 1);
        add_config(1, 4); add_config(4, 1);
        add_config(1, 2); add_config(2, 1);
        add_config(1, 1);
        const auto &kernel_config = *std::min_element(kernel_configs.begin(),
                                                      kernel_configs.end());
        NVTE_CHECK(kernel_config.valid, "invalid kernel config");
        const size_t load_size = kernel_config.load_size;
        const size_t store_size = kernel_config.store_size;
        const size_t num_blocks = kernel_config.num_blocks;

        // Compile NVRTC kernel if needed and launch
        auto& rtc_manager = rtc::KernelManager::instance();
        const std::string kernel_label = concat_strings("cast_transpose"
                                                        ",itype=", itype_name,
                                                        ",otype=", otype_name,
                                                        ",load_size=", load_size,
                                                        ",store_size=", store_size);
        if (!rtc_manager.is_compiled(kernel_label)) {
          std::string code = string_code_transpose_rtc_cast_transpose_cu;
          code = regex_replace(code, "__ITYPE__", itype_name);
          code = regex_replace(code, "__OTYPE__", otype_name);
          code = regex_replace(code, "__LOAD_SIZE__", load_size);
          code = regex_replace(code, "__STORE_SIZE__", store_size);
          code = regex_replace(code, "__WARPS_PER_TILE__", warps_per_tile);
          code = regex_replace(code, "__BLOCK_SIZE__", block_size);
          rtc_manager.compile(kernel_label,
                              "cast_transpose_optimized_kernel",
                              code,
                              "transformer_engine/common/transpose/rtc/cast_transpose.cu");
        }
        rtc_manager.launch(kernel_label,
                           num_blocks, block_size, 0, stream,
                           static_cast<const InputType *>(input.data.dptr),
                           reinterpret_cast<const CType *>(noop.data.dptr),
                           static_cast<OutputType*>(cast_output.data.dptr),
                           static_cast<OutputType*>(transposed_output.data.dptr),
                           static_cast<const CType*>(cast_output.scale.dptr),
                           static_cast<CType*>(cast_output.amax.dptr),
                           row_length, num_rows);
      } else {  // Statically-compiled general kernel
        constexpr size_t load_size = 4;
        constexpr size_t store_size = 4;
        constexpr size_t row_tile_size = load_size / itype_size * THREADS_PER_WARP;
        constexpr size_t col_tile_size = store_size / otype_size * THREADS_PER_WARP;
        const int num_blocks = (DIVUP(row_length, row_tile_size)
                                * DIVUP(num_rows, col_tile_size));
        cast_transpose_general_kernel<load_size, store_size, InputType, OutputType>
          <<<num_blocks, block_size, 0, stream>>>(
            static_cast<const InputType *>(input.data.dptr),
            reinterpret_cast<const CType *>(noop.data.dptr),
            static_cast<OutputType *>(cast_output.data.dptr),
            static_cast<OutputType *>(transposed_output.data.dptr),
            static_cast<const CType *>(cast_output.scale.dptr),
            static_cast<CType *>(cast_output.amax.dptr),
            row_length, num_rows);
      }
    );  // NOLINT(*)
  );  // NOLINT(*)
}

}  // namespace transformer_engine

void nvte_cast_transpose(const NVTETensor input,
                         NVTETensor cast_output,
                         NVTETensor transposed_output,
                         cudaStream_t stream) {
  NVTE_API_CALL(nvte_cast_transpose);
  using namespace transformer_engine;
  auto noop = Tensor();
  cast_transpose(*reinterpret_cast<const Tensor*>(input),
                 noop,
                 reinterpret_cast<Tensor*>(cast_output),
                 reinterpret_cast<Tensor*>(transposed_output),
                 stream);
}

void nvte_cast_transpose_with_noop(const NVTETensor input,
                                   const NVTETensor noop,
                                   NVTETensor cast_output,
                                   NVTETensor transposed_output,
                                   cudaStream_t stream) {
  NVTE_API_CALL(nvte_cast_transpose_with_noop);
  using namespace transformer_engine;
  cast_transpose(*reinterpret_cast<const Tensor*>(input),
                 *reinterpret_cast<const Tensor*>(noop),
                 reinterpret_cast<Tensor*>(cast_output),
                 reinterpret_cast<Tensor*>(transposed_output),
                 stream);
}<|MERGE_RESOLUTION|>--- conflicted
+++ resolved
@@ -260,82 +260,6 @@
              "Transposed output must have 2 dimensions.");
   const size_t row_length = input.data.shape[1];
   const size_t num_rows = input.data.shape[0];
-<<<<<<< HEAD
-
-  NVTE_CHECK(transposed_output->data.shape[0] == row_length, "Wrong dimension of T output.");
-  NVTE_CHECK(transposed_output->data.shape[1] == num_rows, "Wrong dimension of T output.");
-
-  NVTE_CHECK(cast_output->data.dtype == transposed_output->data.dtype,
-             "C and T outputs need to have the same type.");
-  NVTE_CHECK(cast_output->amax.dptr == transposed_output->amax.dptr,
-             "C and T outputs need to share amax tensor.");
-  NVTE_CHECK(cast_output->scale.dptr == transposed_output->scale.dptr,
-             "C and T outputs need to share scale tensor.");
-
-// Launch specific cast-transpose kernel
-#ifndef __HIP_PLATFORM_AMD__
-#define LAUNCH_KERNEL(kernel, nvec_in, nvec_out, n_tiles, n_blocks, InputType, OutputType) \
-  do {                                                                  \
-    cudaFuncSetAttribute(kernel<nvec_in, nvec_out, fp32, InputType, OutputType>, \
-                         cudaFuncAttributePreferredSharedMemoryCarveout, \
-                         100);                                          \
-    kernel<nvec_in, nvec_out, fp32, InputType, OutputType>              \
-      <<<n_blocks,                                                      \
-         cast_transpose_num_threads,                                    \
-         cast_transpose_num_threads / n_warps_per_tile *                \
-         (THREADS_PER_WARP + 1) * sizeof(Vec<OutputType, nvec_out>),    \
-         stream>>>(                                                     \
-          reinterpret_cast<const InputType *>(input.data.dptr),         \
-          reinterpret_cast<OutputType *>(cast_output->data.dptr),       \
-          reinterpret_cast<OutputType *>(transposed_output->data.dptr), \
-          reinterpret_cast<const fp32 *>(cast_output->scale.dptr),      \
-          reinterpret_cast<fp32 *>(cast_output->amax.dptr),             \
-          row_length, num_rows, n_tiles);                               \
-  } while (false)
-#else
-#define LAUNCH_KERNEL(kernel, nvec_in, nvec_out, n_tiles, n_blocks, InputType, OutputType) \
-  do {                                                                  \
-    kernel<nvec_in, nvec_out, fp32, InputType, OutputType>              \
-      <<<n_blocks,                                                      \
-         cast_transpose_num_threads,                                    \
-         cast_transpose_num_threads / n_warps_per_tile *                \
-         (THREADS_PER_WARP + 1) * sizeof(Vec<OutputType, nvec_out>),    \
-         stream>>>(                                                     \
-          reinterpret_cast<const InputType *>(input.data.dptr),         \
-          reinterpret_cast<OutputType *>(cast_output->data.dptr),       \
-          reinterpret_cast<OutputType *>(transposed_output->data.dptr), \
-          reinterpret_cast<const fp32 *>(cast_output->scale.dptr),      \
-          reinterpret_cast<fp32 *>(cast_output->amax.dptr),             \
-          row_length, num_rows, n_tiles);                               \
-  } while (false)
-#endif // __HIP_PLATFORM_AMD__
-
-// Launch cast-transpose kernel for given vector sizes
-#define LAUNCH_KERNEL_VEC_SIZES(load_size, store_size, InputType, OutputType) \
-  do {                                                                  \
-    constexpr int nvec_in = load_size / sizeof(InputType);              \
-    constexpr int nvec_out = store_size / sizeof(OutputType);           \
-                                                                        \
-    NVTE_CHECK(row_length % nvec_in  == 0, "Unsupported shape.");       \
-    NVTE_CHECK(num_rows   % nvec_out == 0, "Unsupported shape.");       \
-                                                                        \
-    const size_t n_tiles = get_n_tiles(load_size, store_size);          \
-    const size_t n_blocks = get_n_blocks(n_tiles);                      \
-                                                                        \
-    const bool full_tile = row_length % (nvec_in * THREADS_PER_WARP) == 0 && \
-                           num_rows % (nvec_out * THREADS_PER_WARP) == 0; \
-                                                                        \
-    if (full_tile) {                                                    \
-      LAUNCH_KERNEL(cast_transpose_kernel,                              \
-                    nvec_in, nvec_out, n_tiles, n_blocks,               \
-                    InputType, OutputType);                             \
-    } else {                                                            \
-      LAUNCH_KERNEL(cast_transpose_kernel_notaligned,                   \
-                    nvec_in, nvec_out, n_tiles, n_blocks,               \
-                    InputType, OutputType);                             \
-    }                                                                   \
-  } while (false)
-=======
   NVTE_CHECK(cast_output.data.shape[0] == num_rows, "Wrong dimension of cast output.");
   NVTE_CHECK(cast_output.data.shape[1] == row_length, "Wrong dimension of cast output.");
   NVTE_CHECK(transposed_output.data.shape[0] == row_length,
@@ -353,7 +277,6 @@
              "Cast and transposed outputs need to share amax tensor.");
   NVTE_CHECK(cast_output.scale.dptr == transposed_output.scale.dptr,
              "Cast and transposed outputs need to share scale tensor.");
->>>>>>> 905d94f4
 
   TRANSFORMER_ENGINE_TYPE_SWITCH_INPUT(input.data.dtype, InputType,
     TRANSFORMER_ENGINE_TYPE_SWITCH_OUTPUT(cast_output.data.dtype, OutputType,
