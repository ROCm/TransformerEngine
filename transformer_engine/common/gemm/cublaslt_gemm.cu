--- conflicted
+++ resolved
@@ -13,7 +13,6 @@
 #include <cublasLt.h>
 #include <cublas_v2.h>
 #include <cuda.h>
-<<<<<<< HEAD
 #else
 #ifdef USE_HIPBLASLT
 #include <vector>
@@ -31,9 +30,7 @@
 #include <cstdlib>
 #include <string>
 #endif // #ifndef __HIP_PLATFORM_AMD__
-=======
 #include <cstdint>
->>>>>>> 905d94f4
 
 #include "../common.h"
 #include "../util/vectorized_pointwise.h"
@@ -109,9 +106,7 @@
       NVTE_ERROR("Invalid type");
   }
 }
-<<<<<<< HEAD
 #endif // __HIP_PLATFORM_AMD__
-=======
 
 uint32_t _getAlignment(uintptr_t address) {
   // alignment are in bytes
@@ -123,7 +118,6 @@
   }
 }
 
->>>>>>> 905d94f4
 }  // namespace
 
 
