/*************************************************************************
 * Copyright (c) 2022-2024, NVIDIA CORPORATION & AFFILIATES. All rights reserved.
 *
 * See LICENSE for license information.
 ************************************************************************/

#include <assert.h>
#include <cuda.h>
#include <cuda_fp16.h>
#include <cuda_profiler_api.h>
#include <cuda_runtime.h>
#include <stdint.h>
#include <transformer_engine/softmax.h>

#include <array>
#include <cfloat>
#include <functional>
#include <limits>

#include "../common.h"
#include "../util/logging.h"
#include "../utils.cuh"

namespace transformer_engine {

template <typename Datatype, int ELEMENTS_PER_LDG>
__device__ __inline__ void copy_vector(Datatype *dst, const Datatype *src);

template <>
__device__ __inline__ void copy_vector<bf16, 1>(bf16 *dst, const bf16 *src) {
  *dst = *src;
}

template <>
__device__ __inline__ void copy_vector<bf16, 4>(bf16 *dst, const bf16 *src) {
  *((uint64_t *)dst) = *((uint64_t *)src);  // NOLINT(*)
}

template <>
__device__ __inline__ void copy_vector<fp16, 1>(fp16 *dst, const fp16 *src) {
  *dst = *src;
}

template <>
__device__ __inline__ void copy_vector<fp16, 4>(fp16 *dst, const fp16 *src) {
  *((uint64_t *)dst) = *((uint64_t *)src);  // NOLINT(*)
}

template <>
__device__ __inline__ void copy_vector<uint8_t, 1>(uint8_t *dst, const uint8_t *src) {
  *dst = *src;
}

template <>
__device__ __inline__ void copy_vector<uint8_t, 4>(uint8_t *dst, const uint8_t *src) {
  *((uint32_t *)dst) = *((uint32_t *)src);  // NOLINT(*)
}

template <typename Datatype, int ELEMENTS_PER_LDG>
__device__ __inline__ void copy_zero_vector(Datatype *dst);

template <>
__device__ __inline__ void copy_zero_vector<bf16, 1>(bf16 *dst) {
  *dst = 0.0f;
}

template <>
__device__ __inline__ void copy_zero_vector<bf16, 4>(bf16 *dst) {
  *((float2 *)dst) = make_float2(0.0f, 0.0f);  // NOLINT(*)
}

template <>
__device__ __inline__ void copy_zero_vector<fp16, 1>(fp16 *dst) {
  *dst = 0.0f;
}

template <>
__device__ __inline__ void copy_zero_vector<fp16, 4>(fp16 *dst) {
  *((float2 *)dst) = make_float2(0.0f, 0.0f);  // NOLINT(*)
}

template <typename T>
struct Add {
  __device__ __forceinline__ T operator()(T a, T b) const { return a + b; }
};

template <typename T>
struct Max {
  __device__ __forceinline__ T operator()(T a, T b) const { return a < b ? b : a; }
};

template <typename T>
__device__ __forceinline__ T WARP_SHFL_XOR_NATIVE(T value, int laneMask, int width = warpSize,
                                                  unsigned int mask = 0xffffffff) {
#ifdef __HIP_PLATFORM_HCC__
    return __shfl_xor(value, laneMask, width);
#else
#if CUDA_VERSION >= 9000
  return __shfl_xor_sync(mask, value, laneMask, width);
#else
  return __shfl_xor(value, laneMask, width);
#endif
#endif
}

template <typename acc_t, int WARP_ROWS, int WARP_SIZE, template <typename> class ReduceOp>
__device__ __forceinline__ void warp_reduce(acc_t *sum) {
  ReduceOp<acc_t> r;
#pragma unroll
  for (int offset = WARP_SIZE / 2; offset > 0; offset /= 2) {
#pragma unroll
    for (int i = 0; i < WARP_ROWS; ++i) {
      acc_t b = WARP_SHFL_XOR_NATIVE(sum[i], offset, WARP_SIZE);
      sum[i] = r(sum[i], b);
    }
  }
}

/*
 * Extended softmax (from native aten pytorch) with the following additional features
 * 1) input scaling
 * 2) implicit causal masking
 *
 * works for all cases:
 *  k > q
 *  k < q
 *  k = q
 *
 * where:
 * microbatches = batches * attn_heads * query_seq_len
 * rows = query_seq_len
 * cols = key_seq_len
 */
template <typename input_t, typename output_t, typename acc_t, int log2_elements>
__global__ void scaled_aligned_causal_masked_softmax_warp_forward(output_t *dst, const input_t *src,
                                                                  const acc_t scale,
                                                                  const int microbatches,
                                                                  const int rows, const int cols) {
  // 1) WARP_WIDTH must match the value of warp_size
  // 2) WARP_ROWS must match the value of rows_per_warp
  // of the dispatch_scaled_aligned_causal_masked_softmax_forward method.
  constexpr int next_power_of_two = 1 << log2_elements;
  constexpr int WARP_WIDTH =
      (next_power_of_two < THREADS_PER_WARP) ? next_power_of_two : THREADS_PER_WARP;
  constexpr int WARP_ITERATIONS = next_power_of_two / WARP_WIDTH;
  constexpr int WARP_ROWS = (next_power_of_two <= 128) ? 2 : 1;
  constexpr int ELEMENTS_PER_LDG_STG = (WARP_ITERATIONS < 4) ? 1 : 4;

  const int global_row_idx = (blockIdx.x * blockDim.y + threadIdx.y) * WARP_ROWS;
  const int col = threadIdx.x * ELEMENTS_PER_LDG_STG;

  const size_t thread_offset = global_row_idx * cols + col;

  src += thread_offset;
  dst += thread_offset;

  // load data from global memory into registers WITH scaling
  acc_t elements[WARP_ROWS][WARP_ITERATIONS];
  input_t temp_data[ELEMENTS_PER_LDG_STG];

#pragma unroll
  for (int w = 0; w < WARP_ROWS; ++w) {
    const int microbatch = global_row_idx + w;
    const int i = microbatch % rows;  // local row index of attention matrix
    const int masked_elements = i + cols - rows + 1;

    if (microbatch >= microbatches) {
      break;
    }

#pragma unroll
    for (int it = 0; it < WARP_ITERATIONS; it += ELEMENTS_PER_LDG_STG) {
      const int j = col + it * WARP_WIDTH;
      const int itr_idx = w * cols + it * WARP_WIDTH;

      if (j < masked_elements) {
        copy_vector<input_t, ELEMENTS_PER_LDG_STG>(temp_data, src + itr_idx);
#pragma unroll
        for (int element = 0; element < ELEMENTS_PER_LDG_STG; ++element) {
          if (j + element < masked_elements) {
            elements[w][it + element] = (acc_t)temp_data[element] * scale;
          } else {
            elements[w][it + element] = (acc_t)(-10'000);
          }
        }
      } else {
#pragma unroll
        for (int element = 0; element < ELEMENTS_PER_LDG_STG; ++element) {
          elements[w][it + element] = (acc_t)(-10'000);
        }
      }
    }
  }

  // compute max_value
  acc_t max_value[WARP_ROWS];
#pragma unroll
  for (int w = 0; w < WARP_ROWS; ++w) {
    max_value[w] = elements[w][0];
#pragma unroll
    for (int it = 1; it < WARP_ITERATIONS; ++it) {
      max_value[w] = (max_value[w] > elements[w][it]) ? max_value[w] : elements[w][it];
    }
  }
  warp_reduce<acc_t, WARP_ROWS, WARP_WIDTH, Max>(max_value);

  acc_t sum[WARP_ROWS]{0.0f};
#pragma unroll
  for (int w = 0; w < WARP_ROWS; ++w) {
#pragma unroll
    for (int it = 0; it < WARP_ITERATIONS; ++it) {
      elements[w][it] = expf((elements[w][it] - max_value[w]));
      sum[w] += elements[w][it];
    }
  }
  warp_reduce<acc_t, WARP_ROWS, WARP_WIDTH, Add>(sum);

  output_t out[ELEMENTS_PER_LDG_STG]{0.0f};
// store result
#pragma unroll
  for (int w = 0; w < WARP_ROWS; ++w) {
    const int microbatch = global_row_idx + w;
    const int i = microbatch % rows;
    const int masked_elements = i + cols - rows + 1;

    // out of Attention matrix bounds (rows)
    if (microbatch >= microbatches) {
      break;
    }
<<<<<<< HEAD
    warp_reduce<acc_t, WARP_ROWS, WARP_WIDTH, Add>(sum);
    
    //output_t out[ELEMENTS_PER_LDG_STG] { 0.0f };
    output_t zero_output_t(0.0f);
    output_t out[ELEMENTS_PER_LDG_STG] { zero_output_t };
    // store result
    #pragma unroll
    for (int w = 0;  w < WARP_ROWS;  ++w) {
        const int microbatch = global_row_idx + w;
        const int i = microbatch % rows;
        const int masked_elements = i + cols - rows + 1;

        // out of Attention matrix bounds (rows)
        if (microbatch >= microbatches) {
            break;
        }
=======
>>>>>>> d71fc946

#pragma unroll
    for (int it = 0; it < WARP_ITERATIONS; it += ELEMENTS_PER_LDG_STG) {
      const int j = col + it * WARP_WIDTH;  // index of the first column
      const int itr_idx = w * cols + it * WARP_WIDTH;

      if (j < masked_elements) {
#pragma unroll
        for (int element = 0; element < ELEMENTS_PER_LDG_STG; ++element) {
          if (j + element < masked_elements) {
            out[element] = elements[w][it + element] / sum[w];
          } else {
            out[element] = (output_t)(0.0f);
          }
        }
        copy_vector<output_t, ELEMENTS_PER_LDG_STG>(dst + itr_idx, out);
      } else if (j < cols) {
        copy_zero_vector<output_t, ELEMENTS_PER_LDG_STG>(dst + itr_idx);
      } else {
        break;
      }
    }
  }
}

template <typename input_t, typename output_t, typename acc_t, int log2_elements>
__global__ void scaled_aligned_causal_masked_softmax_warp_backward(
    output_t *gradInput, const input_t *grad, const input_t *softmax_output, const acc_t scale,
    const int microbatches, const int rows, const int cols) {
  // 1) WARP_WIDTH must match the value of warp_size
  // 2) WARP_ROWS must match the value of rows_per_warp
  // of the dispatch_scaled_aligned_causal_masked_softmax_forward method.
  constexpr int next_power_of_two = 1 << log2_elements;
  constexpr int WARP_WIDTH =
      (next_power_of_two < THREADS_PER_WARP) ? next_power_of_two : THREADS_PER_WARP;
  constexpr int WARP_ITERATIONS = next_power_of_two / WARP_WIDTH;
  constexpr int WARP_ROWS = (next_power_of_two <= 128) ? 2 : 1;
  constexpr int ELEMENTS_PER_LDG_STG = (WARP_ITERATIONS < 4) ? 1 : 4;

  const int global_row_idx = (blockIdx.x * blockDim.y + threadIdx.y) * WARP_ROWS;
  const int col = threadIdx.x * ELEMENTS_PER_LDG_STG;

  const size_t thread_offset = global_row_idx * cols + col;

  grad += thread_offset;
  softmax_output += thread_offset;
  gradInput += thread_offset;

  // load data from global memory into registers
  acc_t grad_reg[WARP_ROWS][WARP_ITERATIONS]{0.0f};
  acc_t softmax_output_reg[WARP_ROWS][WARP_ITERATIONS]{0.0f};
  input_t temp_grad[ELEMENTS_PER_LDG_STG];
  input_t temp_output[ELEMENTS_PER_LDG_STG];

#pragma unroll
  for (int w = 0; w < WARP_ROWS; ++w) {
    const int microbatch = global_row_idx + w;
    const int i = microbatch % rows;  // local row index of attention matrix
    const int masked_elements = i + cols - rows + 1;

    if (microbatch >= microbatches) {
      break;
    }

#pragma unroll
    for (int it = 0; it < WARP_ITERATIONS; it += ELEMENTS_PER_LDG_STG) {
      const int j = col + it * WARP_WIDTH;  // index of the first column
      const int itr_idx = w * cols + it * WARP_WIDTH;

      if (j < masked_elements) {
        copy_vector<input_t, ELEMENTS_PER_LDG_STG>(temp_grad, grad + itr_idx);
        copy_vector<input_t, ELEMENTS_PER_LDG_STG>(temp_output, softmax_output + itr_idx);
#pragma unroll
        for (int element = 0; element < ELEMENTS_PER_LDG_STG; ++element) {
          if (j + element < masked_elements) {
            softmax_output_reg[w][it + element] = (acc_t)temp_output[element];
            grad_reg[w][it + element] =
                (acc_t)temp_grad[element] * softmax_output_reg[w][it + element];
          }
        }
      }
    }
  }

  acc_t sum[WARP_ROWS];
#pragma unroll
  for (int w = 0; w < WARP_ROWS; ++w) {
    sum[w] = grad_reg[w][0];
#pragma unroll
    for (int it = 1; it < WARP_ITERATIONS; ++it) {
      sum[w] += grad_reg[w][it];
    }
  }

  warp_reduce<acc_t, WARP_ROWS, WARP_WIDTH, Add>(sum);

// store result
#pragma unroll
  for (int w = 0; w < WARP_ROWS; ++w) {
    const int microbatch = global_row_idx + w;
    if (microbatch >= microbatches) {
      break;
    }

#pragma unroll
    for (int it = 0; it < WARP_ITERATIONS; it += ELEMENTS_PER_LDG_STG) {
      const int j = col + it * WARP_WIDTH;  // index of the first column
      const int itr_idx = w * cols + it * WARP_WIDTH;

      if (j < cols) {
        output_t out[ELEMENTS_PER_LDG_STG];
#pragma unroll
        for (int element = 0; element < ELEMENTS_PER_LDG_STG; ++element) {
          out[element] = (output_t)(scale * (grad_reg[w][it + element] -
                                             softmax_output_reg[w][it + element] * sum[w]));
        }
        copy_vector<output_t, ELEMENTS_PER_LDG_STG>(gradInput + itr_idx, out);
      }
    }
  }
}

template <typename input_t, typename output_t, typename acc_t, int log2_elements>
void call_kernel_scaled_aligned_causal_masked_softmax_forward(
    dim3 grid_size, dim3 block_size, const int shmem_size, cudaStream_t stream, output_t *dst,
    const input_t *src, const acc_t scale, const int microbatches, const int query_seq_len,
    const int key_seq_len) {
  scaled_aligned_causal_masked_softmax_warp_forward<input_t, output_t, acc_t, log2_elements>
      <<<grid_size, block_size, shmem_size, stream>>>(dst, src, scale, microbatches, query_seq_len,
                                                      key_seq_len);
}

template <typename input_t, typename output_t, typename acc_t, int log2_elements>
void call_kernel_scaled_aligned_causal_masked_softmax_backward(
    dim3 grid_size, dim3 block_size, const int shmem_size, cudaStream_t stream, output_t *gradInput,
    const input_t *grad, const input_t *output, const acc_t scale, const int microbatches,
    const int query_seq_len, const int key_seq_len) {
  scaled_aligned_causal_masked_softmax_warp_backward<input_t, output_t, acc_t, log2_elements>
      <<<grid_size, block_size, 0, stream>>>(gradInput, grad, output, scale, microbatches,
                                             query_seq_len, key_seq_len);
}

template <typename input_t, typename output_t, typename acc_t>
struct FunctionWrapper {
  using ForwardType =
      std::function<void(dim3 grid_size, dim3 block_size, const int shmem_size, cudaStream_t stream,
                         output_t *dst, const input_t *src, const acc_t scale,
                         const int microbatches, const int query_seq_len, const int key_seq_len)>;
  using BackwardType = std::function<void(
      dim3 grid_size, dim3 block_size, const int shmem_size, cudaStream_t stream,
      output_t *gradInput, const input_t *grad, const input_t *output, const acc_t scale,
      const int microbatches, const int query_seq_len, const int key_seq_len)>;
};

constexpr int MIN_SUPPORTED_POWER = 4;
constexpr int MAX_SUPPORTED_POWER = 14;
constexpr int MIN_POWER = MIN_SUPPORTED_POWER - 1;
constexpr int MAX_POWER = MAX_SUPPORTED_POWER + 1;

// Recursively instantiate the function for the limit of "log2_elements",
// i.e. "MAX_POWER" defined above.
template <typename input_t, typename output_t, typename acc_t, int log2_elements>
struct CompileTimeLoopForward {
  using ForwardFuncType = typename FunctionWrapper<input_t, output_t, acc_t>::ForwardType;
  static void populate(std::array<ForwardFuncType, MAX_POWER> *arr) {
    CompileTimeLoopForward<input_t, output_t, acc_t, log2_elements - 1>::populate(arr);
    (*arr)[log2_elements] =
        &call_kernel_scaled_aligned_causal_masked_softmax_forward<output_t, input_t, acc_t,
                                                                  log2_elements>;
  }
};

template <typename input_t, typename output_t, typename acc_t>
struct CompileTimeLoopForward<input_t, output_t, acc_t, MIN_POWER> {
  using ForwardFuncType = typename FunctionWrapper<input_t, output_t, acc_t>::ForwardType;
  static void populate(std::array<ForwardFuncType, MAX_POWER> *arr) { (*arr)[MIN_POWER] = nullptr; }
};

template <typename input_t, typename output_t, typename acc_t, int log2_elements>
struct CompileTimeLoopBackward {
  using BackwardFuncType = typename FunctionWrapper<input_t, output_t, acc_t>::BackwardType;
  static void populate(std::array<BackwardFuncType, MAX_POWER> *arr) {
    CompileTimeLoopBackward<input_t, output_t, acc_t, log2_elements - 1>::populate(arr);
    (*arr)[log2_elements] =
        &call_kernel_scaled_aligned_causal_masked_softmax_backward<output_t, input_t, acc_t,
                                                                   log2_elements>;
  }
};

template <typename input_t, typename output_t, typename acc_t>
struct CompileTimeLoopBackward<input_t, output_t, acc_t, MIN_POWER> {
  using BackwardFuncType = typename FunctionWrapper<input_t, output_t, acc_t>::BackwardType;
  static void populate(std::array<BackwardFuncType, MAX_POWER> *arr) {
    (*arr)[MIN_POWER] = nullptr;
  }
};

<<<<<<< HEAD
template<typename input_t, typename output_t, typename acc_t>
void dispatch_scaled_aligned_causal_masked_softmax_forward(
    output_t *dst,
    const input_t *src,
    const acc_t scale,
    int query_seq_len,
    int key_seq_len,
    int batches,
    int attn_heads,
    cudaStream_t stream
) {
    NVTE_CHECK(key_seq_len >= 0 && key_seq_len <= 16384, "Unsupported shape.");

    if (key_seq_len == 0) {
        return;
    }
    int log2_elements = log2_ceil(key_seq_len);
    const int next_power_of_two = 1 << log2_elements;

    // This value must match the WARP_WIDTH constexpr
    // value computed inside scaled_aligned_causal_masked_softmax_warp_forward.
    int warp_width = (next_power_of_two < THREADS_PER_WARP) ? next_power_of_two
                                                            : THREADS_PER_WARP;

    // This value must match the WARP_ROWS constexpr
    // value computed inside scaled_aligned_causal_masked_softmax_warp_forward.
    int microbatches_per_warp = (next_power_of_two <= 128) ? 2 : 1;

    // use 128 threads per block to maximimize gpu utilization
    constexpr int threads_per_block = 128;

    int warps_per_block = threads_per_block / warp_width;
    int microbatches_per_block = warps_per_block * microbatches_per_warp;
    int microbatches = batches * attn_heads * query_seq_len;
    int blocks = DIVUP(microbatches, microbatches_per_block);

    dim3 block_size(warp_width, warps_per_block);
    dim3 grid_size(blocks);

    // create an array of pointers to functions
    using ForwardFuncType = typename FunctionWrapper<input_t, output_t, acc_t>::ForwardType;
    static std::array<ForwardFuncType, MAX_POWER> forwardFunctionArray;
    static bool is_initialized = false;
    if (!is_initialized) {
        CompileTimeLoopForward<input_t, output_t, acc_t, MAX_SUPPORTED_POWER>::populate(
            &forwardFunctionArray);
        is_initialized = true;
    }
    // Call the corresponding kernel
    forwardFunctionArray[log2_elements](grid_size, block_size, 0, stream, dst, src, scale,
                                        microbatches, query_seq_len, key_seq_len);
=======
template <typename input_t, typename output_t, typename acc_t>
void dispatch_scaled_aligned_causal_masked_softmax_forward(output_t *dst, const input_t *src,
                                                           const input_t scale, int query_seq_len,
                                                           int key_seq_len, int batches,
                                                           int attn_heads, cudaStream_t stream) {
  NVTE_CHECK(key_seq_len >= 0 && key_seq_len <= 16384, "Unsupported shape.");

  if (key_seq_len == 0) {
    return;
  }
  int log2_elements = log2_ceil(key_seq_len);
  const int next_power_of_two = 1 << log2_elements;

  // This value must match the WARP_WIDTH constexpr
  // value computed inside scaled_aligned_causal_masked_softmax_warp_forward.
  int warp_width = (next_power_of_two < THREADS_PER_WARP) ? next_power_of_two : THREADS_PER_WARP;

  // This value must match the WARP_ROWS constexpr
  // value computed inside scaled_aligned_causal_masked_softmax_warp_forward.
  int microbatches_per_warp = (next_power_of_two <= 128) ? 2 : 1;

  // use 128 threads per block to maximimize gpu utilization
  constexpr int threads_per_block = 128;

  int warps_per_block = threads_per_block / warp_width;
  int microbatches_per_block = warps_per_block * microbatches_per_warp;
  int microbatches = batches * attn_heads * query_seq_len;
  int blocks = DIVUP(microbatches, microbatches_per_block);

  dim3 block_size(warp_width, warps_per_block);
  dim3 grid_size(blocks);

  // create an array of pointers to functions
  using ForwardFuncType = typename FunctionWrapper<input_t, output_t, acc_t>::ForwardType;
  static std::array<ForwardFuncType, MAX_POWER> forwardFunctionArray;
  static bool is_initialized = false;
  if (!is_initialized) {
    CompileTimeLoopForward<input_t, output_t, acc_t, MAX_SUPPORTED_POWER>::populate(
        &forwardFunctionArray);
    is_initialized = true;
  }
  // Call the corresponding kernel
  forwardFunctionArray[log2_elements](grid_size, block_size, 0, stream, dst, src, scale,
                                      microbatches, query_seq_len, key_seq_len);
>>>>>>> d71fc946
}

template <typename input_t, typename output_t, typename acc_t>
void dispatch_scaled_aligned_causal_masked_softmax_backward(
    output_t *grad_input, const input_t *grad, const input_t *output, const acc_t scale,
    int query_seq_len, int key_seq_len, int batches, int attn_heads, cudaStream_t stream) {
  NVTE_CHECK(key_seq_len >= 0 && key_seq_len <= 16384, "Unsupported shape.");

  if (key_seq_len == 0) {
    return;
  }
  int log2_elements = log2_ceil(key_seq_len);
  const int next_power_of_two = 1 << log2_elements;

  // This value must match the WARP_WIDTH constexpr
  // value computed inside scaled_aligned_causal_masked_softmax_warp_forward.
  int warp_width = (next_power_of_two < THREADS_PER_WARP) ? next_power_of_two : THREADS_PER_WARP;

  // This value must match the WARP_ROWS constexpr
  // value computed inside scaled_aligned_causal_masked_softmax_warp_forward.
  int microbatches_per_warp = (next_power_of_two <= 128) ? 2 : 1;

  // use 128 threads per block to maximimize gpu utilization
  constexpr int threads_per_block = 128;

  int warps_per_block = threads_per_block / warp_width;
  int microbatches_per_block = warps_per_block * microbatches_per_warp;
  int microbatches = batches * attn_heads * query_seq_len;
  int blocks = DIVUP(microbatches, microbatches_per_block);

  dim3 block_size(warp_width, warps_per_block);
  dim3 grid_size(blocks);

  // create an array of pointers to functions
  using BackwardFuncType = typename FunctionWrapper<input_t, output_t, acc_t>::BackwardType;
  static std::array<BackwardFuncType, MAX_POWER> backwardFunctionArray;
  static bool is_initialized = false;
  if (!is_initialized) {
    CompileTimeLoopBackward<input_t, output_t, acc_t, MAX_SUPPORTED_POWER>::populate(
        &backwardFunctionArray);
    is_initialized = true;
  }
  // Call the corresponding kernel
  backwardFunctionArray[log2_elements](grid_size, block_size, 0, stream, grad_input, grad, output,
                                       scale, microbatches, query_seq_len, key_seq_len);
}

void scaled_aligned_causal_masked_softmax_forward(const Tensor &input, Tensor *softmax_results,
                                                  float scale_factor, cudaStream_t stream) {
  const int batches = input.data.shape[0];
  const int attn_heads = input.data.shape[1];
  const int query_seq_len = input.data.shape[2];
  const int key_seq_len = input.data.shape[3];

  TRANSFORMER_ENGINE_TYPE_SWITCH_16BIT(
      input.data.dtype, softmax_type,
      dispatch_scaled_aligned_causal_masked_softmax_forward<softmax_type, softmax_type, float>(
          reinterpret_cast<softmax_type *>(softmax_results->data.dptr),
          reinterpret_cast<const softmax_type *>(input.data.dptr), scale_factor, query_seq_len,
          key_seq_len, batches, attn_heads, stream););
}

void scaled_aligned_causal_masked_softmax_backward(Tensor output_grads, const Tensor incoming_grads,
                                                   const Tensor softmax_results, float scale_factor,
                                                   cudaStream_t stream) {
  // output grads is a 4d tensor with dimensions [batches, attn_heads, seq_len, seq_len]
  const int batches = output_grads.data.shape[0];
  const int attn_heads = output_grads.data.shape[1];
  const int query_seq_len = output_grads.data.shape[2];
  const int key_seq_len = output_grads.data.shape[3];

  // Softmax Grad
  TRANSFORMER_ENGINE_TYPE_SWITCH_16BIT(
      output_grads.data.dtype, softmax_type,
      dispatch_scaled_aligned_causal_masked_softmax_backward<softmax_type, softmax_type, float>(
          reinterpret_cast<softmax_type *>(output_grads.data.dptr),
          reinterpret_cast<softmax_type const *>(incoming_grads.data.dptr),
          reinterpret_cast<softmax_type const *>(softmax_results.data.dptr), scale_factor,
          query_seq_len, key_seq_len, batches, attn_heads, stream););
}
}  // end namespace transformer_engine

void nvte_scaled_aligned_causal_masked_softmax_forward(const NVTETensor input,
                                                       NVTETensor softmax_results,
                                                       float scale_factor, cudaStream_t stream) {
  NVTE_API_CALL(nvte_scaled_aligned_causal_masked_softmax_forward);
  using namespace transformer_engine;
  scaled_aligned_causal_masked_softmax_forward(*reinterpret_cast<const Tensor *>(input),
                                               reinterpret_cast<Tensor *>(softmax_results),
                                               scale_factor, stream);
}

void nvte_scaled_aligned_causal_masked_softmax_backward(const NVTETensor incoming_grads,
                                                        const NVTETensor softmax_results,
                                                        NVTETensor output_grads, float scale_factor,
                                                        cudaStream_t stream) {
  NVTE_API_CALL(nvte_scaled_aligned_causal_masked_softmax_backward);
  using namespace transformer_engine;
  scaled_aligned_causal_masked_softmax_backward(
      *reinterpret_cast<Tensor *>(output_grads), *reinterpret_cast<const Tensor *>(incoming_grads),
      *reinterpret_cast<const Tensor *>(softmax_results), scale_factor, stream);
}<|MERGE_RESOLUTION|>--- conflicted
+++ resolved
@@ -227,25 +227,6 @@
     if (microbatch >= microbatches) {
       break;
     }
-<<<<<<< HEAD
-    warp_reduce<acc_t, WARP_ROWS, WARP_WIDTH, Add>(sum);
-    
-    //output_t out[ELEMENTS_PER_LDG_STG] { 0.0f };
-    output_t zero_output_t(0.0f);
-    output_t out[ELEMENTS_PER_LDG_STG] { zero_output_t };
-    // store result
-    #pragma unroll
-    for (int w = 0;  w < WARP_ROWS;  ++w) {
-        const int microbatch = global_row_idx + w;
-        const int i = microbatch % rows;
-        const int masked_elements = i + cols - rows + 1;
-
-        // out of Attention matrix bounds (rows)
-        if (microbatch >= microbatches) {
-            break;
-        }
-=======
->>>>>>> d71fc946
 
 #pragma unroll
     for (int it = 0; it < WARP_ITERATIONS; it += ELEMENTS_PER_LDG_STG) {
@@ -443,59 +424,6 @@
   }
 };
 
-<<<<<<< HEAD
-template<typename input_t, typename output_t, typename acc_t>
-void dispatch_scaled_aligned_causal_masked_softmax_forward(
-    output_t *dst,
-    const input_t *src,
-    const acc_t scale,
-    int query_seq_len,
-    int key_seq_len,
-    int batches,
-    int attn_heads,
-    cudaStream_t stream
-) {
-    NVTE_CHECK(key_seq_len >= 0 && key_seq_len <= 16384, "Unsupported shape.");
-
-    if (key_seq_len == 0) {
-        return;
-    }
-    int log2_elements = log2_ceil(key_seq_len);
-    const int next_power_of_two = 1 << log2_elements;
-
-    // This value must match the WARP_WIDTH constexpr
-    // value computed inside scaled_aligned_causal_masked_softmax_warp_forward.
-    int warp_width = (next_power_of_two < THREADS_PER_WARP) ? next_power_of_two
-                                                            : THREADS_PER_WARP;
-
-    // This value must match the WARP_ROWS constexpr
-    // value computed inside scaled_aligned_causal_masked_softmax_warp_forward.
-    int microbatches_per_warp = (next_power_of_two <= 128) ? 2 : 1;
-
-    // use 128 threads per block to maximimize gpu utilization
-    constexpr int threads_per_block = 128;
-
-    int warps_per_block = threads_per_block / warp_width;
-    int microbatches_per_block = warps_per_block * microbatches_per_warp;
-    int microbatches = batches * attn_heads * query_seq_len;
-    int blocks = DIVUP(microbatches, microbatches_per_block);
-
-    dim3 block_size(warp_width, warps_per_block);
-    dim3 grid_size(blocks);
-
-    // create an array of pointers to functions
-    using ForwardFuncType = typename FunctionWrapper<input_t, output_t, acc_t>::ForwardType;
-    static std::array<ForwardFuncType, MAX_POWER> forwardFunctionArray;
-    static bool is_initialized = false;
-    if (!is_initialized) {
-        CompileTimeLoopForward<input_t, output_t, acc_t, MAX_SUPPORTED_POWER>::populate(
-            &forwardFunctionArray);
-        is_initialized = true;
-    }
-    // Call the corresponding kernel
-    forwardFunctionArray[log2_elements](grid_size, block_size, 0, stream, dst, src, scale,
-                                        microbatches, query_seq_len, key_seq_len);
-=======
 template <typename input_t, typename output_t, typename acc_t>
 void dispatch_scaled_aligned_causal_masked_softmax_forward(output_t *dst, const input_t *src,
                                                            const input_t scale, int query_seq_len,
@@ -540,7 +468,6 @@
   // Call the corresponding kernel
   forwardFunctionArray[log2_elements](grid_size, block_size, 0, stream, dst, src, scale,
                                       microbatches, query_seq_len, key_seq_len);
->>>>>>> d71fc946
 }
 
 template <typename input_t, typename output_t, typename acc_t>
