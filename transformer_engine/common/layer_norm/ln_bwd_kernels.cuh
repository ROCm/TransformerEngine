--- conflicted
+++ resolved
@@ -90,107 +90,6 @@
       x[it].load_from(params.x, idx);
       idx += Ktraits::VEC_COLS_PER_LDG;
     }
-<<<<<<< HEAD
-    // TODO if ROWS_PER_CTA does not divide rows, we might get divergence in the
-    // last blocks with syncthreads!
-    // grid stride over rows
-    #pragma unroll 1
-    for ( int row = r; row < params.rows; row += params.ctas_per_col * ROWS_PER_CTA ) {
-        const compute_t mu_r = static_cast<const compute_t *>(params.mu)[row];
-        const compute_t rs_r = static_cast<const compute_t *>(params.rs)[row];
-        Ivec x[LDGS];
-        Ovec dz[LDGS];
-        index_t idx = row * Ktraits::VEC_COLS + c;
-        #pragma unroll
-        for ( int it = 0; it < LDGS; it++ ) {
-            dz[it].load_from(params.dz, idx);
-            x[it].load_from(params.x, idx);
-            idx += Ktraits::VEC_COLS_PER_LDG;
-        }
-
-        compute_t dy[LDGS * NUM_ELTS];
-        compute_t y[LDGS * NUM_ELTS];
-
-        compute_t mdy_local = 0.f;
-        compute_t mdyy_local = 0.f;
-        #pragma unroll
-        for ( int it = 0; it < LDGS; it++ ) {
-            #pragma unroll
-            for ( int jt = 0; jt < NUM_ELTS; jt++ ) {
-                const compute_t x_tmp = x[it].data.elt[jt];
-                const compute_t y_tmp = rs_r * (x_tmp - mu_r);
-                const compute_t dy_tmp_shift = (params.zero_centered_gamma) ? 1.0f : 0.f;
-                compute_t dy_tmp = compute_t(gamma[it].data.elt[jt]) + dy_tmp_shift;
-                dy_tmp *= compute_t(dz[it].data.elt[jt]);
-                compute_t dz_tmp = dz[it].data.elt[jt];
-
-                mdy_local += dy_tmp;
-                mdyy_local += dy_tmp * y_tmp;
-
-                dy[it * NUM_ELTS + jt] = dy_tmp;
-                y[it * NUM_ELTS + jt] = y_tmp;
-
-                dzy_sum[it].data.elt[jt] += dz_tmp * y_tmp;
-                dz_sum[it].data.elt[jt] += dz_tmp;
-            }
-        }
-
-        reduce_t result = reducer.allreduce({mdy_local, mdyy_local}, sum);
-        mdy_local = layer_norm::Get<0>::of<reduce_t, compute_t>(result) * rn;
-        mdyy_local = layer_norm::Get<1>::of<reduce_t, compute_t>(result) * rn;
-
-        Ivec dx[LDGS];
-        idx = row * Ktraits::VEC_COLS + c;
-        #pragma unroll
-        for ( int it = 0; it < LDGS; it++ ) {
-            #pragma unroll
-            for ( int jt = 0; jt < NUM_ELTS; jt++ ) {
-                compute_t dy_tmp = dy[it * NUM_ELTS + jt];
-                compute_t y_tmp = y[it * NUM_ELTS + jt];
-                compute_t dx_tmp = rs_r * (dy_tmp - (mdyy_local * y_tmp + mdy_local));
-		// HIP-TODO: dx[it].data.elt[jt] = Converter<float, hip_bfloat16>::convert(dx_tmp);
-                dx[it].data.elt[jt] = dx_tmp;
-            }
-            dx[it].store_to(params.dx, idx);
-            idx += Ktraits::VEC_COLS_PER_LDG;
-        }
-    }  // end: grid stride loop
-
-    if ( WARPS_M == 1 ) {
-        idx = r * Ktraits::VEC_COLS + c;
-        #pragma unroll
-        for ( int it = 0; it < LDGS; it++ ) {
-            dz_sum[it].store_to(params.dbeta_part, idx);
-            dzy_sum[it].store_to(params.dgamma_part, idx);
-            idx += Ktraits::VEC_COLS_PER_LDG;
-        }
-    } else {
-        static_assert(WARPS_M == 1 || Ktraits::CTAS_PER_ROW == 1,
-                      "Multiple rows per CTA not supported for Multi-CTA.");
-        // Finalize reduction of part dgamma and dbeta for this CTA
-        // by reducing over the rows held across the WARPS_M warps
-
-        // Assumption: blockSize divides hidden size.
-        enum { NUM_RES = COLS / Ktraits::THREADS_PER_CTA };
-        static_assert(NUM_RES * Ktraits::THREADS_PER_CTA == COLS, "");
-
-        idx = warp_m * Ktraits::VEC_COLS + tid_r;
-        #pragma unroll
-        for ( int it = 0; it < LDGS; it++ ) {
-            dz_sum[it].store_to(smem_wgrad, idx);
-            idx += THREADS_PER_ROW;
-        }
-        __syncthreads();
-        compute_t cta_dz_sum[NUM_RES];
-        memset(cta_dz_sum, 0, sizeof(compute_t) * NUM_RES);
-        for ( int it = 0; it < ROWS_PER_CTA; it++ ) {
-            for ( int jt = 0; jt < NUM_RES; jt++ ) {
-                cta_dz_sum[jt] += smem_wgrad[it * COLS + tidx + jt * Ktraits::THREADS_PER_CTA];
-            }
-        }
-        __syncthreads();
-=======
->>>>>>> d71fc946
 
     compute_t dy[LDGS * NUM_ELTS];
     compute_t y[LDGS * NUM_ELTS];
@@ -232,6 +131,7 @@
         compute_t dy_tmp = dy[it * NUM_ELTS + jt];
         compute_t y_tmp = y[it * NUM_ELTS + jt];
         compute_t dx_tmp = rs_r * (dy_tmp - (mdyy_local * y_tmp + mdy_local));
+		// HIP-TODO: dx[it].data.elt[jt] = Converter<float, hip_bfloat16>::convert(dx_tmp);
         dx[it].data.elt[jt] = dx_tmp;
       }
       dx[it].store_to(params.dx, idx);
