--- conflicted
+++ resolved
@@ -39,21 +39,12 @@
     return;
   }
 
-<<<<<<< HEAD
-  if (Kernel_traits::SMEM_BYTES_FWD >= 48 * 1024) {
-    #ifndef __HIP_PLATFORM_AMD__
-    NVTE_CHECK_CUDA(cudaFuncSetAttribute(kernel, cudaFuncAttributeMaxDynamicSharedMemorySize,
-                                         Kernel_traits::SMEM_BYTES_FWD));
-    #endif
-  }
-=======
 #ifndef __HIP_PLATFORM_AMD__
   if (Kernel_traits::SMEM_BYTES_FWD >= 48 * 1024) {
     NVTE_CHECK_CUDA(cudaFuncSetAttribute(kernel, cudaFuncAttributeMaxDynamicSharedMemorySize,
                                          Kernel_traits::SMEM_BYTES_FWD));
   }
 #endif
->>>>>>> 691dc239
   auto stream = launch_params.stream;
   auto ctas_per_col = launch_params.params.ctas_per_col;
   auto ctas_per_row = launch_params.params.ctas_per_row;
