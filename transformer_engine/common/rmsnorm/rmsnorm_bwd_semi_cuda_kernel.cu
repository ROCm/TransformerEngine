/*************************************************************************
 * This file was modified for portability to AMDGPU
 * Copyright (c) 2023, Advanced Micro Devices, Inc. All rights reserved.
 * Copyright (c) 2022-2024, NVIDIA CORPORATION & AFFILIATES. All rights reserved.
 *
 * See LICENSE for license information.
 ************************************************************************/

#include "rmsnorm.h"
#include "rmsnorm_bwd_kernels.cuh"
#include "rmsnorm_kernel_traits.h"

using namespace transformer_engine::rmsnorm;

template <typename weight_t, typename input_t, typename output_t, typename compute_t,
          typename index_t, int HIDDEN_SIZE, int CTAS_PER_ROW, int WARPS_M, int WARPS_N,
          int BYTES_PER_LDG_MAIN, int BYTES_PER_LDG_FINAL>
void launch_tuned_(LaunchParams<BwdParams> &launch_params,
                   const bool configure_params) {  // NOLINT(*)
  using Kernel_traits =
      rmsnorm::Kernel_traits<weight_t, input_t, output_t, compute_t, index_t, HIDDEN_SIZE,
                             CTAS_PER_ROW, WARPS_M, WARPS_N, BYTES_PER_LDG_MAIN>;
  auto kernel = &rmsnorm_bwd_tuned_kernel<Kernel_traits>;

  if (configure_params) {
    int ctas_per_sm;
    cudaError status_ = cudaOccupancyMaxActiveBlocksPerMultiprocessor(
        &ctas_per_sm, kernel, Kernel_traits::THREADS_PER_CTA, Kernel_traits::SMEM_BYTES);
    launch_params.params.ctas_per_row = CTAS_PER_ROW;
    launch_params.params.ctas_per_col =
        launch_params.multiprocessorCount * ctas_per_sm / launch_params.params.ctas_per_row;
    launch_params.barrier_size = 0;
    launch_params.workspace_bytes = 0;
    if (Kernel_traits::CTAS_PER_ROW > 1) {
      launch_params.barrier_size = 2 * launch_params.params.ctas_per_col;
      launch_params.workspace_bytes = launch_params.params.ctas_per_col * Kernel_traits::WARPS_M *
                                      Kernel_traits::CTAS_PER_ROW *
                                      sizeof(typename Kernel_traits::reduce_t) * 2;
    }
<<<<<<< HEAD

#ifndef __HIP_PLATFORM_AMD__
    if (Kernel_traits::SMEM_BYTES >= 48 * 1024) {
        NVTE_CHECK_CUDA(cudaFuncSetAttribute(kernel, cudaFuncAttributeMaxDynamicSharedMemorySize,
                                             Kernel_traits::SMEM_BYTES));
    }
#endif
    auto stream = launch_params.stream;
    auto ctas_per_col = launch_params.params.ctas_per_col;
    auto ctas_per_row = launch_params.params.ctas_per_row;

    if (ctas_per_row == 1) {
        kernel<<<ctas_per_col, Kernel_traits::THREADS_PER_CTA, Kernel_traits::SMEM_BYTES, stream>>>(
            launch_params.params);
    } else {
        dim3 grid(ctas_per_row * ctas_per_col);
        dim3 block(Kernel_traits::THREADS_PER_CTA);
        void *params_ = reinterpret_cast<void *>(&launch_params.params);
        cudaLaunchCooperativeKernel(reinterpret_cast<void *>(kernel), grid, block,
                                    reinterpret_cast<void **>(&params_), Kernel_traits::SMEM_BYTES,
                                    stream);
    }

    using Kernel_traits_f =
        Kernel_traits_finalize<HIDDEN_SIZE, weight_t, input_t, output_t, compute_t, index_t,
                               32 * 32,  // THREADS_PER_CTA
                               BYTES_PER_LDG_FINAL>;

    auto kernel_f = &rmsnorm::rmsnorm_bwd_finalize_tuned_kernel<Kernel_traits_f>;
    kernel_f<<<Kernel_traits_f::CTAS, Kernel_traits_f::THREADS_PER_CTA, 0, stream>>>(
=======
    return;
  }

  if (Kernel_traits::SMEM_BYTES >= 48 * 1024) {
    NVTE_CHECK_CUDA(cudaFuncSetAttribute(kernel, cudaFuncAttributeMaxDynamicSharedMemorySize,
                                         Kernel_traits::SMEM_BYTES));
  }
  auto stream = launch_params.stream;
  auto ctas_per_col = launch_params.params.ctas_per_col;
  auto ctas_per_row = launch_params.params.ctas_per_row;

  if (ctas_per_row == 1) {
    kernel<<<ctas_per_col, Kernel_traits::THREADS_PER_CTA, Kernel_traits::SMEM_BYTES, stream>>>(
>>>>>>> d71fc946
        launch_params.params);
  } else {
    dim3 grid(ctas_per_row * ctas_per_col);
    dim3 block(Kernel_traits::THREADS_PER_CTA);
    void *params_ = reinterpret_cast<void *>(&launch_params.params);
    cudaLaunchCooperativeKernel(reinterpret_cast<void *>(kernel), grid, block,
                                reinterpret_cast<void **>(&params_), Kernel_traits::SMEM_BYTES,
                                stream);
  }

  using Kernel_traits_f =
      Kernel_traits_finalize<HIDDEN_SIZE, weight_t, input_t, output_t, compute_t, index_t,
                             32 * 32,  // THREADS_PER_CTA
                             BYTES_PER_LDG_FINAL>;

  auto kernel_f = &rmsnorm::rmsnorm_bwd_finalize_tuned_kernel<Kernel_traits_f>;
  kernel_f<<<Kernel_traits_f::CTAS, Kernel_traits_f::THREADS_PER_CTA, 0, stream>>>(
      launch_params.params);
}

template <typename weight_t, typename input_t, typename output_t, typename compute_t,
          typename index_t, int HIDDEN_SIZE, int WARPS_M, int WARPS_N, int BYTES_PER_LDG_MAIN,
          int BYTES_PER_LDG_FINAL>
void launch_general_(LaunchParams<BwdParams> &launch_params,
                     const bool configure_params) {  // NOLINT(*)
  auto ceil_div = [](int x, int y) -> int { return (x + y - 1) / y; };

  // Instantiate kernel
  using Kernel_traits = Kernel_traits<weight_t, input_t, output_t, compute_t, index_t, HIDDEN_SIZE,
                                      1, WARPS_M, WARPS_N, BYTES_PER_LDG_MAIN>;
  auto kernel = &rmsnorm_bwd_general_kernel<Kernel_traits>;

  // Configure kernel params
  const int rows = launch_params.params.rows;
  const int cols = launch_params.params.cols;
  int ctas_per_col = launch_params.params.ctas_per_col;
  int ctas_per_row = launch_params.params.ctas_per_row;
  if (configure_params) {
    int ctas_per_sm;
    cudaOccupancyMaxActiveBlocksPerMultiprocessor(&ctas_per_sm, kernel,
                                                  Kernel_traits::THREADS_PER_CTA, 0);
    const int max_ctas = launch_params.multiprocessorCount * ctas_per_sm;
    ctas_per_row = ceil_div(cols, HIDDEN_SIZE);
    ctas_per_col = std::min(ceil_div(rows, WARPS_M), max_ctas / ctas_per_row);
    launch_params.params.ctas_per_row = ctas_per_row;
    launch_params.params.ctas_per_col = ctas_per_col;

    launch_params.barrier_size = 0;
    launch_params.workspace_bytes = 0;
    if (launch_params.params.ctas_per_row > 1) {
      launch_params.barrier_size = 2 * ctas_per_col;
      launch_params.workspace_bytes =
          (ctas_per_col * WARPS_M * ctas_per_row * sizeof(typename Kernel_traits::reduce_t) * 2);
    }
    return;
  }

  // Launch kernel
  auto stream = launch_params.stream;
  dim3 grid(ctas_per_row * ctas_per_col);
  dim3 block(Kernel_traits::THREADS_PER_CTA);
  if (ctas_per_row == 1) {
    kernel<<<grid, block, 0, stream>>>(launch_params.params);
  } else {
    void *params_ = reinterpret_cast<void *>(&launch_params.params);
    cudaLaunchCooperativeKernel(reinterpret_cast<void *>(kernel), grid, block,
                                reinterpret_cast<void **>(&params_), 0, stream);
  }

  // Launch finalization kernel
  constexpr uint32_t WARPS_M_FINAL = 4;
  constexpr uint32_t WARPS_N_FINAL = 1;
  constexpr uint32_t ELTS_N_PER_CTA_FINAL =
      (Kernel_traits::THREADS_PER_WARP * WARPS_N_FINAL * BYTES_PER_LDG_FINAL / sizeof(compute_t));
  auto kernel_final =
      &rmsnorm_bwd_finalize_general_kernel<weight_t, compute_t, WARPS_M_FINAL, WARPS_N_FINAL,
                                           BYTES_PER_LDG_FINAL, Kernel_traits::THREADS_PER_WARP>;
  dim3 block_final(Kernel_traits::THREADS_PER_WARP * WARPS_N_FINAL, WARPS_M_FINAL);
  dim3 grid_final(ceil_div(cols, ELTS_N_PER_CTA_FINAL), 1);
  kernel_final<<<grid_final, block_final, 0, stream>>>(launch_params.params);
}

////////////////////////////////////////////////////////////////////////////////////////////////////

#define REGISTER_BWD_TUNED_LAUNCHER(HIDDEN_SIZE, WTYPE, ITYPE, OTYPE, CTYPE, CTAS_PER_ROW,   \
                                    WARPS_M, WARPS_N, BYTES_PER_LDG, BYTES_PER_LDG_FINALIZE) \
  void rmsnorm_bwd_tuned_##HIDDEN_SIZE##_##WTYPE##_##ITYPE##_##OTYPE##_##CTYPE(              \
      LaunchParams<BwdParams> &launch_params, const bool configure_params) {                 \
    launch_tuned_<WTYPE, ITYPE, OTYPE, CTYPE, uint32_t, HIDDEN_SIZE, CTAS_PER_ROW, WARPS_M,  \
                  WARPS_N, BYTES_PER_LDG, BYTES_PER_LDG_FINALIZE>(launch_params,             \
                                                                  configure_params);         \
  }                                                                                          \
  static BwdTunedRegistrar<WTYPE, ITYPE, OTYPE, CTYPE, HIDDEN_SIZE>                          \
      reg_tuned_##HIDDEN_SIZE##_##WTYPE##_##ITYPE##_##OTYPE##_##CTYPE(                       \
          rmsnorm_bwd_tuned_##HIDDEN_SIZE##_##WTYPE##_##ITYPE##_##OTYPE##_##CTYPE)

#define REGISTER_BWD_GENERAL_LAUNCHER(HIDDEN_SIZE, WTYPE, ITYPE, OTYPE, CTYPE, WARPS_M, WARPS_N, \
                                      BYTES_PER_LDG, BYTES_PER_LDG_FINALIZE)                     \
  void rmsnorm_bwd_general_##HIDDEN_SIZE##_##WTYPE##_##ITYPE##_##OTYPE##_##CTYPE(                \
      LaunchParams<BwdParams> &launch_params, const bool configure_params) {                     \
    launch_general_<WTYPE, ITYPE, OTYPE, CTYPE, uint32_t, HIDDEN_SIZE, WARPS_M, WARPS_N,         \
                    BYTES_PER_LDG, BYTES_PER_LDG_FINALIZE>(launch_params, configure_params);     \
  }                                                                                              \
  static BwdGeneralRegistrar<WTYPE, ITYPE, OTYPE, CTYPE, HIDDEN_SIZE>                            \
      reg_general_##HIDDEN_SIZE##_##WTYPE##_##ITYPE##_##OTYPE##_##CTYPE(                         \
          rmsnorm_bwd_general_##HIDDEN_SIZE##_##WTYPE##_##ITYPE##_##OTYPE##_##CTYPE)

////////////////////////////////////////////////////////////////////////////////////////////////////

// Create rmsnorm tuned launch function and register. Macro signature:
//  HIDDEN_SIZE, WTYPE, ITYPE, OTYPE, CTYPE, CTAS_PER_ROW, ...
//                             WARPS_M, WARPS_N, BYTES_PER_LDG, BYTES_PER_LDG_FINAL

REGISTER_BWD_TUNED_LAUNCHER(512, fp32, fp32, fp32, fp32, 1, 4, 1, 16, 4);
REGISTER_BWD_TUNED_LAUNCHER(512, fp16, fp16, fp16, fp32, 1, 4, 1, 16, 4);
REGISTER_BWD_TUNED_LAUNCHER(512, bf16, bf16, bf16, fp32, 1, 4, 1, 16, 4);

REGISTER_BWD_TUNED_LAUNCHER(768, fp32, fp32, fp32, fp32, 1, 4, 1, 16, 4);
REGISTER_BWD_TUNED_LAUNCHER(768, fp16, fp16, fp16, fp32, 1, 4, 1, 16, 4);
REGISTER_BWD_TUNED_LAUNCHER(768, bf16, bf16, bf16, fp32, 1, 4, 1, 16, 4);

REGISTER_BWD_TUNED_LAUNCHER(1024, fp32, fp32, fp32, fp32, 1, 4, 1, 16, 4);
REGISTER_BWD_TUNED_LAUNCHER(1024, fp16, fp16, fp16, fp32, 1, 4, 1, 16, 4);
REGISTER_BWD_TUNED_LAUNCHER(1024, bf16, bf16, bf16, fp32, 1, 4, 1, 16, 4);

REGISTER_BWD_TUNED_LAUNCHER(2048, fp32, fp32, fp32, fp32, 1, 1, 4, 16, 4);
REGISTER_BWD_TUNED_LAUNCHER(2048, fp16, fp16, fp16, fp32, 1, 1, 4, 16, 4);
REGISTER_BWD_TUNED_LAUNCHER(2048, bf16, bf16, bf16, fp32, 1, 1, 4, 16, 4);

REGISTER_BWD_TUNED_LAUNCHER(4096, fp32, fp32, fp32, fp32, 1, 1, 4, 16, 4);
REGISTER_BWD_TUNED_LAUNCHER(4096, fp16, fp16, fp16, fp32, 1, 1, 4, 16, 4);
REGISTER_BWD_TUNED_LAUNCHER(4096, bf16, bf16, bf16, fp32, 1, 1, 4, 16, 4);

REGISTER_BWD_TUNED_LAUNCHER(8192, fp32, fp32, fp32, fp32, 1, 1, 4, 16, 4);
REGISTER_BWD_TUNED_LAUNCHER(8192, fp16, fp16, fp16, fp32, 1, 1, 4, 16, 4);
REGISTER_BWD_TUNED_LAUNCHER(8192, bf16, bf16, bf16, fp32, 1, 1, 4, 16, 4);

// Create rmsnorm general launch function and register. Macro signature:
//  HIDDEN_SIZE, WTYPE, ITYPE, OTYPE, CTYPE, ...
//                             WARPS_M, WARPS_N, BYTES_PER_LDG, BYTES_PER_LDG_FINAL

REGISTER_BWD_GENERAL_LAUNCHER(128, fp32, fp32, fp32, fp32, 4, 1, 16, 4);
REGISTER_BWD_GENERAL_LAUNCHER(128, fp16, fp16, fp16, fp32, 4, 1, 8, 4);
REGISTER_BWD_GENERAL_LAUNCHER(128, fp16, fp32, fp16, fp32, 4, 1, 8, 4);
REGISTER_BWD_GENERAL_LAUNCHER(128, bf16, bf16, bf16, fp32, 4, 1, 8, 4);
REGISTER_BWD_GENERAL_LAUNCHER(128, bf16, fp32, bf16, fp32, 4, 1, 8, 4);

REGISTER_BWD_GENERAL_LAUNCHER(512, fp32, fp32, fp32, fp32, 4, 1, 16, 4);
REGISTER_BWD_GENERAL_LAUNCHER(512, fp16, fp16, fp16, fp32, 4, 1, 16, 4);
REGISTER_BWD_GENERAL_LAUNCHER(512, fp16, fp32, fp16, fp32, 4, 1, 16, 4);
REGISTER_BWD_GENERAL_LAUNCHER(512, bf16, bf16, bf16, fp32, 4, 1, 16, 4);
REGISTER_BWD_GENERAL_LAUNCHER(512, bf16, fp32, bf16, fp32, 4, 1, 16, 4);

REGISTER_BWD_GENERAL_LAUNCHER(1024, fp32, fp32, fp32, fp32, 4, 1, 16, 4);
REGISTER_BWD_GENERAL_LAUNCHER(1024, fp16, fp16, fp16, fp32, 4, 1, 16, 4);
REGISTER_BWD_GENERAL_LAUNCHER(1024, fp16, fp32, fp16, fp32, 4, 1, 16, 4);
REGISTER_BWD_GENERAL_LAUNCHER(1024, bf16, bf16, bf16, fp32, 4, 1, 16, 4);
REGISTER_BWD_GENERAL_LAUNCHER(1024, bf16, fp32, bf16, fp32, 4, 1, 16, 4);

REGISTER_BWD_GENERAL_LAUNCHER(2048, fp32, fp32, fp32, fp32, 1, 4, 16, 4);
REGISTER_BWD_GENERAL_LAUNCHER(2048, fp16, fp16, fp16, fp32, 1, 4, 16, 4);
REGISTER_BWD_GENERAL_LAUNCHER(2048, fp16, fp32, fp16, fp32, 1, 4, 16, 4);
REGISTER_BWD_GENERAL_LAUNCHER(2048, bf16, bf16, bf16, fp32, 1, 4, 16, 4);
REGISTER_BWD_GENERAL_LAUNCHER(2048, bf16, fp32, bf16, fp32, 1, 4, 16, 4);

REGISTER_BWD_GENERAL_LAUNCHER(4096, fp32, fp32, fp32, fp32, 1, 4, 16, 4);
REGISTER_BWD_GENERAL_LAUNCHER(4096, fp16, fp16, fp16, fp32, 1, 4, 16, 4);
REGISTER_BWD_GENERAL_LAUNCHER(4096, fp16, fp32, fp16, fp32, 1, 4, 16, 4);
REGISTER_BWD_GENERAL_LAUNCHER(4096, bf16, bf16, bf16, fp32, 1, 4, 16, 4);
REGISTER_BWD_GENERAL_LAUNCHER(4096, bf16, fp32, bf16, fp32, 1, 4, 16, 4);<|MERGE_RESOLUTION|>--- conflicted
+++ resolved
@@ -37,52 +37,21 @@
                                       Kernel_traits::CTAS_PER_ROW *
                                       sizeof(typename Kernel_traits::reduce_t) * 2;
     }
-<<<<<<< HEAD
+    return;
+  }
 
 #ifndef __HIP_PLATFORM_AMD__
-    if (Kernel_traits::SMEM_BYTES >= 48 * 1024) {
-        NVTE_CHECK_CUDA(cudaFuncSetAttribute(kernel, cudaFuncAttributeMaxDynamicSharedMemorySize,
-                                             Kernel_traits::SMEM_BYTES));
-    }
-#endif
-    auto stream = launch_params.stream;
-    auto ctas_per_col = launch_params.params.ctas_per_col;
-    auto ctas_per_row = launch_params.params.ctas_per_row;
-
-    if (ctas_per_row == 1) {
-        kernel<<<ctas_per_col, Kernel_traits::THREADS_PER_CTA, Kernel_traits::SMEM_BYTES, stream>>>(
-            launch_params.params);
-    } else {
-        dim3 grid(ctas_per_row * ctas_per_col);
-        dim3 block(Kernel_traits::THREADS_PER_CTA);
-        void *params_ = reinterpret_cast<void *>(&launch_params.params);
-        cudaLaunchCooperativeKernel(reinterpret_cast<void *>(kernel), grid, block,
-                                    reinterpret_cast<void **>(&params_), Kernel_traits::SMEM_BYTES,
-                                    stream);
-    }
-
-    using Kernel_traits_f =
-        Kernel_traits_finalize<HIDDEN_SIZE, weight_t, input_t, output_t, compute_t, index_t,
-                               32 * 32,  // THREADS_PER_CTA
-                               BYTES_PER_LDG_FINAL>;
-
-    auto kernel_f = &rmsnorm::rmsnorm_bwd_finalize_tuned_kernel<Kernel_traits_f>;
-    kernel_f<<<Kernel_traits_f::CTAS, Kernel_traits_f::THREADS_PER_CTA, 0, stream>>>(
-=======
-    return;
-  }
-
   if (Kernel_traits::SMEM_BYTES >= 48 * 1024) {
     NVTE_CHECK_CUDA(cudaFuncSetAttribute(kernel, cudaFuncAttributeMaxDynamicSharedMemorySize,
                                          Kernel_traits::SMEM_BYTES));
   }
+#endif
   auto stream = launch_params.stream;
   auto ctas_per_col = launch_params.params.ctas_per_col;
   auto ctas_per_row = launch_params.params.ctas_per_row;
 
   if (ctas_per_row == 1) {
     kernel<<<ctas_per_col, Kernel_traits::THREADS_PER_CTA, Kernel_traits::SMEM_BYTES, stream>>>(
->>>>>>> d71fc946
         launch_params.params);
   } else {
     dim3 grid(ctas_per_row * ctas_per_col);
