/*************************************************************************
 * This file was modified for portability to AMDGPU
 * Copyright (c) 2023-2024, Advanced Micro Devices, Inc. All rights reserved.
 * Copyright (c) 2022-2024, NVIDIA CORPORATION & AFFILIATES. All rights reserved.
 *
 * See LICENSE for license information.
 ************************************************************************/

#include "rmsnorm.h"
#include "rmsnorm_fwd_kernels.cuh"
#include "rmsnorm_kernel_traits.h"

using namespace transformer_engine::rmsnorm;

template <typename weight_t, typename input_t, typename output_t, typename compute_t,
          typename index_t, int HIDDEN_SIZE, int CTAS_PER_ROW, int WARPS_M, int WARPS_N,
          int BYTES_PER_LDG>
<<<<<<< HEAD
void launch_tuned_(LaunchParams<FwdParams> &launch_params, const bool configure_params) {  // NOLINT(*)
    using Kernel_traits = Kernel_traits<weight_t, input_t, output_t, compute_t, index_t,
                                        HIDDEN_SIZE, CTAS_PER_ROW, WARPS_M, WARPS_N, BYTES_PER_LDG>;
    auto kernel = &rmsnorm_fwd_tuned_kernel<Kernel_traits>;

    if (configure_params) {
        int ctas_per_sm;
        cudaError status_ = cudaOccupancyMaxActiveBlocksPerMultiprocessor(
            &ctas_per_sm, kernel, Kernel_traits::THREADS_PER_CTA, Kernel_traits::SMEM_BYTES_FWD);
        launch_params.params.ctas_per_row = CTAS_PER_ROW;
        launch_params.params.ctas_per_col =
            launch_params.multiprocessorCount * ctas_per_sm / launch_params.params.ctas_per_row;
        launch_params.barrier_size = 0;
        launch_params.workspace_bytes = 0;
        if (Kernel_traits::CTAS_PER_ROW > 1) {
            launch_params.barrier_size = 2 * launch_params.params.ctas_per_col;
            launch_params.workspace_bytes = launch_params.params.ctas_per_col *
                                            Kernel_traits::WARPS_M * Kernel_traits::CTAS_PER_ROW *
                                            sizeof(typename Kernel_traits::Stats::stats_t) * 2;
        }
        return;
    }

#ifndef __HIP_PLATFORM_AMD__
    if (Kernel_traits::SMEM_BYTES_FWD >= 48 * 1024) {
        NVTE_CHECK_CUDA(cudaFuncSetAttribute(kernel, cudaFuncAttributeMaxDynamicSharedMemorySize,
                                             Kernel_traits::SMEM_BYTES_FWD));
    }
#endif
    auto stream = launch_params.stream;
    auto ctas_per_col = launch_params.params.ctas_per_col;
    auto ctas_per_row = launch_params.params.ctas_per_row;

    if (ctas_per_row == 1) {
        kernel<<<ctas_per_col, Kernel_traits::THREADS_PER_CTA, Kernel_traits::SMEM_BYTES_FWD,
                 stream>>>(launch_params.params);
    } else {
        dim3 grid(ctas_per_row * ctas_per_col);
        dim3 block(Kernel_traits::THREADS_PER_CTA);
        void *params_ = reinterpret_cast<void *>(&launch_params.params);
        cudaLaunchCooperativeKernel((void *)kernel, grid, block, (void **)&params_,  // NOLINT(*)
                                    Kernel_traits::SMEM_BYTES_FWD, stream);
=======
void launch_tuned_(LaunchParams<FwdParams> &launch_params,
                   const bool configure_params) {  // NOLINT(*)
  using Kernel_traits = Kernel_traits<weight_t, input_t, output_t, compute_t, index_t, HIDDEN_SIZE,
                                      CTAS_PER_ROW, WARPS_M, WARPS_N, BYTES_PER_LDG>;
  auto kernel = &rmsnorm_fwd_tuned_kernel<Kernel_traits>;

  if (configure_params) {
    int ctas_per_sm;
    cudaError status_ = cudaOccupancyMaxActiveBlocksPerMultiprocessor(
        &ctas_per_sm, kernel, Kernel_traits::THREADS_PER_CTA, Kernel_traits::SMEM_BYTES_FWD);
    launch_params.params.ctas_per_row = CTAS_PER_ROW;
    launch_params.params.ctas_per_col =
        launch_params.multiprocessorCount * ctas_per_sm / launch_params.params.ctas_per_row;
    launch_params.barrier_size = 0;
    launch_params.workspace_bytes = 0;
    if (Kernel_traits::CTAS_PER_ROW > 1) {
      launch_params.barrier_size = 2 * launch_params.params.ctas_per_col;
      launch_params.workspace_bytes = launch_params.params.ctas_per_col * Kernel_traits::WARPS_M *
                                      Kernel_traits::CTAS_PER_ROW *
                                      sizeof(typename Kernel_traits::Stats::stats_t) * 2;
>>>>>>> d71fc946
    }
    return;
  }

  if (Kernel_traits::SMEM_BYTES_FWD >= 48 * 1024) {
    NVTE_CHECK_CUDA(cudaFuncSetAttribute(kernel, cudaFuncAttributeMaxDynamicSharedMemorySize,
                                         Kernel_traits::SMEM_BYTES_FWD));
  }
  auto stream = launch_params.stream;
  auto ctas_per_col = launch_params.params.ctas_per_col;
  auto ctas_per_row = launch_params.params.ctas_per_row;

  if (ctas_per_row == 1) {
    kernel<<<ctas_per_col, Kernel_traits::THREADS_PER_CTA, Kernel_traits::SMEM_BYTES_FWD, stream>>>(
        launch_params.params);
  } else {
    dim3 grid(ctas_per_row * ctas_per_col);
    dim3 block(Kernel_traits::THREADS_PER_CTA);
    void *params_ = reinterpret_cast<void *>(&launch_params.params);
    cudaLaunchCooperativeKernel((void *)kernel, grid, block, (void **)&params_,  // NOLINT(*)
                                Kernel_traits::SMEM_BYTES_FWD, stream);
  }
}

template <typename weight_t, typename input_t, typename output_t, typename compute_t,
          typename index_t, int HIDDEN_SIZE, int WARPS_M, int WARPS_N, int BYTES_PER_LDG>
void launch_general_(LaunchParams<FwdParams> &launch_params,
                     const bool configure_params) {  // NOLINT(*)
  using Kernel_traits = Kernel_traits<weight_t, input_t, output_t, compute_t, index_t, HIDDEN_SIZE,
                                      1, WARPS_M, WARPS_N, BYTES_PER_LDG>;
  auto kernel = &rmsnorm_fwd_general_kernel<Kernel_traits>;
  auto ceil_div = [](int x, int y) -> int { return (x + y - 1) / y; };

  // Configure kernel params
  const int rows = launch_params.params.rows;
  const int cols = launch_params.params.cols;
  int ctas_per_col = launch_params.params.ctas_per_col;
  int ctas_per_row = launch_params.params.ctas_per_row;
  if (configure_params) {
    int ctas_per_sm;
    cudaError status_ = cudaOccupancyMaxActiveBlocksPerMultiprocessor(
        &ctas_per_sm, kernel, Kernel_traits::THREADS_PER_CTA, 0);
    const int max_ctas = launch_params.multiprocessorCount * ctas_per_sm;
    ctas_per_row = ceil_div(cols, HIDDEN_SIZE);
    ctas_per_col = std::min(ceil_div(rows, WARPS_M), max_ctas / ctas_per_row);
    launch_params.params.ctas_per_row = ctas_per_row;
    launch_params.params.ctas_per_col = ctas_per_col;

    launch_params.barrier_size = 0;
    launch_params.workspace_bytes = 0;
    if (launch_params.params.ctas_per_row > 1) {
      launch_params.barrier_size = 2 * ctas_per_col;
      launch_params.workspace_bytes =
          (ctas_per_col * WARPS_M * ctas_per_row * sizeof(compute_t) * 2);
    }
    return;
  }

  // Launch kernel
  auto stream = launch_params.stream;
  dim3 grid(ctas_per_row * ctas_per_col);
  dim3 block(Kernel_traits::THREADS_PER_CTA);
  if (ctas_per_row == 1) {
    kernel<<<grid, block, 0, stream>>>(launch_params.params);
  } else {
    void *params_ = reinterpret_cast<void *>(&launch_params.params);
    cudaLaunchCooperativeKernel(reinterpret_cast<void *>(kernel), grid, block,
                                reinterpret_cast<void **>(&params_), 0, stream);
  }
}

////////////////////////////////////////////////////////////////////////////////////////////////////

#define REGISTER_FWD_TUNED_LAUNCHER(HIDDEN_SIZE, WTYPE, ITYPE, OTYPE, CTYPE, CTAS_PER_ROW,  \
                                    WARPS_M, WARPS_N, BYTES_PER_LDG)                        \
  void rmsnorm_fwd_tuned_##HIDDEN_SIZE##_##WTYPE##_##ITYPE##_##OTYPE##_##CTYPE(             \
      LaunchParams<FwdParams> &launch_params, const bool configure_params) {                \
    launch_tuned_<WTYPE, ITYPE, OTYPE, CTYPE, uint32_t, HIDDEN_SIZE, CTAS_PER_ROW, WARPS_M, \
                  WARPS_N, BYTES_PER_LDG>(launch_params, configure_params);                 \
  }                                                                                         \
  static FwdTunedRegistrar<WTYPE, ITYPE, OTYPE, CTYPE, HIDDEN_SIZE>                         \
      reg_tuned_##HIDDEN_SIZE##_##WTYPE##_##ITYPE##_##OTYPE##_##CTYPE(                      \
          rmsnorm_fwd_tuned_##HIDDEN_SIZE##_##WTYPE##_##ITYPE##_##OTYPE##_##CTYPE)

#define REGISTER_FWD_GENERAL_LAUNCHER(HIDDEN_SIZE, WTYPE, ITYPE, OTYPE, CTYPE, WARPS_M, WARPS_N, \
                                      BYTES_PER_LDG)                                             \
  void rmsnorm_fwd_general_##HIDDEN_SIZE##_##WTYPE##_##ITYPE##_##OTYPE##_##CTYPE(                \
      LaunchParams<FwdParams> &launch_params, const bool configure_params) {                     \
    launch_general_<WTYPE, ITYPE, OTYPE, CTYPE, uint32_t, HIDDEN_SIZE, WARPS_M, WARPS_N,         \
                    BYTES_PER_LDG>(launch_params, configure_params);                             \
  }                                                                                              \
  static FwdGeneralRegistrar<WTYPE, ITYPE, OTYPE, CTYPE, HIDDEN_SIZE>                            \
      reg_general_##HIDDEN_SIZE##_##WTYPE##_##ITYPE##_##OTYPE##_##CTYPE(                         \
          rmsnorm_fwd_general_##HIDDEN_SIZE##_##WTYPE##_##ITYPE##_##OTYPE##_##CTYPE)

////////////////////////////////////////////////////////////////////////////////////////////////////

// Create rmsnorm tuned launch function and register. Macro signature:
//  HIDDEN_SIZE, WTYPE, ITYPE, OTYPE, CTYPE, CTAS_PER_ROW, WARPS_M, WARPS_N, BYTES_PER_LDG

REGISTER_FWD_TUNED_LAUNCHER(512, bf16, bf16, fp8e4m3, fp32, 1, 4, 1, 16);
REGISTER_FWD_TUNED_LAUNCHER(512, fp16, fp16, fp8e4m3, fp32, 1, 4, 1, 16);
REGISTER_FWD_TUNED_LAUNCHER(512, fp32, fp32, fp8e4m3, fp32, 1, 4, 1, 16);
REGISTER_FWD_TUNED_LAUNCHER(512, fp32, fp32, fp32, fp32, 1, 4, 1, 16);
REGISTER_FWD_TUNED_LAUNCHER(512, fp16, fp16, fp16, fp32, 1, 4, 1, 16);
REGISTER_FWD_TUNED_LAUNCHER(512, bf16, bf16, bf16, fp32, 1, 4, 1, 16);

REGISTER_FWD_TUNED_LAUNCHER(768, bf16, bf16, fp8e4m3, fp32, 1, 4, 1, 16);
REGISTER_FWD_TUNED_LAUNCHER(768, fp16, fp16, fp8e4m3, fp32, 1, 4, 1, 16);
REGISTER_FWD_TUNED_LAUNCHER(768, fp32, fp32, fp8e4m3, fp32, 1, 4, 1, 16);
REGISTER_FWD_TUNED_LAUNCHER(768, fp32, fp32, fp32, fp32, 1, 4, 1, 16);
REGISTER_FWD_TUNED_LAUNCHER(768, fp16, fp16, fp16, fp32, 1, 4, 1, 16);
REGISTER_FWD_TUNED_LAUNCHER(768, bf16, bf16, bf16, fp32, 1, 4, 1, 16);

REGISTER_FWD_TUNED_LAUNCHER(1024, bf16, bf16, fp8e4m3, fp32, 1, 4, 1, 16);
REGISTER_FWD_TUNED_LAUNCHER(1024, fp16, fp16, fp8e4m3, fp32, 1, 4, 1, 16);
REGISTER_FWD_TUNED_LAUNCHER(1024, fp32, fp32, fp8e4m3, fp32, 1, 4, 1, 16);
REGISTER_FWD_TUNED_LAUNCHER(1024, fp32, fp32, fp32, fp32, 1, 4, 1, 16);
REGISTER_FWD_TUNED_LAUNCHER(1024, fp16, fp16, fp16, fp32, 1, 4, 1, 16);
REGISTER_FWD_TUNED_LAUNCHER(1024, bf16, bf16, bf16, fp32, 1, 4, 1, 16);

REGISTER_FWD_TUNED_LAUNCHER(2048, bf16, bf16, fp8e4m3, fp32, 1, 4, 1, 16);
REGISTER_FWD_TUNED_LAUNCHER(2048, fp16, fp16, fp8e4m3, fp32, 1, 4, 1, 16);
REGISTER_FWD_TUNED_LAUNCHER(2048, fp32, fp32, fp8e4m3, fp32, 1, 4, 1, 16);
REGISTER_FWD_TUNED_LAUNCHER(2048, fp32, fp32, fp32, fp32, 1, 4, 1, 16);
REGISTER_FWD_TUNED_LAUNCHER(2048, fp16, fp16, fp16, fp32, 1, 4, 1, 16);
REGISTER_FWD_TUNED_LAUNCHER(2048, bf16, bf16, bf16, fp32, 1, 4, 1, 16);

REGISTER_FWD_TUNED_LAUNCHER(4096, bf16, bf16, fp8e4m3, fp32, 1, 1, 4, 16);
REGISTER_FWD_TUNED_LAUNCHER(4096, fp16, fp16, fp8e4m3, fp32, 1, 1, 4, 16);
REGISTER_FWD_TUNED_LAUNCHER(4096, fp32, fp32, fp8e4m3, fp32, 1, 1, 4, 16);
REGISTER_FWD_TUNED_LAUNCHER(4096, fp32, fp32, fp32, fp32, 1, 1, 4, 16);
REGISTER_FWD_TUNED_LAUNCHER(4096, fp16, fp16, fp16, fp32, 1, 1, 4, 16);
REGISTER_FWD_TUNED_LAUNCHER(4096, bf16, bf16, bf16, fp32, 1, 1, 4, 16);

REGISTER_FWD_TUNED_LAUNCHER(8192, bf16, bf16, fp8e4m3, fp32, 1, 1, 4, 16);
REGISTER_FWD_TUNED_LAUNCHER(8192, fp16, fp16, fp8e4m3, fp32, 1, 1, 4, 16);
REGISTER_FWD_TUNED_LAUNCHER(8192, fp32, fp32, fp8e4m3, fp32, 1, 1, 4, 16);
REGISTER_FWD_TUNED_LAUNCHER(8192, fp32, fp32, fp32, fp32, 1, 1, 4, 16);
REGISTER_FWD_TUNED_LAUNCHER(8192, fp16, fp16, fp16, fp32, 1, 1, 4, 16);
REGISTER_FWD_TUNED_LAUNCHER(8192, bf16, bf16, bf16, fp32, 1, 1, 4, 16);

// Create rmsnorm general launch function and register. Macro signature:
//  HIDDEN_SIZE, WTYPE, ITYPE, OTYPE, CTYPE, WARPS_M, WARPS_N, BYTES_PER_LDG

REGISTER_FWD_GENERAL_LAUNCHER(128, bf16, bf16, fp8e4m3, fp32, 4, 1, 8);
REGISTER_FWD_GENERAL_LAUNCHER(512, bf16, bf16, fp8e4m3, fp32, 4, 1, 16);
REGISTER_FWD_GENERAL_LAUNCHER(1024, bf16, bf16, fp8e4m3, fp32, 4, 1, 16);
REGISTER_FWD_GENERAL_LAUNCHER(2048, bf16, bf16, fp8e4m3, fp32, 4, 1, 16);
REGISTER_FWD_GENERAL_LAUNCHER(8192, bf16, bf16, fp8e4m3, fp32, 1, 4, 16);

REGISTER_FWD_GENERAL_LAUNCHER(128, fp16, fp16, fp8e4m3, fp32, 4, 1, 8);
REGISTER_FWD_GENERAL_LAUNCHER(512, fp16, fp16, fp8e4m3, fp32, 4, 1, 16);
REGISTER_FWD_GENERAL_LAUNCHER(1024, fp16, fp16, fp8e4m3, fp32, 4, 1, 16);
REGISTER_FWD_GENERAL_LAUNCHER(2048, fp16, fp16, fp8e4m3, fp32, 4, 1, 16);
REGISTER_FWD_GENERAL_LAUNCHER(8192, fp16, fp16, fp8e4m3, fp32, 1, 4, 16);

REGISTER_FWD_GENERAL_LAUNCHER(128, fp32, fp32, fp8e4m3, fp32, 4, 1, 16);
REGISTER_FWD_GENERAL_LAUNCHER(512, fp32, fp32, fp8e4m3, fp32, 4, 1, 16);
REGISTER_FWD_GENERAL_LAUNCHER(1024, fp32, fp32, fp8e4m3, fp32, 4, 1, 16);
REGISTER_FWD_GENERAL_LAUNCHER(2048, fp32, fp32, fp8e4m3, fp32, 4, 1, 16);
REGISTER_FWD_GENERAL_LAUNCHER(8192, fp32, fp32, fp8e4m3, fp32, 1, 4, 16);

REGISTER_FWD_GENERAL_LAUNCHER(128, fp32, fp32, fp32, fp32, 4, 1, 16);
REGISTER_FWD_GENERAL_LAUNCHER(128, fp16, fp16, fp16, fp32, 4, 1, 8);
REGISTER_FWD_GENERAL_LAUNCHER(128, fp32, fp32, fp16, fp32, 4, 1, 8);
REGISTER_FWD_GENERAL_LAUNCHER(128, bf16, bf16, bf16, fp32, 4, 1, 8);
REGISTER_FWD_GENERAL_LAUNCHER(128, fp32, fp32, bf16, fp32, 4, 1, 8);

REGISTER_FWD_GENERAL_LAUNCHER(512, fp32, fp32, fp32, fp32, 4, 1, 16);
REGISTER_FWD_GENERAL_LAUNCHER(512, fp16, fp16, fp16, fp32, 4, 1, 16);
REGISTER_FWD_GENERAL_LAUNCHER(512, fp32, fp32, fp16, fp32, 4, 1, 16);
REGISTER_FWD_GENERAL_LAUNCHER(512, bf16, bf16, bf16, fp32, 4, 1, 16);
REGISTER_FWD_GENERAL_LAUNCHER(512, fp32, fp32, bf16, fp32, 4, 1, 16);

REGISTER_FWD_GENERAL_LAUNCHER(1024, fp32, fp32, fp32, fp32, 4, 1, 16);
REGISTER_FWD_GENERAL_LAUNCHER(1024, fp16, fp16, fp16, fp32, 4, 1, 16);
REGISTER_FWD_GENERAL_LAUNCHER(1024, fp32, fp32, fp16, fp32, 4, 1, 16);
REGISTER_FWD_GENERAL_LAUNCHER(1024, bf16, bf16, bf16, fp32, 4, 1, 16);
REGISTER_FWD_GENERAL_LAUNCHER(1024, fp32, fp32, bf16, fp32, 4, 1, 16);

REGISTER_FWD_GENERAL_LAUNCHER(2048, fp32, fp32, fp32, fp32, 4, 1, 16);
REGISTER_FWD_GENERAL_LAUNCHER(2048, fp16, fp16, fp16, fp32, 4, 1, 16);
REGISTER_FWD_GENERAL_LAUNCHER(2048, fp32, fp32, fp16, fp32, 4, 1, 16);
REGISTER_FWD_GENERAL_LAUNCHER(2048, bf16, bf16, bf16, fp32, 4, 1, 16);
REGISTER_FWD_GENERAL_LAUNCHER(2048, fp32, fp32, bf16, fp32, 4, 1, 16);

REGISTER_FWD_GENERAL_LAUNCHER(8192, fp32, fp32, fp32, fp32, 1, 4, 16);
REGISTER_FWD_GENERAL_LAUNCHER(8192, fp16, fp16, fp16, fp32, 1, 4, 16);
REGISTER_FWD_GENERAL_LAUNCHER(8192, fp32, fp32, fp16, fp32, 1, 4, 16);
REGISTER_FWD_GENERAL_LAUNCHER(8192, bf16, bf16, bf16, fp32, 1, 4, 16);
REGISTER_FWD_GENERAL_LAUNCHER(8192, fp32, fp32, bf16, fp32, 1, 4, 16);<|MERGE_RESOLUTION|>--- conflicted
+++ resolved
@@ -15,50 +15,6 @@
 template <typename weight_t, typename input_t, typename output_t, typename compute_t,
           typename index_t, int HIDDEN_SIZE, int CTAS_PER_ROW, int WARPS_M, int WARPS_N,
           int BYTES_PER_LDG>
-<<<<<<< HEAD
-void launch_tuned_(LaunchParams<FwdParams> &launch_params, const bool configure_params) {  // NOLINT(*)
-    using Kernel_traits = Kernel_traits<weight_t, input_t, output_t, compute_t, index_t,
-                                        HIDDEN_SIZE, CTAS_PER_ROW, WARPS_M, WARPS_N, BYTES_PER_LDG>;
-    auto kernel = &rmsnorm_fwd_tuned_kernel<Kernel_traits>;
-
-    if (configure_params) {
-        int ctas_per_sm;
-        cudaError status_ = cudaOccupancyMaxActiveBlocksPerMultiprocessor(
-            &ctas_per_sm, kernel, Kernel_traits::THREADS_PER_CTA, Kernel_traits::SMEM_BYTES_FWD);
-        launch_params.params.ctas_per_row = CTAS_PER_ROW;
-        launch_params.params.ctas_per_col =
-            launch_params.multiprocessorCount * ctas_per_sm / launch_params.params.ctas_per_row;
-        launch_params.barrier_size = 0;
-        launch_params.workspace_bytes = 0;
-        if (Kernel_traits::CTAS_PER_ROW > 1) {
-            launch_params.barrier_size = 2 * launch_params.params.ctas_per_col;
-            launch_params.workspace_bytes = launch_params.params.ctas_per_col *
-                                            Kernel_traits::WARPS_M * Kernel_traits::CTAS_PER_ROW *
-                                            sizeof(typename Kernel_traits::Stats::stats_t) * 2;
-        }
-        return;
-    }
-
-#ifndef __HIP_PLATFORM_AMD__
-    if (Kernel_traits::SMEM_BYTES_FWD >= 48 * 1024) {
-        NVTE_CHECK_CUDA(cudaFuncSetAttribute(kernel, cudaFuncAttributeMaxDynamicSharedMemorySize,
-                                             Kernel_traits::SMEM_BYTES_FWD));
-    }
-#endif
-    auto stream = launch_params.stream;
-    auto ctas_per_col = launch_params.params.ctas_per_col;
-    auto ctas_per_row = launch_params.params.ctas_per_row;
-
-    if (ctas_per_row == 1) {
-        kernel<<<ctas_per_col, Kernel_traits::THREADS_PER_CTA, Kernel_traits::SMEM_BYTES_FWD,
-                 stream>>>(launch_params.params);
-    } else {
-        dim3 grid(ctas_per_row * ctas_per_col);
-        dim3 block(Kernel_traits::THREADS_PER_CTA);
-        void *params_ = reinterpret_cast<void *>(&launch_params.params);
-        cudaLaunchCooperativeKernel((void *)kernel, grid, block, (void **)&params_,  // NOLINT(*)
-                                    Kernel_traits::SMEM_BYTES_FWD, stream);
-=======
 void launch_tuned_(LaunchParams<FwdParams> &launch_params,
                    const bool configure_params) {  // NOLINT(*)
   using Kernel_traits = Kernel_traits<weight_t, input_t, output_t, compute_t, index_t, HIDDEN_SIZE,
@@ -79,15 +35,16 @@
       launch_params.workspace_bytes = launch_params.params.ctas_per_col * Kernel_traits::WARPS_M *
                                       Kernel_traits::CTAS_PER_ROW *
                                       sizeof(typename Kernel_traits::Stats::stats_t) * 2;
->>>>>>> d71fc946
     }
     return;
   }
 
+#ifndef __HIP_PLATFORM_AMD__
   if (Kernel_traits::SMEM_BYTES_FWD >= 48 * 1024) {
     NVTE_CHECK_CUDA(cudaFuncSetAttribute(kernel, cudaFuncAttributeMaxDynamicSharedMemorySize,
                                          Kernel_traits::SMEM_BYTES_FWD));
   }
+#endif
   auto stream = launch_params.stream;
   auto ctas_per_col = launch_params.params.ctas_per_col;
   auto ctas_per_row = launch_params.params.ctas_per_row;
