/*************************************************************************
 * This file was modified for portability to AMDGPU
 * Copyright (c) 2023-2024, Advanced Micro Devices, Inc. All rights reserved.
 * Copyright (c) 2022-2024, NVIDIA CORPORATION & AFFILIATES. All rights reserved.
 *
 * See LICENSE for license information.
 ************************************************************************/

#include <dlfcn.h>

#include <filesystem>

#include "../common.h"
#include "../util/cuda_runtime.h"

namespace transformer_engine {

namespace {

/*! \brief Wrapper class for a shared library
 *
 * \todo Windows support
 */
class Library {
 public:
  explicit Library(const char *filename) {
#if defined(_WIN32) || defined(_WIN64) || defined(__WINDOWS__)
    // TODO Windows support
    NVTE_ERROR("Shared library initialization is not supported with Windows");
#else
    handle_ = dlopen(filename, RTLD_LAZY | RTLD_LOCAL);
    NVTE_CHECK(handle_ != nullptr, "Lazy library initialization failed");
#endif  // _WIN32 or _WIN64 or __WINDOW__
  }

  ~Library() {
#if defined(_WIN32) || defined(_WIN64) || defined(__WINDOWS__)
    // TODO Windows support
#else
    if (handle_ != nullptr) {
      dlclose(handle_);
    }
#endif  // _WIN32 or _WIN64 or __WINDOW__
  }

  Library(const Library &) = delete;  // move-only

  Library(Library &&other) noexcept { swap(*this, other); }

  Library &operator=(Library other) noexcept {
    // Copy-and-swap idiom
    swap(*this, other);
    return *this;
  }

  friend void swap(Library &first, Library &second) noexcept;

  void *get() noexcept { return handle_; }

  const void *get() const noexcept { return handle_; }

  /*! \brief Get pointer corresponding to symbol in shared library */
  void *get_symbol(const char *symbol) {
#if defined(_WIN32) || defined(_WIN64) || defined(__WINDOWS__)
    // TODO Windows support
    NVTE_ERROR("Shared library initialization is not supported with Windows");
#else
    void *ptr = dlsym(handle_, symbol);
    NVTE_CHECK(ptr != nullptr, std::string("Could not find symbol in lazily-initialized library: ").append(symbol));
    return ptr;
#endif  // _WIN32 or _WIN64 or __WINDOW__
  }

 private:
  void *handle_ = nullptr;
};

void swap(Library &first, Library &second) noexcept {
  using std::swap;
  swap(first.handle_, second.handle_);
}

/*! \brief Lazily-initialized shared library for CUDA driver */
<<<<<<< HEAD
Library& cuda_driver_lib() {
#ifdef __HIP_PLATFORM_AMD__
#if defined(_WIN32) || defined(_WIN64) || defined(__WINDOWS__)
  constexpr char lib_name[] = "libamdhip64.dll";
#else
  constexpr char lib_name[] = "libamdhip64.so";
#endif
#else // __HIP_PLATFORM_AMD__
=======
Library &cuda_driver_lib() {
>>>>>>> d71fc946
#if defined(_WIN32) || defined(_WIN64) || defined(__WINDOWS__)
  constexpr char lib_name[] = "nvcuda.dll";
#else
  constexpr char lib_name[] = "libcuda.so.1";
#endif
#endif // __HIP_PLATFORM_AMD__
  static Library lib(lib_name);
  return lib;
}

}  // namespace

namespace cuda_driver {

void *get_symbol(const char *symbol) { return cuda_driver_lib().get_symbol(symbol); }

}  // namespace cuda_driver

}  // namespace transformer_engine<|MERGE_RESOLUTION|>--- conflicted
+++ resolved
@@ -81,8 +81,7 @@
 }
 
 /*! \brief Lazily-initialized shared library for CUDA driver */
-<<<<<<< HEAD
-Library& cuda_driver_lib() {
+Library &cuda_driver_lib() {
 #ifdef __HIP_PLATFORM_AMD__
 #if defined(_WIN32) || defined(_WIN64) || defined(__WINDOWS__)
   constexpr char lib_name[] = "libamdhip64.dll";
@@ -90,9 +89,6 @@
   constexpr char lib_name[] = "libamdhip64.so";
 #endif
 #else // __HIP_PLATFORM_AMD__
-=======
-Library &cuda_driver_lib() {
->>>>>>> d71fc946
 #if defined(_WIN32) || defined(_WIN64) || defined(__WINDOWS__)
   constexpr char lib_name[] = "nvcuda.dll";
 #else
