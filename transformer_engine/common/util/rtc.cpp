/*************************************************************************
 * This file was modified for portability to AMDGPU
 * Copyright (c) 2023-2024, Advanced Micro Devices, Inc. All rights reserved.
 * Copyright (c) 2022-2024, NVIDIA CORPORATION & AFFILIATES. All rights reserved.
 *
 * See LICENSE for license information.
 ************************************************************************/

#include "../util/rtc.h"

#include <cstdlib>
#include <iostream>
#include <utility>

#include "../common.h"
#include "../util/cuda_driver.h"
#include "../util/string.h"
#include "../util/system.h"

namespace transformer_engine {

namespace rtc {

namespace {

// Strings with headers for RTC kernels
#include "string_code_util_math_h.h"
#include "string_code_utils_cuh.h"

#ifdef __HIP_PLATFORM_AMD__
#include "string_code_amd_detail_hip_float8_h.h"
#include "string_code_amd_detail_hip_f8_impl_h.h"
#endif // __HIP_PLATFORM_AMD__

#ifndef __HIP_PLATFORM_AMD__
/*! \brief Latest compute capability that NVRTC supports
 *
 * \return Compute capability as int. Last digit is minor revision,
 *         remaining digits are major revision.
 */
inline int max_supported_sm_arch() {
  static int arch_ = -1;
  if (arch_ < 0) {
    int num_archs = 0;
    NVTE_CHECK_NVRTC(nvrtcGetNumSupportedArchs(&num_archs));
    NVTE_CHECK(num_archs > 0, "Could not determine SM archs that NVRTC supports");
    std::vector<int> archs(num_archs);
    NVTE_CHECK_NVRTC(nvrtcGetSupportedArchs(archs.data()));
    arch_ = archs.back();
  }
  return arch_;
}
#endif // __HIP_PLATFORM_AMD__

}  // namespace

bool is_enabled() {
  static bool is_enabled_ = false;
  static bool need_to_check_env = true;
  if (need_to_check_env) {
    is_enabled_ = !getenv<bool>("NVTE_DISABLE_NVRTC");
    need_to_check_env = false;
  }
  return is_enabled_;
}

Kernel::Kernel(std::string mangled_name, std::string compiled_code)
    : mangled_name_{std::move(mangled_name)},
      compiled_code_{std::move(compiled_code)},
      modules_(cuda::num_devices(), null_module),
      functions_(cuda::num_devices(), null_function),
      init_flags_{std::make_unique<std::vector<std::once_flag>>(cuda::num_devices())} {}

Kernel::~Kernel() {
  for (int device_id = 0; device_id < static_cast<int>(modules_.size()); ++device_id) {
    // Unload CUDA modules if needed
    if (modules_[device_id] != null_module) {
#ifdef __HIP_PLATFORM_AMD__
      cuda_driver::call("hipModuleUnload", modules_[device_id]);
#else
      CUdevice device;
      CUcontext context;
      if (cuda_driver::call("cuDeviceGet", &device, device_id) != CUDA_SUCCESS) {
        continue;
      }
      if (cuda_driver::call("cuDevicePrimaryCtxRetain", &context, device) != CUDA_SUCCESS) {
        continue;
      }
      if (cuda_driver::call("cuCtxSetCurrent", context) != CUDA_SUCCESS) {
        continue;
      }
      cuda_driver::call("cuModuleUnload", modules_[device_id]);
      cuda_driver::call("cuDevicePrimaryCtxRelease", device);
#endif // __HIP_PLATFORM_AMD__
    }
  }
}

Kernel::Kernel(Kernel&& other) noexcept { swap(*this, other); }

Kernel& Kernel::operator=(Kernel other) noexcept {
  // Copy-and-swap idiom
  swap(*this, other);
  return *this;
}

void swap(Kernel& first, Kernel& second) noexcept {
  using std::swap;
  swap(first.mangled_name_, second.mangled_name_);
  swap(first.compiled_code_, second.compiled_code_);
  swap(first.modules_, second.modules_);
  swap(first.functions_, second.functions_);
  swap(first.init_flags_, second.init_flags_);
}

CUfunction Kernel::get_function(int device_id) {
  // Load kernel on device if needed
  auto load_on_device = [&]() {
    // Set driver context to proper device
    CUdevice device;
    CUcontext context;
    NVTE_CALL_CHECK_CUDA_DRIVER(cuDeviceGet, &device, device_id);
    NVTE_CALL_CHECK_CUDA_DRIVER(cuDevicePrimaryCtxRetain, &context, device);
    NVTE_CALL_CHECK_CUDA_DRIVER(cuCtxSetCurrent, context);

    // Load function into driver context
    NVTE_CALL_CHECK_CUDA_DRIVER(cuModuleLoadDataEx, &modules_[device_id], compiled_code_.c_str(),
                                0,         // numOptions
                                nullptr,   // options
                                nullptr);  // optionValues
    NVTE_CALL_CHECK_CUDA_DRIVER(cuModuleGetFunction, &functions_[device_id], modules_[device_id],
                                mangled_name_.c_str());

    // Reset driver context
    NVTE_CALL_CHECK_CUDA_DRIVER(cuDevicePrimaryCtxRelease, device);
  };
  std::call_once(init_flags_->at(device_id), load_on_device);

  // Return CUDA function
  return functions_[device_id];
}

void Kernel::set_function_cache_config(int device_id, CUfunc_cache cache_config) {
  NVTE_CALL_CHECK_CUDA_DRIVER(cuFuncSetCacheConfig, get_function(device_id), cache_config);
}

KernelManager& KernelManager::instance() {
  NVTE_CHECK(is_enabled(), "NVRTC support is not enabled");
  static KernelManager instance_;
  return instance_;
}

void KernelManager::compile(const std::string& kernel_label, const std::string& kernel_name,
                            const std::string& code, const std::string& filename) {
  std::lock_guard<std::mutex> lock_guard_(lock_);

  const int device_id = cuda::current_device();
#ifndef __HIP_PLATFORM_AMD__
  // Choose whether to compile to PTX or cubin
  const int sm_arch_ = cuda::sm_arch(device_id);
  const int compile_sm_arch = std::min(sm_arch_, max_supported_sm_arch());
  const bool compile_ptx = (CUDA_VERSION <= 11000) || (sm_arch_ != compile_sm_arch);
#endif // __HIP_PLATFORM_AMD__

  // Compilation flags
  std::vector<std::string> opts = {
#if NDEBUG == 0
      "-G",
#endif
<<<<<<< HEAD
			"--std=c++17"};
=======
      "--std=c++17"};
>>>>>>> 691dc239

#ifndef __HIP_PLATFORM_AMD__
  if (compile_ptx) {
    opts.push_back(concat_strings("--gpu-architecture=compute_", compile_sm_arch));
  } else {
    opts.push_back(concat_strings("--gpu-architecture=sm_", compile_sm_arch));
  }
  opts.push_back(concat_strings("-I", cuda::include_directory(true)));
#endif //__HIP_PLATFORM_AMD__

  std::vector<const char*> opts_ptrs;
  for (const auto& opt : opts) {
    opts_ptrs.push_back(opt.c_str());
  }

  // Compile source
  nvrtcProgram program;
#ifdef __HIP_PLATFORM_AMD__
  constexpr int num_headers = 4;
  const char* headers[num_headers] = {string_code_utils_cuh, string_code_util_math_h, string_code_amd_detail_hip_float8_h, string_code_amd_detail_hip_f8_impl_h};
  const char* include_names[num_headers] = {"utils_hip.cuh", "util/math.h", "amd_detail/hip_float8.h", "amd_detail/hip_f8_impl.h"};
#else
  constexpr int num_headers = 2;
  constexpr const char* headers[num_headers] = {string_code_utils_cuh, string_code_util_math_h};
  constexpr const char* include_names[num_headers] = {"utils.cuh", "util/math.h"};
#endif // __HIP_PLATFORM_AMD__
  NVTE_CHECK_NVRTC(nvrtcCreateProgram(&program, code.c_str(), filename.c_str(), num_headers,
                                      headers, include_names));
  NVTE_CHECK_NVRTC(nvrtcAddNameExpression(program, kernel_name.c_str()));
  const nvrtcResult compile_result =
      nvrtcCompileProgram(program, opts_ptrs.size(), opts_ptrs.data());
  if (compile_result != NVRTC_SUCCESS) {
    // Display log if compilation failed
    std::string log = concat_strings("NVRTC compilation log for ", filename, ":\n");
    const size_t log_offset = log.size();
    size_t log_size;
    NVTE_CHECK_NVRTC(nvrtcGetProgramLogSize(program, &log_size));
    log.resize(log_offset + log_size);
    NVTE_CHECK_NVRTC(nvrtcGetProgramLog(program, &log[log_offset]));
    log.back() = '\n';
    std::cerr << log;
    NVTE_CHECK_NVRTC(compile_result);
  }

  // Get mangled function name
  const char* mangled_name;
  NVTE_CHECK_NVRTC(nvrtcGetLoweredName(program, kernel_name.c_str(), &mangled_name));

  // Get compiled code
  std::string compiled_code;
#ifdef __HIP_PLATFORM_AMD__
  {
    size_t compiled_size;
    NVTE_CHECK_NVRTC(hiprtcGetCodeSize(program, &compiled_size));
    compiled_code.resize(compiled_size);
    NVTE_CHECK_NVRTC(hiprtcGetCode(program, compiled_code.data()));
  }
#else
  if (compile_ptx) {
    size_t compiled_size;
    NVTE_CHECK_NVRTC(nvrtcGetPTXSize(program, &compiled_size));
    compiled_code.resize(compiled_size);
    NVTE_CHECK_NVRTC(nvrtcGetPTX(program, compiled_code.data()));
  } else {
    size_t compiled_size;
    NVTE_CHECK_NVRTC(nvrtcGetCUBINSize(program, &compiled_size));
    compiled_code.resize(compiled_size);
    NVTE_CHECK_NVRTC(nvrtcGetCUBIN(program, compiled_code.data()));
  }
#endif //__HIP_PLATFORM_AMD__

  // Cache compiled code
  const auto key = get_kernel_cache_key(kernel_label, device_id);
  kernel_cache_.insert({key, Kernel(mangled_name, std::move(compiled_code))});
  kernel_cache_.at(key).get_function(device_id);  // Make sure kernel is available on device

  // Clean up
  NVTE_CHECK_NVRTC(nvrtcDestroyProgram(&program));
}

void KernelManager::set_cache_config(const std::string& kernel_label, CUfunc_cache cache_config) {
  const int device_id = cuda::current_device();
  const auto key = get_kernel_cache_key(kernel_label, device_id);
  NVTE_CHECK(kernel_cache_.count(key) > 0, "Attempted to configure RTC kernel before compilation");
  kernel_cache_.at(key).set_function_cache_config(device_id, cache_config);
}

bool KernelManager::is_compiled(const std::string& kernel_label, int device_id) const {
  const auto key = get_kernel_cache_key(kernel_label, device_id);
  return kernel_cache_.count(key) > 0;
}

std::string KernelManager::get_kernel_cache_key(const std::string& kernel_label,
                                                int device_id) const {
#ifdef __HIP_PLATFORM_AMD__
  return concat_strings(cuda::sm_arch_name(device_id), ",", kernel_label);
#else
  return concat_strings("sm=", cuda::sm_arch(device_id), ",", kernel_label);
#endif
}

}  // namespace rtc

}  // namespace transformer_engine<|MERGE_RESOLUTION|>--- conflicted
+++ resolved
@@ -167,11 +167,7 @@
 #if NDEBUG == 0
       "-G",
 #endif
-<<<<<<< HEAD
-			"--std=c++17"};
-=======
       "--std=c++17"};
->>>>>>> 691dc239
 
 #ifndef __HIP_PLATFORM_AMD__
   if (compile_ptx) {
