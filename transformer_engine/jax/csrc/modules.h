/*************************************************************************
<<<<<<< HEAD
 * Copyright (c) 2022-2024, NVIDIA CORPORATION & AFFILIATES. All rights reserved.
=======
 * This file was modified for portability to AMDGPU
 * Copyright (c) 2024, Advanced Micro Devices, Inc. All rights reserved. 
 * Copyright (c) 2022-2023, NVIDIA CORPORATION & AFFILIATES. All rights reserved.
>>>>>>> 3ef10328
 *
 * See LICENSE for license information.
 ************************************************************************/

#ifndef TRANSFORMER_ENGINE_JAX_CSRC_FP8_MODULES_H_
#define TRANSFORMER_ENGINE_JAX_CSRC_FP8_MODULES_H_

#include <cassert>
#include <cstddef>
#include <cstdint>
#include <vector>

#include <cuda_runtime_api.h>
#include <pybind11/pybind11.h>
#include <pybind11/stl.h>

<<<<<<< HEAD
#include <transformer_engine/fused_attn.h>
#include <transformer_engine/transformer_engine.h>
#include "common/util/logging.h"
=======
#ifndef USE_ROCM
#include "transformer_engine/fused_attn.h"
#endif
#include "transformer_engine/logging.h"
#include "transformer_engine/transformer_engine.h"
>>>>>>> 3ef10328

namespace transformer_engine {
namespace jax {

constexpr int kMaxNumDim = 8;

struct Shape {
    int num_dim;
    size_t dims[kMaxNumDim];

    void from_vector(const std::vector<size_t> &shape) {
        num_dim = shape.size();
        assert(num_dim <= kMaxNumDim);
        std::memcpy(dims, shape.data(), num_dim * sizeof(size_t));
    }

    std::vector<size_t> to_vector() const {
        assert(num_dim <= kMaxNumDim);
        std::vector<size_t> shape(num_dim);
        std::memcpy(shape.data(), dims, num_dim * sizeof(size_t));
        return shape;
    }
};

struct CustomCallCommonDescriptor {
    Shape shape;
    DType in_dtype;
    DType out_dtype;
};

pybind11::bytes PackCustomCallCommonDescriptor(const std::vector<size_t> &shape, DType in_dtype,
                                               DType out_dtype);

struct CustomCallCommonWkDescriptor {
    Shape shape;
    Shape wkshape;
    DType in_dtype;
    DType out_dtype;
    DType wk_dtype;
};

pybind11::bytes PackCustomCallCommonWkDescriptor(const std::vector<size_t> &shape,
                                                 const std::vector<size_t> &wkshape, DType in_dtype,
                                                 DType out_dtype, DType wk_dtype);

struct CustomCallNormDescriptor {
    size_t batch_size;
    size_t hidden_size;
    size_t wkspace_size;
    size_t barrier_size;
    size_t *dgamma_part_sizes;  // 2D tensor
    size_t *dbeta_part_sizes;   // 2D tensor
    DType x_dtype;
    DType w_dtype;
    DType wkspace_dtype;
    DType barrier_dtype;
    DType dgamma_part_dtype;
    DType dbeta_part_dtype;
    bool zero_centered_gamma;
    float eps;
    int sm_margin;
};

pybind11::bytes PackCustomCallNormDescriptor(size_t batch_size, size_t hidden_size,
                                             size_t wkspace_size, size_t barrier_size,
                                             size_t *dgamma_part_sizes, size_t *dbeta_part_sizes,
                                             DType x_dtype, DType w_dtype, DType wkspace_dtype,
                                             DType barrier_dtype, DType dgamma_part_dtype,
                                             DType dbeta_part_dtype, bool zero_centered_gamma,
                                             float eps, int sm_margin);

struct SoftmaxDescriptor {
    size_t batch_size;
    size_t padding_size;
    size_t head_dim;
    size_t q_seqlen;
    size_t k_seqlen;
    DType dtype;
    float scale_factor;
};

pybind11::bytes PackCustomCallSoftmaxDescriptor(size_t batch_size, size_t padding_size,
                                                size_t head_dim, size_t q_seqlen, size_t k_seqlen,
                                                DType dtype, float scale_factor);

#ifndef USE_ROCM
struct CustomCallFusedAttnDescriptor {
    size_t batch_size;
    size_t q_max_seqlen;
    size_t kv_max_seqlen;
    size_t num_heads;
    size_t num_gqa_groups;
    size_t head_dim;
    size_t wkspace_size;
    float scaling_factor;
    float dropout_probability;
    NVTE_Bias_Type bias_type;
    NVTE_Mask_Type mask_type;
    DType dtype;
    DType wkspace_dtype;
    bool is_training;
};

pybind11::bytes PackCustomCallFusedAttnDescriptor(
    size_t batch_size, size_t q_max_seqlen, size_t kv_max_seqlen, size_t num_heads,
    size_t num_gqa_groups, size_t head_dim, size_t wkspace_size, float scaling_factor,
    float dropout_probability, NVTE_Bias_Type bias_type, NVTE_Mask_Type mask_type, DType dtype,
    DType wkspace_dtype, bool is_training);

NVTE_Fused_Attn_Backend GetFusedAttnBackend(DType q_dtype, DType kv_dtype,
                                            NVTE_QKV_Layout qkv_layout, NVTE_Bias_Type bias_type,
                                            NVTE_Mask_Type mask_type, float dropout_probability,
                                            size_t q_num_heads, size_t kv_num_heads,
                                            size_t q_max_seqlen, size_t kv_max_seqlen,
                                            size_t head_dim);
#endif

void Transpose(cudaStream_t stream, void **buffers, const char *opaque, size_t opaque_len);

void CastTranspose(cudaStream_t stream, void **buffers, const char *opaque, size_t opaque_len);

void Gelu(cudaStream_t stream, void **buffers, const char *opaque, size_t opaque_len);

void GeluFP8(cudaStream_t stream, void **buffers, const char *opaque, size_t opaque_len);

void DGelu(cudaStream_t stream, void **buffers, const char *opaque, size_t opaque_len);

pybind11::tuple GetDGeluDBiasCastTransposeWorkspaceSizes(size_t batch_size, size_t hidden_size,
                                                         DType in_dtype, DType out_dtype);

void DGeluDBiasCastTranspose(cudaStream_t stream, void **buffers, const char *opaque,
                             size_t opaque_len);

void GatedGelu(cudaStream_t stream, void **buffers, const char *opaque, size_t opaque_len);

void GatedGeluFP8(cudaStream_t stream, void **buffers, const char *opaque, size_t opaque_len);

void DGatedGelu(cudaStream_t stream, void **buffers, const char *opaque, size_t opaque_len);

void DGatedGeluCastTranspose(cudaStream_t stream, void **buffers, const char *opaque,
                             size_t opaque_len);

pybind11::tuple GetLayerNormForwardWorkspaceSizes(size_t batch_size, size_t hidden_size,
                                                  DType in_dtype, DType w_dtype, DType out_dtype,
                                                  bool is_layer_norm, bool zero_centered_gamma,
                                                  float eps);

void LayerNormForward(cudaStream_t stream, void **buffers, const char *opaque, size_t opaque_len);

void LayerNormForwardFP8(cudaStream_t stream, void **buffers, const char *opaque,
                         size_t opaque_len);

pybind11::tuple GetLayerNormBackwardWorkspaceSizes(size_t batch_size, size_t hidden_size,
                                                   DType in_dtype, DType w_dtype,
                                                   bool is_layer_norm, bool zero_centered_gamma,
                                                   float eps);

void LayerNormBackward(cudaStream_t stream, void **buffers, const char *opaque, size_t opaque_len);

void RMSNormForward(cudaStream_t stream, void **buffers, const char *opaque, size_t opaque_len);

void RMSNormForwardFP8(cudaStream_t stream, void **buffers, const char *opaque, size_t opaque_len);

void RMSNormBackward(cudaStream_t stream, void **buffers, const char *opaque, size_t opaque_len);

void Quantize(cudaStream_t stream, void **buffers, const char *opaque, size_t opaque_len);

void Dequantize(cudaStream_t stream, void **buffers, const char *opaque, size_t opaque_len);

void ScaledSoftmaxForward(cudaStream_t stream, void **buffers, const char *opaque,
                          std::size_t opaque_len);

void ScaledSoftmaxBackward(cudaStream_t stream, void **buffers, const char *opaque,
                           std::size_t opaque_len);

void ScaledMaskedSoftmaxForward(cudaStream_t stream, void **buffers, const char *opaque,
                                std::size_t opaque_len);

void ScaledMaskedSoftmaxBackward(cudaStream_t stream, void **buffers, const char *opaque,
                                 std::size_t opaque_len);

void ScaledUpperTriangMaskedSoftmaxForward(cudaStream_t stream, void **buffers, const char *opaque,
                                           std::size_t opaque_len);

void ScaledUpperTriangMaskedSoftmaxBackward(cudaStream_t stream, void **buffers, const char *opaque,
                                            std::size_t opaque_len);

<<<<<<< HEAD
pybind11::tuple GetSelfFusedAttnForwardWorkspaceSizes(
    size_t batch_size, size_t max_seqlen, size_t num_heads, size_t head_dim, float scaling_factor,
    float dropout_probability, NVTE_Bias_Type bias_type, NVTE_Mask_Type mask_type, DType dtype,
    bool is_training);

=======
#ifndef USE_ROCM
>>>>>>> 3ef10328
void SelfFusedAttnForward(cudaStream_t stream, void **buffers, const char *opaque,
                          size_t opaque_len);

pybind11::tuple GetSelfFusedAttnBackwardWorkspaceSizes(
    size_t batch_size, size_t max_seqlen, size_t num_heads, size_t head_dim, float scaling_factor,
    float dropout_probability, NVTE_Bias_Type bias_type, NVTE_Mask_Type mask_type, DType dtype,
    bool is_training);

void SelfFusedAttnBackward(cudaStream_t stream, void **buffers, const char *opaque,
                           size_t opaque_len);

pybind11::tuple GetCrossFusedAttnForwardWorkspaceSizes(
    size_t batch_size, size_t q_max_seqlen, size_t kv_max_seqlen, size_t num_heads,
    size_t num_gqa_groups, size_t head_dim, float scaling_factor, float dropout_probability,
    NVTE_Bias_Type bias_type, NVTE_Mask_Type mask_type, DType dtype, bool is_training);

void CrossFusedAttnForward(cudaStream_t stream, void **buffers, const char *opaque,
                           size_t opaque_len);

pybind11::tuple GetCrossFusedAttnBackwardWorkspaceSizes(
    size_t batch_size, size_t q_max_seqlen, size_t kv_max_seqlen, size_t num_heads,
    size_t num_gqa_groups, size_t head_dim, float scaling_factor, float dropout_probability,
    NVTE_Bias_Type bias_type, NVTE_Mask_Type mask_type, DType dtype, bool is_training);

void CrossFusedAttnBackward(cudaStream_t stream, void **buffers, const char *opaque,
                            size_t opaque_len);
#endif

}  // namespace jax
}  // namespace transformer_engine

#endif  // TRANSFORMER_ENGINE_JAX_CSRC_FP8_MODULES_H_<|MERGE_RESOLUTION|>--- conflicted
+++ resolved
@@ -1,11 +1,7 @@
 /*************************************************************************
-<<<<<<< HEAD
- * Copyright (c) 2022-2024, NVIDIA CORPORATION & AFFILIATES. All rights reserved.
-=======
  * This file was modified for portability to AMDGPU
  * Copyright (c) 2024, Advanced Micro Devices, Inc. All rights reserved. 
- * Copyright (c) 2022-2023, NVIDIA CORPORATION & AFFILIATES. All rights reserved.
->>>>>>> 3ef10328
+ * Copyright (c) 2022-2024, NVIDIA CORPORATION & AFFILIATES. All rights reserved.
  *
  * See LICENSE for license information.
  ************************************************************************/
@@ -22,17 +18,11 @@
 #include <pybind11/pybind11.h>
 #include <pybind11/stl.h>
 
-<<<<<<< HEAD
-#include <transformer_engine/fused_attn.h>
-#include <transformer_engine/transformer_engine.h>
-#include "common/util/logging.h"
-=======
 #ifndef USE_ROCM
 #include "transformer_engine/fused_attn.h"
 #endif
-#include "transformer_engine/logging.h"
+#include "common/util/logging.h"
 #include "transformer_engine/transformer_engine.h"
->>>>>>> 3ef10328
 
 namespace transformer_engine {
 namespace jax {
@@ -220,15 +210,12 @@
 void ScaledUpperTriangMaskedSoftmaxBackward(cudaStream_t stream, void **buffers, const char *opaque,
                                             std::size_t opaque_len);
 
-<<<<<<< HEAD
+#ifndef USE_ROCM
 pybind11::tuple GetSelfFusedAttnForwardWorkspaceSizes(
     size_t batch_size, size_t max_seqlen, size_t num_heads, size_t head_dim, float scaling_factor,
     float dropout_probability, NVTE_Bias_Type bias_type, NVTE_Mask_Type mask_type, DType dtype,
     bool is_training);
 
-=======
-#ifndef USE_ROCM
->>>>>>> 3ef10328
 void SelfFusedAttnForward(cudaStream_t stream, void **buffers, const char *opaque,
                           size_t opaque_len);
 
