--- conflicted
+++ resolved
@@ -1,11 +1,7 @@
 /*************************************************************************
-<<<<<<< HEAD
- * Copyright (c) 2022-2024, NVIDIA CORPORATION & AFFILIATES. All rights reserved.
-=======
  * This file was modified for portability to AMDGPU
  * Copyright (c) 2024, Advanced Micro Devices, Inc. All rights reserved. 
- * Copyright (c) 2022-2023, NVIDIA CORPORATION & AFFILIATES. All rights reserved.
->>>>>>> 3ef10328
+ * Copyright (c) 2022-2024, NVIDIA CORPORATION & AFFILIATES. All rights reserved.
  *
  * See LICENSE for license information.
  ************************************************************************/
@@ -18,19 +14,12 @@
 #include <stdexcept>
 #include <string>
 #include <type_traits>
-<<<<<<< HEAD
-
 #include <pybind11/pybind11.h>
-
-#include "common/util/logging.h"
-#include <transformer_engine/fused_attn.h>
-=======
 //TODO: add back once fused_attn is supported
 #ifndef USE_ROCM
 #include "transformer_engine/fused_attn.h"
 #endif
-#include "transformer_engine/logging.h"
->>>>>>> 3ef10328
+#include "common/util/logging.h"
 
 namespace transformer_engine {
 namespace jax {
