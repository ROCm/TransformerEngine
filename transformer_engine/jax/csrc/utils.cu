/*************************************************************************
<<<<<<< HEAD
 * Copyright (c) 2022-2024, NVIDIA CORPORATION & AFFILIATES. All rights reserved.
=======
 * This file was modified for portability to AMDGPU
 * Copyright (c) 2024, Advanced Micro Devices, Inc. All rights reserved. 
 * Copyright (c) 2022-2023, NVIDIA CORPORATION & AFFILIATES. All rights reserved.
>>>>>>> 3ef10328
 *
 * See LICENSE for license information.
 ************************************************************************/
#include <cuda_runtime_api.h>
#include <cassert>

#ifndef USE_ROCM
#include "common/util/cuda_runtime.h"
#else
#include "common/util/hip_runtime.h"
#endif
#include "utils.h"

namespace transformer_engine {
namespace jax {

int GetCudaRuntimeVersion() {
    int ver = 0;
    NVTE_CHECK_CUDA(cudaRuntimeGetVersion(&ver));
    return ver;
}

int GetDeviceComputeCapability(int gpu_id) { return transformer_engine::cuda::sm_arch(gpu_id); }

__global__ void populate_rng_state_kernel(int64_t *rng_state_dst, const int64_t *const seed,
                                          int64_t offset) {
    int tid = blockIdx.x * blockDim.x + threadIdx.x;
    if (tid > 0) return;
    rng_state_dst[0] = seed[0];
    rng_state_dst[1] = offset;
}

#ifndef USE_ROCM
void PopulateRngStateAsync(void *rng_state_dst, const void *const seed, size_t q_max_seqlen,
                           size_t kv_max_seqlen, NVTE_Fused_Attn_Backend backend,
                           cudaStream_t stream) {
    size_t increment = 0;
    if (backend == NVTE_Fused_Attn_Backend::NVTE_F16_arbitrary_seqlen) {
        increment = 16;
    } else {
        constexpr int threads_per_cta = 128;
        increment = (q_max_seqlen * kv_max_seqlen + threads_per_cta - 1) / threads_per_cta;
    }
    auto offset = FusedAttnOffsetManager::Instance().GetAndUpdateOffset(increment);
    populate_rng_state_kernel<<<1, 1, 0, stream>>>(reinterpret_cast<int64_t *>(rng_state_dst),
                                                   reinterpret_cast<const int64_t *>(seed), offset);
    NVTE_CHECK_CUDA(cudaGetLastError());
}
#endif

}  // namespace jax
}  // namespace transformer_engine<|MERGE_RESOLUTION|>--- conflicted
+++ resolved
@@ -1,11 +1,7 @@
 /*************************************************************************
-<<<<<<< HEAD
- * Copyright (c) 2022-2024, NVIDIA CORPORATION & AFFILIATES. All rights reserved.
-=======
  * This file was modified for portability to AMDGPU
  * Copyright (c) 2024, Advanced Micro Devices, Inc. All rights reserved. 
- * Copyright (c) 2022-2023, NVIDIA CORPORATION & AFFILIATES. All rights reserved.
->>>>>>> 3ef10328
+ * Copyright (c) 2022-2024, NVIDIA CORPORATION & AFFILIATES. All rights reserved.
  *
  * See LICENSE for license information.
  ************************************************************************/
