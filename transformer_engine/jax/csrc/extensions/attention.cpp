/*************************************************************************
 * This file was modified for portability to AMDGPU
 * Copyright (c) 2024, Advanced Micro Devices, Inc. All rights reserved. 
 * Copyright (c) 2022-2024, NVIDIA CORPORATION & AFFILIATES. All rights reserved.
 *
 * See LICENSE for license information.
 ************************************************************************/

#include "jax/csrc/extensions.h"
#include "transformer_engine/fused_attn.h"

namespace transformer_engine {
namespace jax {

NVTE_Fused_Attn_Backend GetFusedAttnBackend(DType q_dtype, DType kv_dtype,
                                            NVTE_QKV_Layout qkv_layout, NVTE_Bias_Type bias_type,
                                            NVTE_Mask_Type mask_type, float dropout_probability,
                                            size_t q_attn_heads, size_t kv_attn_heads,
                                            size_t q_max_seqlen, size_t kv_max_seqlen,
                                            size_t head_dim) {
  auto backend = nvte_get_fused_attn_backend(
      static_cast<NVTEDType>(q_dtype), static_cast<NVTEDType>(kv_dtype), qkv_layout, bias_type,
      mask_type, dropout_probability, q_attn_heads, kv_attn_heads, q_max_seqlen, kv_max_seqlen,
      head_dim);
  return backend;
}

#ifndef USE_ROCM
/*
    NOTE: PrepareFusedAttnForwardAuxTensors unifies the auxiliary tensor pack logic from the fused
    attention forward kernels in:
        - common/fused_attn/fused_attn_f16_max512_seqlen.cu lines 594-634 and 773-812
        - common/fused_attn/fused_attn_f16_arbitrary_seqlen.cu lines 1270-1281 and 1348-1359
*/
void PrepareFusedAttnForwardAuxTensors(NVTETensorPack *tensor_pack,
                                       const CustomCallFusedAttnDescriptor *desc,
                                       NVTE_Bias_Type bias_type, NVTE_Fused_Attn_Backend backend,
                                       void *softmax_buf, void *rng_state_buf = nullptr,
                                       void *bias_buf = nullptr) {
  auto input_batch = desc->input_batch;
  auto bias_batch = desc->bias_batch;
  auto attn_heads = desc->attn_heads;
  auto bias_heads = desc->bias_heads;
  auto q_max_seqlen = desc->q_max_seqlen;
  auto kv_max_seqlen = desc->kv_max_seqlen;

  // all backends need softmax but expect different shapes/dtypes
  // start with the max512 sequence length softmax shape/dtype and correct later
  tensor_pack->size = 1;
  Tensor *softmax_aux = reinterpret_cast<Tensor *>(tensor_pack->tensors[0]);
  softmax_aux->data.dptr = softmax_buf;
  softmax_aux->data.shape =
      std::vector<size_t>{input_batch, attn_heads, q_max_seqlen, kv_max_seqlen};
  softmax_aux->data.dtype = desc->dtype;

  // arbitrary sequence length backend needs the RNG state and a different shape/dtype softmax
  if (backend == NVTE_Fused_Attn_Backend::NVTE_F16_arbitrary_seqlen) {
    tensor_pack->size = 2;
    Tensor *rng_state_aux = reinterpret_cast<Tensor *>(tensor_pack->tensors[1]);
    rng_state_aux->data.dptr = rng_state_buf;
    rng_state_aux->data.shape = std::vector<size_t>{2};
    rng_state_aux->data.dtype = DType::kInt64;
    // correct softmax shape/dtype
    softmax_aux->data.shape.at(3) = 1;  // {B,H,Qs,Ks} -> {B,H,Qs,1}
    softmax_aux->data.dtype = DType::kFloat32;

    // include bias if enabled
    if (bias_type != NVTE_Bias_Type::NVTE_NO_BIAS && bias_type != NVTE_Bias_Type::NVTE_ALIBI) {
      tensor_pack->size = 3;
      Tensor *bias_aux = reinterpret_cast<Tensor *>(tensor_pack->tensors[2]);
      bias_aux->data.dptr = bias_buf;
      bias_aux->data.shape =
          std::vector<size_t>{bias_batch, bias_heads, q_max_seqlen, kv_max_seqlen};
      bias_aux->data.dtype = desc->dtype;
    }
  }
}
#else
// ROCm fused attn has two backends: aotriton and ck
// They both have the same shape and stride for softmax and rng aux tensors
void PrepareFusedAttnForwardAuxTensors(NVTETensorPack *tensor_pack,
                                       const CustomCallFusedAttnDescriptor *desc,
                                       NVTE_Bias_Type bias_type, NVTE_Fused_Attn_Backend backend,
                                       void *softmax_buf, void *rng_state_buf = nullptr,
                                       void *bias_buf = nullptr) {
    auto input_batch = desc->input_batch;
    auto attn_heads = desc->attn_heads;
    auto q_max_seqlen = desc->q_max_seqlen;
    auto kv_max_seqlen = desc->kv_max_seqlen;

    tensor_pack->size = 2;
    Tensor *softmax_aux = reinterpret_cast<Tensor *>(tensor_pack->tensors[0]);
    softmax_aux->data.dptr = softmax_buf;
    softmax_aux->data.shape =
        std::vector<size_t>{input_batch, attn_heads, q_max_seqlen, 1};
    softmax_aux->data.dtype = DType::kFloat32;

    Tensor *rng_state_aux = reinterpret_cast<Tensor *>(tensor_pack->tensors[1]);
    rng_state_aux->data.dptr = rng_state_buf;
    rng_state_aux->data.shape = std::vector<size_t>{2};
    rng_state_aux->data.dtype = DType::kInt64;
}
#endif


/*
    NOTE: Backward fused attention kernels accept auxiliary tensors as explicit function arguments
    instead of an NVTETensorPack and nvte_fused_attn_bwd() API does all the logic for pulling the
    necessary tensors out of the tensor pack for the active kernel. That means we can just dump
    everything we got into the tensor pack and not worry about its sizing for the backward pass.

    TODO(Alp): Refactor the nvte_fused_attn_fwd() to work like nvte_fused_attn_bwd()?
*/
void PrepareFusedAttnBackwardAuxTensors(NVTETensorPack *tensor_pack,
                                        const CustomCallFusedAttnDescriptor *desc,
                                        NVTE_Fused_Attn_Backend backend, void *softmax_buf,
                                        void *rng_state_buf, void *bias_buf) {
<<<<<<< HEAD
    // Backward calls put everything into the tensor pack for every backend
    // so we set dummy bias_type and backend choices here to follow the correct code path
    auto dummy_bias_type = NVTE_Bias_Type::NVTE_POST_SCALE_BIAS;
#ifndef USE_ROCM
    auto dummy_backend = NVTE_Fused_Attn_Backend::NVTE_F16_arbitrary_seqlen;
#else
    auto dummy_backend = NVTE_Fused_Attn_Backend::NVTE_No_Backend;
#endif
    PrepareFusedAttnForwardAuxTensors(tensor_pack, desc, dummy_bias_type, dummy_backend,
                                      softmax_buf, rng_state_buf, bias_buf);

#ifndef USE_ROCM
    // correct softmax shape for max512 sequence length kernel
    if (backend == NVTE_Fused_Attn_Backend::NVTE_F16_max512_seqlen) {
        Tensor *softmax_aux = reinterpret_cast<Tensor *>(tensor_pack->tensors[0]);
        softmax_aux->data.shape.at(3) = desc->kv_max_seqlen;  // {B,H,Qs,1} -> {B,H,Qs,Ks}
        softmax_aux->data.dtype = desc->dtype;
    }
#endif
=======
  // Backward calls put everything into the tensor pack for every backend
  // so we set dummy bias_type and backend choices here to follow the correct code path
  auto dummy_bias_type = NVTE_Bias_Type::NVTE_POST_SCALE_BIAS;
  auto dummy_backend = NVTE_Fused_Attn_Backend::NVTE_F16_arbitrary_seqlen;
  PrepareFusedAttnForwardAuxTensors(tensor_pack, desc, dummy_bias_type, dummy_backend, softmax_buf,
                                    rng_state_buf, bias_buf);

  // correct softmax shape for max512 sequence length kernel
  if (backend == NVTE_Fused_Attn_Backend::NVTE_F16_max512_seqlen) {
    Tensor *softmax_aux = reinterpret_cast<Tensor *>(tensor_pack->tensors[0]);
    softmax_aux->data.shape.at(3) = desc->kv_max_seqlen;  // {B,H,Qs,1} -> {B,H,Qs,Ks}
    softmax_aux->data.dtype = desc->dtype;
  }
>>>>>>> d71fc946
}

pybind11::tuple GetFusedAttnForwardWorkspaceSizes(
    size_t input_batch, size_t bias_batch, size_t q_max_seqlen, size_t kv_max_seqlen,
    size_t attn_heads, size_t num_gqa_groups, size_t bias_heads, size_t head_dim,
    float scaling_factor, float dropout_probability, NVTE_Bias_Type bias_type,
    NVTE_Mask_Type mask_type, NVTE_QKV_Layout qkv_layout, DType dtype, bool is_training) {
  // For qkv_packed
  auto qkv_shape = std::vector<size_t>{input_batch * q_max_seqlen, 3, attn_heads, head_dim};
  auto qkv_tensor = TensorWrapper(nullptr, qkv_shape, dtype);

  // For kv_packed
  auto q_shape = std::vector<size_t>{input_batch * q_max_seqlen, attn_heads, head_dim};
  auto q_tensor = TensorWrapper(nullptr, q_shape, dtype);
  auto kv_shape = std::vector<size_t>{input_batch * kv_max_seqlen, 2, num_gqa_groups, head_dim};
  auto kv_tensor = TensorWrapper(nullptr, kv_shape, dtype);

  // For separate q, k, v
  auto k_shape = std::vector<size_t>{input_batch * kv_max_seqlen, num_gqa_groups, head_dim};
  auto k_tensor = TensorWrapper(nullptr, k_shape, dtype);
  auto v_shape = k_shape;
  auto v_tensor = TensorWrapper(nullptr, v_shape, dtype);

  auto bias_shape = std::vector<size_t>{bias_batch, bias_heads, q_max_seqlen, kv_max_seqlen};
  auto bias_tensor = TensorWrapper(nullptr, bias_shape, dtype);

  // F16 doesn't use this tensor
  auto s_tensor = TensorWrapper(nullptr, std::vector<size_t>{1}, dtype);
  auto o_tensor = TensorWrapper(nullptr, q_shape, dtype);

  auto q_cu_seqlens_tensor =
      TensorWrapper(nullptr, std::vector<size_t>{input_batch + 1}, DType::kInt32);
  auto kv_cu_seqlens_tensor =
      TensorWrapper(nullptr, std::vector<size_t>{input_batch + 1}, DType::kInt32);

  auto dummy_rng_state_tensor = TensorWrapper(nullptr, std::vector<size_t>{2}, DType::kInt64);

  NVTETensorPack aux_output_tensors;
  nvte_tensor_pack_create(&aux_output_tensors);

  auto dummy_ragged_offset_tensor =
      TensorWrapper(nullptr, std::vector<size_t>{input_batch + 1}, DType::kInt32);
  TensorWrapper query_workspace_tensor;
  if (qkv_layout == NVTE_QKV_Layout::NVTE_BS3HD) {
    assert(q_max_seqlen == kv_max_seqlen);
    nvte_fused_attn_fwd_qkvpacked(
        qkv_tensor.data(), bias_tensor.data(), s_tensor.data(), o_tensor.data(),
        &aux_output_tensors, q_cu_seqlens_tensor.data(), dummy_ragged_offset_tensor.data(),
        dummy_ragged_offset_tensor.data(), dummy_ragged_offset_tensor.data(),
        dummy_ragged_offset_tensor.data(), dummy_rng_state_tensor.data(), q_max_seqlen, is_training,
        scaling_factor, dropout_probability, qkv_layout, bias_type, mask_type,
        query_workspace_tensor.data(), nullptr);
  } else if (qkv_layout == NVTE_QKV_Layout::NVTE_BSHD_BS2HD) {
    nvte_fused_attn_fwd_kvpacked(
        q_tensor.data(), kv_tensor.data(), bias_tensor.data(), s_tensor.data(), o_tensor.data(),
        &aux_output_tensors, q_cu_seqlens_tensor.data(), kv_cu_seqlens_tensor.data(),
        dummy_ragged_offset_tensor.data(), dummy_ragged_offset_tensor.data(),
        dummy_ragged_offset_tensor.data(), dummy_ragged_offset_tensor.data(),
        dummy_rng_state_tensor.data(), q_max_seqlen, kv_max_seqlen, is_training, scaling_factor,
        dropout_probability, qkv_layout, bias_type, mask_type, query_workspace_tensor.data(),
        nullptr);
  } else if (qkv_layout == NVTE_QKV_Layout::NVTE_BSHD_BSHD_BSHD) {
    nvte_fused_attn_fwd(q_tensor.data(), k_tensor.data(), v_tensor.data(), bias_tensor.data(),
                        s_tensor.data(), o_tensor.data(), &aux_output_tensors,
                        q_cu_seqlens_tensor.data(), kv_cu_seqlens_tensor.data(),
                        dummy_ragged_offset_tensor.data(), dummy_ragged_offset_tensor.data(),
                        dummy_ragged_offset_tensor.data(), dummy_ragged_offset_tensor.data(),
                        dummy_rng_state_tensor.data(), q_max_seqlen, kv_max_seqlen, is_training,
                        scaling_factor, dropout_probability, qkv_layout, bias_type, mask_type,
                        query_workspace_tensor.data(), nullptr);
  } else {
    NVTE_ERROR("Unsupported QKVLayout.");
  }

  auto workspace_shape = MakeShapeVector(query_workspace_tensor.shape());
  return pybind11::make_tuple(workspace_shape, query_workspace_tensor.dtype());
}

pybind11::tuple GetFusedAttnBackwardWorkspaceSizes(
    size_t batch_size, size_t q_max_seqlen, size_t kv_max_seqlen, size_t attn_heads,
    size_t num_gqa_groups, size_t head_dim, float scaling_factor, float dropout_probability,
    NVTE_Bias_Type bias_type, NVTE_Mask_Type mask_type, NVTE_QKV_Layout qkv_layout, DType dtype,
    bool is_training) {
  auto output_shape = std::vector<size_t>{batch_size * q_max_seqlen, attn_heads, head_dim};
  auto output_tensor = TensorWrapper(nullptr, output_shape, dtype);
  auto doutput_tensor = TensorWrapper(nullptr, output_shape, dtype);

  auto bias_shape = std::vector<size_t>{1, attn_heads, q_max_seqlen, kv_max_seqlen};
  auto dbias_tensor = TensorWrapper(nullptr, bias_shape, dtype);

  // F16 doesn't use s_tensor
  auto s_tensor = TensorWrapper(nullptr, std::vector<size_t>{1}, dtype);

  auto q_cu_seqlens_tensor =
      TensorWrapper(nullptr, std::vector<size_t>{batch_size + 1}, DType::kInt32);
  auto kv_cu_seqlens_tensor =
      TensorWrapper(nullptr, std::vector<size_t>{batch_size + 1}, DType::kInt32);

  NVTETensorPack aux_input_tensors;
  nvte_tensor_pack_create(&aux_input_tensors);

  TensorWrapper query_workspace_tensor;

  auto dummy_ragged_offset_tensor =
      TensorWrapper(nullptr, std::vector<size_t>{batch_size + 1}, DType::kInt32);
  if (qkv_layout == NVTE_QKV_Layout::NVTE_BS3HD) {
    assert(q_max_seqlen == kv_max_seqlen);
    auto qkv_shape = std::vector<size_t>{batch_size * q_max_seqlen, 3, attn_heads, head_dim};
    auto qkv_tensor = TensorWrapper(nullptr, qkv_shape, dtype);
    auto dqkv_tensor = TensorWrapper(nullptr, qkv_shape, dtype);
    nvte_fused_attn_bwd_qkvpacked(
        qkv_tensor.data(), output_tensor.data(), doutput_tensor.data(),
        s_tensor.data(),  // not used for F16
        s_tensor.data(),  // not used for F16
        &aux_input_tensors, dqkv_tensor.data(), dbias_tensor.data(), q_cu_seqlens_tensor.data(),
        dummy_ragged_offset_tensor.data(), dummy_ragged_offset_tensor.data(),
        dummy_ragged_offset_tensor.data(), dummy_ragged_offset_tensor.data(), q_max_seqlen,
        scaling_factor, dropout_probability, qkv_layout, bias_type, mask_type,
        query_workspace_tensor.data(), nullptr);
  } else if (qkv_layout == NVTE_QKV_Layout::NVTE_BSHD_BS2HD) {
    auto q_shape = std::vector<size_t>{batch_size * q_max_seqlen, attn_heads, head_dim};
    auto q_tensor = TensorWrapper(nullptr, q_shape, dtype);
    auto dq_tensor = TensorWrapper(nullptr, q_shape, dtype);
    auto kv_shape = std::vector<size_t>{batch_size * kv_max_seqlen, 2, num_gqa_groups, head_dim};
    auto kv_tensor = TensorWrapper(nullptr, kv_shape, dtype);
    auto dkv_tensor = TensorWrapper(nullptr, kv_shape, dtype);
    nvte_fused_attn_bwd_kvpacked(
        q_tensor.data(), kv_tensor.data(), output_tensor.data(), doutput_tensor.data(),
        s_tensor.data(),  // not used for F16
        s_tensor.data(),  // not used for F16
        &aux_input_tensors, dq_tensor.data(), dkv_tensor.data(), dbias_tensor.data(),
        q_cu_seqlens_tensor.data(), kv_cu_seqlens_tensor.data(), dummy_ragged_offset_tensor.data(),
        dummy_ragged_offset_tensor.data(), dummy_ragged_offset_tensor.data(),
        dummy_ragged_offset_tensor.data(), q_max_seqlen, kv_max_seqlen, scaling_factor,
        dropout_probability, qkv_layout, bias_type, mask_type, query_workspace_tensor.data(),
        nullptr);
  } else if (qkv_layout == NVTE_QKV_Layout::NVTE_BSHD_BSHD_BSHD) {
    auto q_shape = std::vector<size_t>{batch_size * q_max_seqlen, attn_heads, head_dim};
    auto q_tensor = TensorWrapper(nullptr, q_shape, dtype);
    auto dq_tensor = TensorWrapper(nullptr, q_shape, dtype);
    auto k_shape = std::vector<size_t>{batch_size * kv_max_seqlen, num_gqa_groups, head_dim};
    auto k_tensor = TensorWrapper(nullptr, k_shape, dtype);
    auto dk_tensor = TensorWrapper(nullptr, k_shape, dtype);
    auto v_shape = k_shape;
    auto v_tensor = TensorWrapper(nullptr, v_shape, dtype);
    auto dv_tensor = TensorWrapper(nullptr, v_shape, dtype);
    nvte_fused_attn_bwd(q_tensor.data(), k_tensor.data(), v_tensor.data(), output_tensor.data(),
                        doutput_tensor.data(),
                        s_tensor.data(),  // not used for F16
                        s_tensor.data(),  // not used for F16
                        &aux_input_tensors, dq_tensor.data(), dk_tensor.data(), dv_tensor.data(),
                        dbias_tensor.data(), q_cu_seqlens_tensor.data(),
                        kv_cu_seqlens_tensor.data(), dummy_ragged_offset_tensor.data(),
                        dummy_ragged_offset_tensor.data(), dummy_ragged_offset_tensor.data(),
                        dummy_ragged_offset_tensor.data(), q_max_seqlen, kv_max_seqlen,
                        scaling_factor, dropout_probability, qkv_layout, bias_type, mask_type,
                        query_workspace_tensor.data(), nullptr);
  } else {
    NVTE_ERROR("Unsupported QKVLayout.");
  }

  auto workspace_shape = MakeShapeVector(query_workspace_tensor.shape());
  return pybind11::make_tuple(workspace_shape, query_workspace_tensor.dtype());
}

void FusedAttnForward(cudaStream_t stream, void **buffers, const char *opaque, size_t opaque_len) {
  const CustomCallFusedAttnDescriptor &descriptor =
      *UnpackOpaque<CustomCallFusedAttnDescriptor>(opaque, opaque_len);

  /* Input buffers from XLA */
  /* Buffers[0-2] are q, k, v, which are parsed later for different qkv_layout */
  void *bias = buffers[3];
  void *q_cu_seqlens = buffers[4];
  void *kv_cu_seqlens = buffers[5];
  void *seed = buffers[6];

  /* Output buffer from XLA */
  void *output = buffers[7];
  void *softmax_aux = buffers[8];
  void *rng_state = buffers[9];
  void *workspace = buffers[10];

  /* Descriptor */
  auto input_batch = descriptor.input_batch;
  auto bias_batch = descriptor.bias_batch;
  auto q_max_seqlen = descriptor.q_max_seqlen;
  auto kv_max_seqlen = descriptor.kv_max_seqlen;
  auto attn_heads = descriptor.attn_heads;
  auto num_gqa_groups = descriptor.num_gqa_groups;
  auto bias_heads = descriptor.bias_heads;
  auto head_dim = descriptor.head_dim;
  auto scaling_factor = descriptor.scaling_factor;
  auto dropout_probability = descriptor.dropout_probability;
  auto bias_type = descriptor.bias_type;
  auto mask_type = descriptor.mask_type;
  auto qkv_layout = descriptor.qkv_layout;
  auto dtype = descriptor.dtype;

  /* Input tensors */
  auto q_shape = std::vector<size_t>{input_batch * q_max_seqlen, attn_heads, head_dim};
  auto k_shape = std::vector<size_t>{input_batch * kv_max_seqlen, num_gqa_groups, head_dim};
  auto v_shape = k_shape;
  auto bias_shape = std::vector<size_t>{bias_batch, bias_heads, q_max_seqlen, kv_max_seqlen};
  auto bias_tensor = TensorWrapper(bias, bias_shape, dtype);

  /* Output tensors */
  auto s_tensor = TensorWrapper(nullptr, std::vector<size_t>{1}, dtype);  // not used in F16
  auto o_shape = std::vector<size_t>{input_batch * q_max_seqlen, attn_heads, head_dim};
  auto o_tensor = TensorWrapper(output, o_shape, dtype);
  auto q_cu_seqlens_tensor =
      TensorWrapper(q_cu_seqlens, std::vector<size_t>{input_batch + 1}, DType::kInt32);
  auto kv_cu_seqlens_tensor =
      TensorWrapper(kv_cu_seqlens, std::vector<size_t>{input_batch + 1}, DType::kInt32);

  /* Prepare RNG state */
  auto rng_state_tensor = TensorWrapper(rng_state, std::vector<size_t>{2}, DType::kInt64);
  auto backend =
      nvte_get_fused_attn_backend(static_cast<NVTEDType>(dtype), static_cast<NVTEDType>(dtype),
                                  qkv_layout, bias_type, mask_type, dropout_probability, attn_heads,
                                  num_gqa_groups, q_max_seqlen, kv_max_seqlen, head_dim);
  PopulateRngStateAsync(rng_state, seed, q_max_seqlen, kv_max_seqlen, backend, stream);

  /* Auxiliary tensors (to be propagated to the backward pass later) */
  NVTETensorPack aux_output_tensors;
  nvte_tensor_pack_create(&aux_output_tensors);
  PrepareFusedAttnForwardAuxTensors(&aux_output_tensors, &descriptor, bias_type, backend,
                                    softmax_aux);

  /* cuDNN workspace */
  auto workspace_tensor = TensorWrapper(workspace, std::vector<size_t>{descriptor.wkspace_size},
                                        descriptor.wkspace_dtype);

  auto dummy_ragged_offset_tensor =
      TensorWrapper(nullptr, std::vector<size_t>{input_batch + 1}, DType::kInt32);
  /* Call the underly NVTE API */
  if (qkv_layout == NVTE_QKV_Layout::NVTE_BS3HD) {
    auto qkv = buffers[0];
    auto qkv_shape = std::vector<size_t>{input_batch * q_max_seqlen, 3, attn_heads, head_dim};
    auto qkv_tensor = TensorWrapper(qkv, qkv_shape, dtype);
    nvte_fused_attn_fwd_qkvpacked(
        qkv_tensor.data(), bias_tensor.data(), s_tensor.data(), o_tensor.data(),
        &aux_output_tensors, q_cu_seqlens_tensor.data(), dummy_ragged_offset_tensor.data(),
        dummy_ragged_offset_tensor.data(), dummy_ragged_offset_tensor.data(),
        dummy_ragged_offset_tensor.data(), rng_state_tensor.data(), q_max_seqlen,
        descriptor.is_training, descriptor.scaling_factor, dropout_probability, qkv_layout,
        bias_type, mask_type, workspace_tensor.data(), stream);
  } else if (qkv_layout == NVTE_QKV_Layout::NVTE_BSHD_BS2HD) {
    auto q = buffers[0];
    auto q_shape = std::vector<size_t>{input_batch * q_max_seqlen, attn_heads, head_dim};
    auto q_tensor = TensorWrapper(q, q_shape, dtype);
    auto kv = buffers[1];
    auto kv_shape = std::vector<size_t>{input_batch * kv_max_seqlen, 2, num_gqa_groups, head_dim};
    auto kv_tensor = TensorWrapper(kv, kv_shape, dtype);
    nvte_fused_attn_fwd_kvpacked(
        q_tensor.data(), kv_tensor.data(), bias_tensor.data(), s_tensor.data(), o_tensor.data(),
        &aux_output_tensors, q_cu_seqlens_tensor.data(), kv_cu_seqlens_tensor.data(),
        dummy_ragged_offset_tensor.data(), dummy_ragged_offset_tensor.data(),
        dummy_ragged_offset_tensor.data(), dummy_ragged_offset_tensor.data(),
        rng_state_tensor.data(), q_max_seqlen, kv_max_seqlen, descriptor.is_training,
        scaling_factor, dropout_probability, qkv_layout, bias_type, mask_type,
        workspace_tensor.data(), stream);
  } else if (qkv_layout == NVTE_QKV_Layout::NVTE_BSHD_BSHD_BSHD) {
    auto q = buffers[0];
    auto q_shape = std::vector<size_t>{input_batch * q_max_seqlen, attn_heads, head_dim};
    auto q_tensor = TensorWrapper(q, q_shape, dtype);
    auto k = buffers[1];
    auto k_shape = std::vector<size_t>{input_batch * kv_max_seqlen, num_gqa_groups, head_dim};
    auto k_tensor = TensorWrapper(k, k_shape, dtype);
    auto v = buffers[2];
    auto v_shape = k_shape;
<<<<<<< HEAD
    auto bias_shape = std::vector<size_t>{bias_batch, bias_heads, q_max_seqlen, kv_max_seqlen};
    auto bias_tensor = TensorWrapper(bias, bias_shape, dtype);

    /* Output tensors */
    auto s_tensor = TensorWrapper(nullptr, std::vector<size_t>{1}, dtype);  // not used in F16
    auto o_shape = std::vector<size_t>{input_batch * q_max_seqlen, attn_heads, head_dim};
    auto o_tensor = TensorWrapper(output, o_shape, dtype);
    auto q_cu_seqlens_tensor =
        TensorWrapper(q_cu_seqlens, std::vector<size_t>{input_batch + 1}, DType::kInt32);
    auto kv_cu_seqlens_tensor =
        TensorWrapper(kv_cu_seqlens, std::vector<size_t>{input_batch + 1}, DType::kInt32);

    /* Prepare RNG state */
    auto rng_state_tensor = TensorWrapper(rng_state, std::vector<size_t>{2}, DType::kInt64);
    auto backend = nvte_get_fused_attn_backend(
        static_cast<NVTEDType>(dtype), static_cast<NVTEDType>(dtype), qkv_layout, bias_type,
        mask_type, dropout_probability, attn_heads, num_gqa_groups, q_max_seqlen, kv_max_seqlen,
        head_dim);
#ifndef USE_ROCM
    PopulateRngStateAsync(rng_state, seed, q_max_seqlen, kv_max_seqlen, backend, stream);
#else
    PopulateRngStateAsync(rng_state, seed, input_batch, attn_heads, q_max_seqlen, kv_max_seqlen, stream);
#endif

    /* Auxiliary tensors (to be propagated to the backward pass later) */
    NVTETensorPack aux_output_tensors;
    nvte_tensor_pack_create(&aux_output_tensors);
    PrepareFusedAttnForwardAuxTensors(&aux_output_tensors, &descriptor, bias_type, backend,
                                      softmax_aux);

    /* cuDNN workspace */
    auto workspace_tensor = TensorWrapper(workspace, std::vector<size_t>{descriptor.wkspace_size},
                                          descriptor.wkspace_dtype);

    auto dummy_ragged_offset_tensor =
        TensorWrapper(nullptr, std::vector<size_t>{input_batch + 1}, DType::kInt32);
    /* Call the underly NVTE API */
    if (qkv_layout == NVTE_QKV_Layout::NVTE_BS3HD) {
        auto qkv = buffers[0];
        auto qkv_shape = std::vector<size_t>{input_batch * q_max_seqlen, 3, attn_heads, head_dim};
        auto qkv_tensor = TensorWrapper(qkv, qkv_shape, dtype);
        nvte_fused_attn_fwd_qkvpacked(
            qkv_tensor.data(), bias_tensor.data(), s_tensor.data(), o_tensor.data(),
            &aux_output_tensors, q_cu_seqlens_tensor.data(),
            dummy_ragged_offset_tensor.data(), dummy_ragged_offset_tensor.data(),
            dummy_ragged_offset_tensor.data(), dummy_ragged_offset_tensor.data(),
            rng_state_tensor.data(), q_max_seqlen, descriptor.is_training,
            descriptor.scaling_factor, dropout_probability, qkv_layout, bias_type, mask_type,
            workspace_tensor.data(), stream);
    } else if (qkv_layout == NVTE_QKV_Layout::NVTE_BSHD_BS2HD) {
        auto q = buffers[0];
        auto q_shape = std::vector<size_t>{input_batch * q_max_seqlen, attn_heads, head_dim};
        auto q_tensor = TensorWrapper(q, q_shape, dtype);
        auto kv = buffers[1];
        auto kv_shape =
            std::vector<size_t>{input_batch * kv_max_seqlen, 2, num_gqa_groups, head_dim};
        auto kv_tensor = TensorWrapper(kv, kv_shape, dtype);
        nvte_fused_attn_fwd_kvpacked(
            q_tensor.data(), kv_tensor.data(), bias_tensor.data(), s_tensor.data(), o_tensor.data(),
            &aux_output_tensors, q_cu_seqlens_tensor.data(), kv_cu_seqlens_tensor.data(),
            dummy_ragged_offset_tensor.data(), dummy_ragged_offset_tensor.data(),
            dummy_ragged_offset_tensor.data(), dummy_ragged_offset_tensor.data(),
            rng_state_tensor.data(), q_max_seqlen, kv_max_seqlen,
            descriptor.is_training, scaling_factor, dropout_probability, qkv_layout, bias_type,
            mask_type, workspace_tensor.data(), stream);
    } else if (qkv_layout == NVTE_QKV_Layout::NVTE_BSHD_BSHD_BSHD) {
        auto q = buffers[0];
        auto q_shape = std::vector<size_t>{input_batch * q_max_seqlen, attn_heads, head_dim};
        auto q_tensor = TensorWrapper(q, q_shape, dtype);
        auto k = buffers[1];
        auto k_shape = std::vector<size_t>{input_batch * kv_max_seqlen, num_gqa_groups, head_dim};
        auto k_tensor = TensorWrapper(k, k_shape, dtype);
        auto v = buffers[2];
        auto v_shape = k_shape;
        auto v_tensor = TensorWrapper(v, v_shape, dtype);
        nvte_fused_attn_fwd(q_tensor.data(), k_tensor.data(), v_tensor.data(), bias_tensor.data(),
                            s_tensor.data(), o_tensor.data(), &aux_output_tensors,
                            q_cu_seqlens_tensor.data(), kv_cu_seqlens_tensor.data(),
                            dummy_ragged_offset_tensor.data(), dummy_ragged_offset_tensor.data(),
                            dummy_ragged_offset_tensor.data(), dummy_ragged_offset_tensor.data(),
                            rng_state_tensor.data(), q_max_seqlen, kv_max_seqlen,
                            descriptor.is_training, scaling_factor,
                            dropout_probability, qkv_layout, bias_type, mask_type,
                            workspace_tensor.data(), stream);
    } else {
        NVTE_ERROR("Unsupported qkv_layout.");
    }

    nvte_tensor_pack_destroy(&aux_output_tensors);
=======
    auto v_tensor = TensorWrapper(v, v_shape, dtype);
    nvte_fused_attn_fwd(q_tensor.data(), k_tensor.data(), v_tensor.data(), bias_tensor.data(),
                        s_tensor.data(), o_tensor.data(), &aux_output_tensors,
                        q_cu_seqlens_tensor.data(), kv_cu_seqlens_tensor.data(),
                        dummy_ragged_offset_tensor.data(), dummy_ragged_offset_tensor.data(),
                        dummy_ragged_offset_tensor.data(), dummy_ragged_offset_tensor.data(),
                        rng_state_tensor.data(), q_max_seqlen, kv_max_seqlen,
                        descriptor.is_training, scaling_factor, dropout_probability, qkv_layout,
                        bias_type, mask_type, workspace_tensor.data(), stream);
  } else {
    NVTE_ERROR("Unsupported qkv_layout.");
  }

  nvte_tensor_pack_destroy(&aux_output_tensors);
>>>>>>> d71fc946
}

pybind11::tuple GetFusedAttnBackwardWorkspaceSizes(
    size_t input_batch, size_t bias_batch, size_t q_max_seqlen, size_t kv_max_seqlen,
    size_t attn_heads, size_t num_gqa_groups, size_t bias_heads, size_t head_dim,
    float scaling_factor, float dropout_probability, NVTE_Bias_Type bias_type,
    NVTE_Mask_Type mask_type, NVTE_QKV_Layout qkv_layout, DType dtype, bool is_training) {
  auto q_shape = std::vector<size_t>{input_batch * q_max_seqlen, attn_heads, head_dim};
  auto k_shape = std::vector<size_t>{input_batch * kv_max_seqlen, num_gqa_groups, head_dim};
  auto v_shape = k_shape;
  auto output_shape = std::vector<size_t>{input_batch * q_max_seqlen, attn_heads, head_dim};
  auto bias_shape = std::vector<size_t>{bias_batch, bias_heads, q_max_seqlen, kv_max_seqlen};

  auto q_tensor = TensorWrapper(nullptr, q_shape, dtype);
  auto k_tensor = TensorWrapper(nullptr, k_shape, dtype);
  auto v_tensor = TensorWrapper(nullptr, v_shape, dtype);
  auto doutput_tensor = TensorWrapper(nullptr, output_shape, dtype);
  auto output_tensor = TensorWrapper(nullptr, output_shape, dtype);
  // F16 doesn't use this tensor
  auto s_tensor = TensorWrapper(nullptr, std::vector<size_t>{1}, dtype);

  auto dq_tensor = TensorWrapper(nullptr, q_shape, dtype);
  auto dk_tensor = TensorWrapper(nullptr, k_shape, dtype);
  auto dv_tensor = TensorWrapper(nullptr, v_shape, dtype);
  auto dbias_tensor = TensorWrapper(nullptr, bias_shape, dtype);

  auto q_cu_seqlens_tensor =
      TensorWrapper(nullptr, std::vector<size_t>{input_batch + 1}, DType::kInt32);
  auto kv_cu_seqlens_tensor =
      TensorWrapper(nullptr, std::vector<size_t>{input_batch + 1}, DType::kInt32);

  NVTETensorPack aux_input_tensors;
  nvte_tensor_pack_create(&aux_input_tensors);

  TensorWrapper query_workspace_tensor;
  auto dummy_ragged_offset_tensor =
      TensorWrapper(nullptr, std::vector<size_t>{input_batch + 1}, DType::kInt32);
  nvte_fused_attn_bwd(q_tensor.data(), k_tensor.data(), v_tensor.data(), output_tensor.data(),
                      doutput_tensor.data(),
                      s_tensor.data(),  // not used for F16
                      s_tensor.data(),  // not used for F16
                      &aux_input_tensors, dq_tensor.data(), dk_tensor.data(), dv_tensor.data(),
                      dbias_tensor.data(), q_cu_seqlens_tensor.data(), kv_cu_seqlens_tensor.data(),
                      dummy_ragged_offset_tensor.data(), dummy_ragged_offset_tensor.data(),
                      dummy_ragged_offset_tensor.data(), dummy_ragged_offset_tensor.data(),
                      q_max_seqlen, kv_max_seqlen, scaling_factor, dropout_probability, qkv_layout,
                      bias_type, mask_type, query_workspace_tensor.data(), nullptr);

  auto work_shape = MakeShapeVector(query_workspace_tensor.shape());
  return pybind11::make_tuple(work_shape, query_workspace_tensor.dtype());
}

void FusedAttnBackward(cudaStream_t stream, void **buffers, const char *opaque, size_t opaque_len) {
  const CustomCallFusedAttnDescriptor &descriptor =
      *UnpackOpaque<CustomCallFusedAttnDescriptor>(opaque, opaque_len);

  /* Input buffers from XLA */
  /* Buffers[0-2] are q, k, v, which are parsed later for different qkv_layout */
  void *bias = buffers[3];
  void *softmax_aux = buffers[4];
  void *rng_state = buffers[5];
  void *output = buffers[6];
  void *doutput = buffers[7];
  void *q_cu_seqlens = buffers[8];
  void *kv_cu_seqlens = buffers[9];

  /* Output buffer from XLA */
  /* Buffers[10-12] are dq, dk, dv, which are parsed later for different qkv_layout */
  void *dbias = buffers[13];
  void *workspace = buffers[14];

  /* Descriptor */
  auto input_batch = descriptor.input_batch;
  auto bias_batch = descriptor.bias_batch;
  auto q_max_seqlen = descriptor.q_max_seqlen;
  auto kv_max_seqlen = descriptor.kv_max_seqlen;
  auto attn_heads = descriptor.attn_heads;
  auto num_gqa_groups = descriptor.num_gqa_groups;
  auto bias_heads = descriptor.bias_heads;
  auto head_dim = descriptor.head_dim;
  auto scaling_factor = descriptor.scaling_factor;
  auto dropout_probability = descriptor.dropout_probability;
  auto bias_type = descriptor.bias_type;
  auto mask_type = descriptor.mask_type;
  auto qkv_layout = descriptor.qkv_layout;
  auto dtype = descriptor.dtype;

  /* Input tensors */
  auto output_shape = std::vector<size_t>{input_batch * q_max_seqlen, attn_heads, head_dim};
  auto bias_shape = std::vector<size_t>{bias_batch, bias_heads, q_max_seqlen, kv_max_seqlen};
  auto output_tensor = TensorWrapper(output, output_shape, dtype);
  auto doutput_tensor = TensorWrapper(doutput, output_shape, dtype);

  /* Output tensors */
  auto s_tensor = TensorWrapper(nullptr, std::vector<size_t>{1}, dtype);  // not used in F16
  auto dbias_tensor = TensorWrapper(dbias, bias_shape, dtype);
  auto q_cu_seqlens_tensor =
      TensorWrapper(q_cu_seqlens, std::vector<size_t>{input_batch + 1}, DType::kInt32);
  auto kv_cu_seqlens_tensor =
      TensorWrapper(kv_cu_seqlens, std::vector<size_t>{input_batch + 1}, DType::kInt32);

  /* Auxiliary tensors (propagated from the forward pass) */
  NVTETensorPack aux_input_tensors;
  nvte_tensor_pack_create(&aux_input_tensors);
  auto backend =
      nvte_get_fused_attn_backend(static_cast<NVTEDType>(dtype), static_cast<NVTEDType>(dtype),
                                  qkv_layout, bias_type, mask_type, dropout_probability, attn_heads,
                                  num_gqa_groups, q_max_seqlen, kv_max_seqlen, head_dim);
  PrepareFusedAttnBackwardAuxTensors(&aux_input_tensors, &descriptor, backend, softmax_aux,
                                     rng_state, bias);

  /* cuDNN workspace */
  auto wkspace_size = std::vector<size_t>{descriptor.wkspace_size};
  auto wkspace_dtype = descriptor.wkspace_dtype;
  auto workspace_tensor = TensorWrapper(workspace, wkspace_size, wkspace_dtype);

  auto dummy_ragged_offset_tensor =
      TensorWrapper(nullptr, std::vector<size_t>{input_batch + 1}, DType::kInt32);
  /* Call the underly NVTE API */
  if (qkv_layout == NVTE_QKV_Layout::NVTE_BS3HD) {
    auto qkv = buffers[0];
    auto qkv_shape = std::vector<size_t>{input_batch * q_max_seqlen, 3, attn_heads, head_dim};
    auto qkv_tensor = TensorWrapper(qkv, qkv_shape, dtype);
    auto dqkv = buffers[10];
    auto dqkv_tensor = TensorWrapper(dqkv, qkv_shape, dtype);
    nvte_fused_attn_bwd_qkvpacked(
        qkv_tensor.data(), output_tensor.data(), doutput_tensor.data(),
        s_tensor.data(),  // not used for F16
        s_tensor.data(),  // not used for F16
        &aux_input_tensors, dqkv_tensor.data(), dbias_tensor.data(), q_cu_seqlens_tensor.data(),
        dummy_ragged_offset_tensor.data(), dummy_ragged_offset_tensor.data(),
        dummy_ragged_offset_tensor.data(), dummy_ragged_offset_tensor.data(), q_max_seqlen,
        scaling_factor, dropout_probability, qkv_layout, bias_type, mask_type,
        workspace_tensor.data(), stream);
  } else if (qkv_layout == NVTE_QKV_Layout::NVTE_BSHD_BS2HD) {
    auto q = buffers[0];
    auto q_shape = std::vector<size_t>{input_batch * q_max_seqlen, attn_heads, head_dim};
    auto q_tensor = TensorWrapper(q, q_shape, dtype);
    auto kv = buffers[1];
    auto kv_shape = std::vector<size_t>{input_batch * kv_max_seqlen, 2, num_gqa_groups, head_dim};
    auto kv_tensor = TensorWrapper(kv, kv_shape, dtype);
    auto dq = buffers[10];
    auto dq_tensor = TensorWrapper(dq, q_shape, dtype);
    auto dkv = buffers[11];
    auto dkv_tensor = TensorWrapper(dkv, kv_shape, dtype);
    nvte_fused_attn_bwd_kvpacked(
        q_tensor.data(), kv_tensor.data(), output_tensor.data(), doutput_tensor.data(),
        s_tensor.data(),  // not used for F16
        s_tensor.data(),  // not used for F16
        &aux_input_tensors, dq_tensor.data(), dkv_tensor.data(), dbias_tensor.data(),
        q_cu_seqlens_tensor.data(), kv_cu_seqlens_tensor.data(), dummy_ragged_offset_tensor.data(),
        dummy_ragged_offset_tensor.data(), dummy_ragged_offset_tensor.data(),
        dummy_ragged_offset_tensor.data(), q_max_seqlen, kv_max_seqlen, scaling_factor,
        dropout_probability, qkv_layout, bias_type, mask_type, workspace_tensor.data(), stream);
  } else if (qkv_layout == NVTE_QKV_Layout::NVTE_BSHD_BSHD_BSHD) {
    auto q = buffers[0];
    auto q_shape = std::vector<size_t>{input_batch * q_max_seqlen, attn_heads, head_dim};
    auto q_tensor = TensorWrapper(q, q_shape, dtype);
    auto k = buffers[1];
    auto k_shape = std::vector<size_t>{input_batch * kv_max_seqlen, num_gqa_groups, head_dim};
    auto k_tensor = TensorWrapper(k, k_shape, dtype);
    auto v = buffers[2];
    auto v_shape = k_shape;
    auto v_tensor = TensorWrapper(v, v_shape, dtype);
    auto dq = buffers[10];
    auto dq_tensor = TensorWrapper(dq, q_shape, dtype);
    auto dk = buffers[11];
    auto dk_tensor = TensorWrapper(dk, k_shape, dtype);
    auto dv = buffers[12];
    auto dv_tensor = TensorWrapper(dv, v_shape, dtype);
    nvte_fused_attn_bwd(q_tensor.data(), k_tensor.data(), v_tensor.data(), output_tensor.data(),
                        doutput_tensor.data(),
                        s_tensor.data(),  // not used for F16
                        s_tensor.data(),  // not used for F16
                        &aux_input_tensors, dq_tensor.data(), dk_tensor.data(), dv_tensor.data(),
                        dbias_tensor.data(), q_cu_seqlens_tensor.data(),
                        kv_cu_seqlens_tensor.data(), dummy_ragged_offset_tensor.data(),
                        dummy_ragged_offset_tensor.data(), dummy_ragged_offset_tensor.data(),
                        dummy_ragged_offset_tensor.data(), q_max_seqlen, kv_max_seqlen,
                        scaling_factor, dropout_probability, qkv_layout, bias_type, mask_type,
                        workspace_tensor.data(), stream);
  } else {
    NVTE_ERROR("Unsupported qkv_layout.");
  }

  nvte_tensor_pack_destroy(&aux_input_tensors);
}

}  // namespace jax
}  // namespace transformer_engine<|MERGE_RESOLUTION|>--- conflicted
+++ resolved
@@ -115,41 +115,25 @@
                                         const CustomCallFusedAttnDescriptor *desc,
                                         NVTE_Fused_Attn_Backend backend, void *softmax_buf,
                                         void *rng_state_buf, void *bias_buf) {
-<<<<<<< HEAD
-    // Backward calls put everything into the tensor pack for every backend
-    // so we set dummy bias_type and backend choices here to follow the correct code path
-    auto dummy_bias_type = NVTE_Bias_Type::NVTE_POST_SCALE_BIAS;
-#ifndef USE_ROCM
-    auto dummy_backend = NVTE_Fused_Attn_Backend::NVTE_F16_arbitrary_seqlen;
-#else
-    auto dummy_backend = NVTE_Fused_Attn_Backend::NVTE_No_Backend;
-#endif
-    PrepareFusedAttnForwardAuxTensors(tensor_pack, desc, dummy_bias_type, dummy_backend,
-                                      softmax_buf, rng_state_buf, bias_buf);
-
-#ifndef USE_ROCM
-    // correct softmax shape for max512 sequence length kernel
-    if (backend == NVTE_Fused_Attn_Backend::NVTE_F16_max512_seqlen) {
-        Tensor *softmax_aux = reinterpret_cast<Tensor *>(tensor_pack->tensors[0]);
-        softmax_aux->data.shape.at(3) = desc->kv_max_seqlen;  // {B,H,Qs,1} -> {B,H,Qs,Ks}
-        softmax_aux->data.dtype = desc->dtype;
-    }
-#endif
-=======
   // Backward calls put everything into the tensor pack for every backend
   // so we set dummy bias_type and backend choices here to follow the correct code path
   auto dummy_bias_type = NVTE_Bias_Type::NVTE_POST_SCALE_BIAS;
+#ifndef USE_ROCM
   auto dummy_backend = NVTE_Fused_Attn_Backend::NVTE_F16_arbitrary_seqlen;
+#else
+  auto dummy_backend = NVTE_Fused_Attn_Backend::NVTE_No_Backend;
+#endif
   PrepareFusedAttnForwardAuxTensors(tensor_pack, desc, dummy_bias_type, dummy_backend, softmax_buf,
                                     rng_state_buf, bias_buf);
 
+#ifndef USE_ROCM
   // correct softmax shape for max512 sequence length kernel
   if (backend == NVTE_Fused_Attn_Backend::NVTE_F16_max512_seqlen) {
     Tensor *softmax_aux = reinterpret_cast<Tensor *>(tensor_pack->tensors[0]);
     softmax_aux->data.shape.at(3) = desc->kv_max_seqlen;  // {B,H,Qs,1} -> {B,H,Qs,Ks}
     softmax_aux->data.dtype = desc->dtype;
   }
->>>>>>> d71fc946
+#endif
 }
 
 pybind11::tuple GetFusedAttnForwardWorkspaceSizes(
@@ -370,7 +354,11 @@
       nvte_get_fused_attn_backend(static_cast<NVTEDType>(dtype), static_cast<NVTEDType>(dtype),
                                   qkv_layout, bias_type, mask_type, dropout_probability, attn_heads,
                                   num_gqa_groups, q_max_seqlen, kv_max_seqlen, head_dim);
+#ifndef USE_ROCM
   PopulateRngStateAsync(rng_state, seed, q_max_seqlen, kv_max_seqlen, backend, stream);
+#else
+  PopulateRngStateAsync(rng_state, seed, input_batch, attn_heads, q_max_seqlen, kv_max_seqlen, stream);
+#endif
 
   /* Auxiliary tensors (to be propagated to the backward pass later) */
   NVTETensorPack aux_output_tensors;
@@ -420,97 +408,6 @@
     auto k_tensor = TensorWrapper(k, k_shape, dtype);
     auto v = buffers[2];
     auto v_shape = k_shape;
-<<<<<<< HEAD
-    auto bias_shape = std::vector<size_t>{bias_batch, bias_heads, q_max_seqlen, kv_max_seqlen};
-    auto bias_tensor = TensorWrapper(bias, bias_shape, dtype);
-
-    /* Output tensors */
-    auto s_tensor = TensorWrapper(nullptr, std::vector<size_t>{1}, dtype);  // not used in F16
-    auto o_shape = std::vector<size_t>{input_batch * q_max_seqlen, attn_heads, head_dim};
-    auto o_tensor = TensorWrapper(output, o_shape, dtype);
-    auto q_cu_seqlens_tensor =
-        TensorWrapper(q_cu_seqlens, std::vector<size_t>{input_batch + 1}, DType::kInt32);
-    auto kv_cu_seqlens_tensor =
-        TensorWrapper(kv_cu_seqlens, std::vector<size_t>{input_batch + 1}, DType::kInt32);
-
-    /* Prepare RNG state */
-    auto rng_state_tensor = TensorWrapper(rng_state, std::vector<size_t>{2}, DType::kInt64);
-    auto backend = nvte_get_fused_attn_backend(
-        static_cast<NVTEDType>(dtype), static_cast<NVTEDType>(dtype), qkv_layout, bias_type,
-        mask_type, dropout_probability, attn_heads, num_gqa_groups, q_max_seqlen, kv_max_seqlen,
-        head_dim);
-#ifndef USE_ROCM
-    PopulateRngStateAsync(rng_state, seed, q_max_seqlen, kv_max_seqlen, backend, stream);
-#else
-    PopulateRngStateAsync(rng_state, seed, input_batch, attn_heads, q_max_seqlen, kv_max_seqlen, stream);
-#endif
-
-    /* Auxiliary tensors (to be propagated to the backward pass later) */
-    NVTETensorPack aux_output_tensors;
-    nvte_tensor_pack_create(&aux_output_tensors);
-    PrepareFusedAttnForwardAuxTensors(&aux_output_tensors, &descriptor, bias_type, backend,
-                                      softmax_aux);
-
-    /* cuDNN workspace */
-    auto workspace_tensor = TensorWrapper(workspace, std::vector<size_t>{descriptor.wkspace_size},
-                                          descriptor.wkspace_dtype);
-
-    auto dummy_ragged_offset_tensor =
-        TensorWrapper(nullptr, std::vector<size_t>{input_batch + 1}, DType::kInt32);
-    /* Call the underly NVTE API */
-    if (qkv_layout == NVTE_QKV_Layout::NVTE_BS3HD) {
-        auto qkv = buffers[0];
-        auto qkv_shape = std::vector<size_t>{input_batch * q_max_seqlen, 3, attn_heads, head_dim};
-        auto qkv_tensor = TensorWrapper(qkv, qkv_shape, dtype);
-        nvte_fused_attn_fwd_qkvpacked(
-            qkv_tensor.data(), bias_tensor.data(), s_tensor.data(), o_tensor.data(),
-            &aux_output_tensors, q_cu_seqlens_tensor.data(),
-            dummy_ragged_offset_tensor.data(), dummy_ragged_offset_tensor.data(),
-            dummy_ragged_offset_tensor.data(), dummy_ragged_offset_tensor.data(),
-            rng_state_tensor.data(), q_max_seqlen, descriptor.is_training,
-            descriptor.scaling_factor, dropout_probability, qkv_layout, bias_type, mask_type,
-            workspace_tensor.data(), stream);
-    } else if (qkv_layout == NVTE_QKV_Layout::NVTE_BSHD_BS2HD) {
-        auto q = buffers[0];
-        auto q_shape = std::vector<size_t>{input_batch * q_max_seqlen, attn_heads, head_dim};
-        auto q_tensor = TensorWrapper(q, q_shape, dtype);
-        auto kv = buffers[1];
-        auto kv_shape =
-            std::vector<size_t>{input_batch * kv_max_seqlen, 2, num_gqa_groups, head_dim};
-        auto kv_tensor = TensorWrapper(kv, kv_shape, dtype);
-        nvte_fused_attn_fwd_kvpacked(
-            q_tensor.data(), kv_tensor.data(), bias_tensor.data(), s_tensor.data(), o_tensor.data(),
-            &aux_output_tensors, q_cu_seqlens_tensor.data(), kv_cu_seqlens_tensor.data(),
-            dummy_ragged_offset_tensor.data(), dummy_ragged_offset_tensor.data(),
-            dummy_ragged_offset_tensor.data(), dummy_ragged_offset_tensor.data(),
-            rng_state_tensor.data(), q_max_seqlen, kv_max_seqlen,
-            descriptor.is_training, scaling_factor, dropout_probability, qkv_layout, bias_type,
-            mask_type, workspace_tensor.data(), stream);
-    } else if (qkv_layout == NVTE_QKV_Layout::NVTE_BSHD_BSHD_BSHD) {
-        auto q = buffers[0];
-        auto q_shape = std::vector<size_t>{input_batch * q_max_seqlen, attn_heads, head_dim};
-        auto q_tensor = TensorWrapper(q, q_shape, dtype);
-        auto k = buffers[1];
-        auto k_shape = std::vector<size_t>{input_batch * kv_max_seqlen, num_gqa_groups, head_dim};
-        auto k_tensor = TensorWrapper(k, k_shape, dtype);
-        auto v = buffers[2];
-        auto v_shape = k_shape;
-        auto v_tensor = TensorWrapper(v, v_shape, dtype);
-        nvte_fused_attn_fwd(q_tensor.data(), k_tensor.data(), v_tensor.data(), bias_tensor.data(),
-                            s_tensor.data(), o_tensor.data(), &aux_output_tensors,
-                            q_cu_seqlens_tensor.data(), kv_cu_seqlens_tensor.data(),
-                            dummy_ragged_offset_tensor.data(), dummy_ragged_offset_tensor.data(),
-                            dummy_ragged_offset_tensor.data(), dummy_ragged_offset_tensor.data(),
-                            rng_state_tensor.data(), q_max_seqlen, kv_max_seqlen,
-                            descriptor.is_training, scaling_factor,
-                            dropout_probability, qkv_layout, bias_type, mask_type,
-                            workspace_tensor.data(), stream);
-    } else {
-        NVTE_ERROR("Unsupported qkv_layout.");
-    }
-
-    nvte_tensor_pack_destroy(&aux_output_tensors);
-=======
     auto v_tensor = TensorWrapper(v, v_shape, dtype);
     nvte_fused_attn_fwd(q_tensor.data(), k_tensor.data(), v_tensor.data(), bias_tensor.data(),
                         s_tensor.data(), o_tensor.data(), &aux_output_tensors,
@@ -525,7 +422,6 @@
   }
 
   nvte_tensor_pack_destroy(&aux_output_tensors);
->>>>>>> d71fc946
 }
 
 pybind11::tuple GetFusedAttnBackwardWorkspaceSizes(
