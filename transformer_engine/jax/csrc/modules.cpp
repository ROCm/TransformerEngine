--- conflicted
+++ resolved
@@ -1,11 +1,7 @@
 /*************************************************************************
-<<<<<<< HEAD
- * Copyright (c) 2022-2024, NVIDIA CORPORATION & AFFILIATES. All rights reserved.
-=======
  * This file was modified for portability to AMDGPU
  * Copyright (c) 2024, Advanced Micro Devices, Inc. All rights reserved.
- * Copyright (c) 2022-2023, NVIDIA CORPORATION & AFFILIATES. All rights reserved.
->>>>>>> 3ef10328
+ * Copyright (c) 2022-2024, NVIDIA CORPORATION & AFFILIATES. All rights reserved.
  *
  * See LICENSE for license information.
  ************************************************************************/
@@ -37,11 +33,7 @@
 //TODO: add back once fused_attn is supported
 #ifndef USE_ROCM
 #include "transformer_engine/fused_attn.h"
-<<<<<<< HEAD
-=======
 #endif
-#include "transformer_engine/gemm.h"
->>>>>>> 3ef10328
 #include "transformer_engine/layer_norm.h"
 #include "transformer_engine/rmsnorm.h"
 #include "transformer_engine/softmax.h"
@@ -448,24 +440,10 @@
                          dummy_barrier_tensor.data());
     }
 
-<<<<<<< HEAD
     auto work_shape = MakeShapeVector(dummy_work_tensor.shape());
     auto barrier_shape = MakeShapeVector(dummy_barrier_tensor.shape());
     return pybind11::make_tuple(std::make_pair(work_shape, dummy_work_tensor.dtype()),
                                 std::make_pair(barrier_shape, dummy_barrier_tensor.dtype()));
-=======
-#ifndef USE_ROCM
-    nvte_cublas_gemm(A_tensor.data(), B_tensor.data(), D_tensor.data(), null_tensor.data(),
-                     null_tensor.data(), (desc.transa) ? CUBLAS_OP_T : CUBLAS_OP_N,
-                     (desc.transb) ? CUBLAS_OP_T : CUBLAS_OP_N, false, wk_tensor.data(), false,
-                     desc.use_split_accumulator, 0, stream);
-#else
-    nvte_cublas_gemm(A_tensor.data(), B_tensor.data(), D_tensor.data(), null_tensor.data(),
-                     null_tensor.data(), desc.transa,
-                     desc.transb, false, wk_tensor.data(), false,
-                     desc.use_split_accumulator, 0, stream);
-#endif
->>>>>>> 3ef10328
 }
 
 void LayerNormForwardImpl(size_t batch_size, size_t hidden_size, size_t workspace_size,
