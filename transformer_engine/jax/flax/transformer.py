# This file was modified for portability to AMDGPU
# Copyright (c) 2024, Advanced Micro Devices, Inc. All rights reserved.
# Copyright (c) 2022-2024, NVIDIA CORPORATION & AFFILIATES. All rights reserved.
#
# See LICENSE for license information.
"""
Wrapper module for Transformer related layers with FP8 support.
"""
import functools
from enum import Enum
from math import sqrt
import os
from typing import Any, Callable, Optional, Sequence, Tuple, Union
import warnings

import jax
import jax.numpy as jnp
import numpy as np
from flax import linen as nn
from flax.linen import partitioning as nn_partitioning
from flax.linen.attention import combine_masks
from jax import nn as jax_nn
from jax import random as jax_random
from jax import lax, vmap
from jax.ad_checkpoint import checkpoint_name

from .module import DenseGeneral, LayerNormDenseGeneral, LayerNormMLP
from .module import LayerNorm, Softmax
from ..attention import AttnBiasType, AttnMaskType, QKVLayout
from ..attention import is_fused_attn_kernel_available, canonicalize_attn_mask_type
from ..attention import fused_attn_qkvpacked, fused_attn_kvpacked, fused_attn
from ..softmax import SoftmaxType
from ..sharding import num_of_devices
from ..sharding import get_sharding_map_logic_axis_to_mesh_axis
from ..sharding import with_sharding_constraint_by_logical_axes
from ..sharding import BATCH_AXES, SEQLEN_AXES, SEQLEN_TP_AXES, HEAD_AXES
from ..sharding import HIDDEN_AXES, HIDDEN_TP_AXES, JOINED_AXES
from ..sharding import W_NO_SHARD_AXES, W_FSDP_AXES, W_TP_AXES, W_JOINED_AXES

PRNGKey = Any
Shape = Tuple[int, ...]
DType = jnp.dtype
Array = jnp.ndarray
PrecisionLike = Union[
    None, str, lax.Precision, Tuple[str, str], Tuple[lax.Precision, lax.Precision]
]
Initializer = Callable[[PRNGKey, Shape, DType], Array]
LogicalRules = Sequence[Tuple[str, Union[str, None]]]


def _generate_drop_path_shape(shape: Sequence[int], batch_dim: int) -> Sequence[int]:
    # Generate broadcast dims for drop_path.
    drop_path_shape = list(range(0, len(shape)))
    drop_path_shape.pop(batch_dim)
    return drop_path_shape


def extend_logical_axis_rules(rules: LogicalRules) -> LogicalRules:
    """
    Extend the given Flax logical axis rules with the predefined TransformerLayer's
    logical axis rules.

    .. note::
        We currently only support logical axis rules for single GPU training, data parallel
        training and 1D-sharding tensor parallel training.
        Refer to `Figure 3 in` `Megatron-LM tensor parallel <https://arxiv.org/pdf/1909.08053.pdf>`_
        for 1D-sharding tensor parallelism.

    .. warning::
        Please make sure ShardingResource is set via fp8_autocast before calling this function.

    .. note::
        This function is only needed when using TransformerLayer. For  other modules, such as
        DenseGeneral, please properly set axes of kernels and bias.

    Parameters
    ----------
    rules: Sequence[Tuple[str, Union[str, None]]]
        the base Flax logical axis rules to extend.

    Returns
    -------
    extended_rules: Sequence[Tuple[str, Union[str, None]]]
        the extended Flax logical axis rules.
    """
    rules_map = {}
    for item in rules:
        assert len(item) == 2, "The logical axis rule should be like (axis_name, mesh_axis_name)."
        key = item[0]
        val = item[1]
        assert isinstance(key, str), f"Thie axis_name should be str, but got {type(key)}."
        assert isinstance(val, str) or (
            val is None
        ), f"Thie mesh_axis_name should be str or None, but got {type(val)}."
        if key in rules_map:
            rules_map[key].append(val)
        else:
            rules_map[key] = [val]

    extended_rules = [*rules]
    for item in get_sharding_map_logic_axis_to_mesh_axis().items():
        key = item[0]
        val = item[1]
        if key in rules_map:
            assert len(rules_map[key]) == 1 and rules_map[key][0] == val, (
                "The rule diverged between TE and given rule."
                f"Axis:{key} map to {rules_map[key]} in the given"
                f" rules, but {val} in TE's rules."
            )
        else:
            extended_rules.append(item)
    return tuple(extended_rules)


class _UnfusedDotProductAttention(nn.Module):  # pylint: disable=too-few-public-methods
    attention_dropout: float = 0.0
    attn_mask_type: AttnMaskType = AttnMaskType.CAUSAL_MASK
    attn_bias_type: Optional[AttnBiasType] = None
    dtype: DType = jnp.float32
    float32_logits: bool = False
    scale_factor: Optional[float] = None
    transpose_batch_sequence: bool = True

    @nn.compact
    def __call__(
        self,
        query: Array,
        key: Array,
        value: Array,
        mask: Optional[Array] = None,
        bias: Optional[Array] = None,
        *,
        dropout_rng: Optional[PRNGKey] = None,
        deterministic: bool = False,
    ) -> Array:
        assert key.ndim == query.ndim == value.ndim, "q, k, v must have same rank."
        batch_dim = 1 if self.transpose_batch_sequence else 0
        assert (
            query.shape[batch_dim] == key.shape[batch_dim] == value.shape[batch_dim]
        ), "q, k, v batch dims must match."
        sequence_dim = 0 if self.transpose_batch_sequence else 1
        assert key.shape[sequence_dim] == value.shape[sequence_dim], "k, v lengths must match."
        assert key.shape[-2] == value.shape[-2], "k, v num_attention_heads must match."
        assert query.shape[-1] == key.shape[-1], "q, k head_dim must match."

        if self.scale_factor is None:
            scale_factor = 1.0 / sqrt(query.shape[-1])
        else:
            scale_factor = self.scale_factor
        del self.scale_factor

        if self.float32_logits:
            query = query.astype(jnp.float32)
            key = key.astype(jnp.float32)
        h_q, h_kv = query.shape[-2], key.shape[-2]
        # The generated GQA kernels are slower than normal MHA kernels even when h_q == h_kv.
        # Therefore, we have to maintain two code paths.
        is_gqa = h_q != h_kv

        if is_gqa:
            assert (h_q % h_kv == 0) and (h_q >= h_kv)
            group_size = h_q // h_kv
            grouped_query = query.reshape((*query.shape[:2], h_kv, group_size, query.shape[-1]))

        if self.transpose_batch_sequence:
            if is_gqa:
                attn_weights = jnp.einsum("qbhgd,kbhd->bhgqk", grouped_query, key)
            else:
                attn_weights = jnp.einsum("qbhd,kbhd->bhqk", query, key)
        else:
            if is_gqa:
                attn_weights = jnp.einsum("bqhgd,bkhd->bhgqk", grouped_query, key)
            else:
                attn_weights = jnp.einsum("bqhd,bkhd->bhqk", query, key)

        attn_weights = checkpoint_name(attn_weights, "logits")

        if is_gqa:
            b, h, g, q, k = attn_weights_with_groups_shape = attn_weights.shape
            attn_weights_without_groups_shape = (b, h * g, q, k)
            attn_weights = attn_weights.reshape(attn_weights_without_groups_shape)

        attn_weights = with_sharding_constraint_by_logical_axes(
            attn_weights, (BATCH_AXES, HEAD_AXES, SEQLEN_AXES, SEQLEN_AXES)
        )

        # When post_scale_bias is present, the computation is Softmax(attn_weights * scale + bias)
        # In this case, the scale can not fused into the Softmax module.
        if self.attn_bias_type == AttnBiasType.POST_SCALE_BIAS:
            attn_weights = attn_weights * scale_factor
            fused_scale_factor = 1.0
        else:
            # If not post_scale_bias, the scale can be fused into Softmax module
            fused_scale_factor = scale_factor
            if self.attn_bias_type == AttnBiasType.PRE_SCALE_BIAS:
                attn_weights += bias

        def convert_to_softmax_type(attn_mask_type, mask):
            """Convert the attn_mask_type to SoftmaxType"""
            # mask is ignored for no_mask and causal_mask
            if attn_mask_type in [AttnMaskType.NO_MASK, AttnMaskType.CAUSAL_MASK]:
                mask = None
            if attn_mask_type in [AttnMaskType.CAUSAL_MASK, AttnMaskType.PADDING_CAUSAL_MASK]:
                return SoftmaxType.SCALED_UPPER_TRIANG_MASKED, mask
            if attn_mask_type in [AttnMaskType.NO_MASK, AttnMaskType.PADDING_MASK]:
                if mask is not None:
                    return SoftmaxType.SCALED_MASKED, mask
                return SoftmaxType.SCALED, mask
            raise ValueError(
                f"Unsupported {attn_mask_type=}, supported attn_mask_type="
                "{'no_mask', 'padding', 'causal', 'padding_causal', 'causal_padding'}"
            )

        softmax_type, mask = convert_to_softmax_type(self.attn_mask_type, mask)

        attn_weights = Softmax(softmax_type=softmax_type, scale_factor=fused_scale_factor)(
            attn_weights, mask, bias
        ).astype(self.dtype)

        if is_gqa:
            attn_weights = attn_weights.reshape(attn_weights_with_groups_shape)

        if not deterministic and self.attention_dropout > 0.0:
            keep_prob = 1.0 - self.attention_dropout
            dropout_shape = list(attn_weights.shape)
            # TODO(rewang): add attention dropout broadcast dimension arguments for users
            keep = jax_random.bernoulli(dropout_rng, keep_prob, dropout_shape)
            multiplier = keep.astype(attn_weights.dtype) / jnp.asarray(keep_prob, dtype=self.dtype)
            attn_weights = attn_weights * multiplier

        if self.transpose_batch_sequence:
            if is_gqa:
                return jnp.einsum("bhgqk,kbhd->qbhgd", attn_weights, value).reshape(query.shape)
            return jnp.einsum("bhqk,kbhd->qbhd", attn_weights, value)

        if is_gqa:
            return jnp.einsum("bhgqk,bkhd->bqhgd", attn_weights, value).reshape(query.shape)
        return jnp.einsum("bhqk,bkhd->bqhd", attn_weights, value)

<<<<<<< HEAD
class _FusedDotProductAttention(nn.Module):    # pylint: disable=too-few-public-methods
    attention_dropout: float = 0.
=======

class _FusedDotProductAttention(nn.Module):  # pylint: disable=too-few-public-methods
    attention_dropout: float = 0.0
>>>>>>> d71fc946
    attn_mask_type: AttnMaskType = AttnMaskType.CAUSAL_MASK
    attn_bias_type: Optional[AttnBiasType] = None
    dtype: DType = jnp.float32
    qkv_layout: QKVLayout = QKVLayout.BSHD_BSHD_BSHD
    scale_factor: Optional[float] = None
    transpose_batch_sequence: bool = False

    @nn.compact
    def __call__(
        self,
        query: Array,
        key: Array,
        value: Array,
        mask: Optional[Array] = None,
        bias: Optional[Array] = None,
        *,
        dropout_rng: Optional[PRNGKey] = None,
        deterministic: bool = False,
    ) -> Array:

        seed = None
        if dropout_rng is not None:
            seed = jax.random.split(dropout_rng, num_of_devices())

        if self.scale_factor is None:
            scale_factor = 1.0 / sqrt(query.shape[-1])
        else:
            scale_factor = self.scale_factor
        del self.scale_factor

        if self.qkv_layout == QKVLayout.BS3HD:
            """qkvpacked format, treat
            query: qkvpacked tensor, shape = [..., 3, h, d]
            key: ignore
            value: ignore
            """
            qkv_packed = query
            if self.transpose_batch_sequence:
                qkv_packed = qkv_packed.transpose([1, 0, 2, 3, 4])
            x = fused_attn_qkvpacked(
                qkv_packed,
                bias,
                mask,
                seed,
                attn_mask_type=self.attn_mask_type,
                attn_bias_type=self.attn_bias_type,
                scaling_factor=scale_factor,
                dropout_probability=self.attention_dropout,
                is_training=not deterministic,
            )
        elif self.qkv_layout == QKVLayout.BSHD_BS2HD:
            """kvpacked format, treat
            query: query tensor, shape = [..., h, d]
            key: kvpacked tensor, shape = [..., 2, h, d]
            value: ignore
            """
            kv_packed = key
            if self.transpose_batch_sequence:
                query = query.transpose([1, 0, 2, 3])
                kv_packed = kv_packed.transpose([1, 0, 2, 3, 4])
            x = fused_attn_kvpacked(
                query,
                kv_packed,
                bias,
                mask,
                seed,
                attn_mask_type=self.attn_mask_type,
                attn_bias_type=self.attn_bias_type,
                scaling_factor=scale_factor,
                dropout_probability=self.attention_dropout,
                is_training=not deterministic,
            )
        elif self.qkv_layout == QKVLayout.BSHD_BSHD_BSHD:
            if self.transpose_batch_sequence:
                query = query.transpose([1, 0, 2, 3])
                key = key.transpose([1, 0, 2, 3])
                value = value.transpose([1, 0, 2, 3])
            x = fused_attn(
                query,
                key,
                value,
                bias,
                mask,
                seed,
                attn_mask_type=self.attn_mask_type,
                attn_bias_type=self.attn_bias_type,
                scaling_factor=scale_factor,
                dropout_probability=self.attention_dropout,
                is_training=not deterministic,
            )
        else:
            raise ValueError(f"Unsupported {self.qkv_layout=}.")

        if self.transpose_batch_sequence:
            x = x.transpose([1, 0, 2, 3])

        return x


class DotProductAttention(nn.Module):  # pylint: disable=too-few-public-methods
    r"""
    Dot Product Attention (DPA). Allows the model to jointly attend to information from different
    representation subspaces as described in the paper:
    `Attention Is All You Need <https://arxiv.org/abs/1706.03762>`_.

    .. note::
        The DotProductAttention module supports two backends: the unfused and the fused attention
        mechanisms. The unfused attention is implemented using JAX native operations, providing
        broad compatibility and flexibility. In contrast, the fused attention uses `cuDNN fused
        attention
        <https://github.com/NVIDIA/cudnn-frontend/blob/main/docs/operations/Attention.md>`_ for
        higher performance and lower memory usage on the supported hardwares.
        Users can select between these two backends via the :attr:`NVTE_FUSED_ATTN` environment
        variable:

        * Set :attr:`NVTE_FUSED_ATTN=0` for unfused attention (default).
        * Set :attr:`NVTE_FUSED_ATTN=1` for fused attention. If the required cuDNN fused attention
          kernel is not available on the system, a warning will be issued, and the module will
          automatically fall back to the unfused backend.

    Parameters
    ----------
    head_dim: int
        The hidden dimension of each attention head.
    num_attention_heads: int
        The number of attention heads.
    num_gqa_groups: int, default = `None`
        Number of GQA groups. When `None` is present, it is equal to num_attention_heads.
        Grouped Query Attention is described in
        `this paper <https://arxiv.org/pdf/2305.13245.pdf>`_.
        This only affects the keys and values, not the querys.
        GQA-1 is equivalent to Multi-Query Attention
        (`MQA <https://arxiv.org/pdf/1911.02150.pdf>`_), while GQA-H
        is equivalent to MHA, i.e. `num_gqa_groups = num_attention_heads`.
    attention_dropout: float, default = 0.0
        Dropout probability for the dropout op after the softmax.
    attn_mask_type: str, default = 'causal'
        This parameter specifies the type of attention mask to be applied during the softmax
        operation.
        Available options are {'no_mask', 'padding', 'causal', 'causal_padding', 'padding_causal'}

        Each described below:

        * no_mask: No attention mask is applied. This means the attention will consider the
          full sequence without any restrictions.
        * padding: Indicates the presence of padding at the end of each sequence.
          Users must provide a mask with the shape [batch, 1, max_seqlen_q, max_seqlen_kv] in the
          :attr:`__call__` method to specify the padding positions.
        * causal: An upper triangular mask is applied to the softmax inputs,
          ensuring that the prediction for a certain position is only dependent on known outputs
          from positions before it.
        * causal_padding / padding_causal: A combination of both causal and padding masks.
          Both 'causal_padding' and 'padding_causal' are acceptable and have the same effect.

        .. note:: :attr:`mask` in :attr:`__call__` is ignored for 'no_mask' and 'causal'.

    attn_bias_type: Optional[str], default = None
        Type of the attention bias passed in the attention.
        Available options: {'no_bias', 'pre_scale_bias', 'post_scale_bias'}.
        When default is present, the type is automatically decided by the MHA's bias parameter.
        Where it is :attr:`post_scale_bias` if there is bias. Otherwise :attr:`no_bias` is used.
    dropout_rng_name: str, default = 'dropout'
        The key in given RNGs via flax.linen.Module.apply that is used
        to generate Dropout masks in the core attention.
    float32_logits: bool, default = False
        Whether to compute attention logits in float32 for the unfused attention backend.
        For fused attention backend, the accumulation is always float32 without the perf overhead.
    qkv_layout: str, default = 'bshd_bshd_bshd'
        Specifies the dimensional layout format for the query, key, and value tensors in __call__().
        It indicates how the inputs are processed.
        Available options: {'bs3hd', 'bshd_bs2hd', 'bshd_bshd_bshd'}. Where

        * bs3hd: query tensor is treated as a qkvpacked tensor with shape = [b, s, 3, h, d].
          key and value arguments in :attr:`__call__()` are ignored in this layout.
        * bshd_bs2hd: query tensor with shape = [b, s, h, d]. key tensor is treaded as a kvpacked
          tensor with shape = [b, s, 2, h, d]. `value` argument in :attr:`__call__()` is ignored.
        * bshd_bshd_bshd: query, key, and value are seperated with shape = [b, s, h, d].

        Explanation of denotations:

        * b: batch size
        * s: seqeuence length
        * h: num_attention_heads or num_gqa_groups
        * d: head dimension

    scale_factor: Optional[float], default = None
        Scale factor to apply on query. When :attr:`None` is present, the scale factor is equal
        to :math:`\frac{1}{\sqrt{head\_dim}}`. This is useful for model like T5X, which doesn't
        need to apply scale on query, which is to set :attr:`scale_factor=1.`.
    transpose_batch_sequence: bool, default = True
        Indicate whether the input tensors were switched axis of batch
        and sequence length dimension. if set to True, the input tensors
        should be in (seqlen, batch, ...), otherwise (batch, seqlen, ...).

    Optimization parameters
    -----------------------
    dtype: jax.numpy.dtype, default = jax.numpy.float32
        The data type used to allocate the initial parameters.
    """

    head_dim: int
    num_attention_heads: int
    num_gqa_groups: Optional[int] = None
    attention_dropout: float = 0.0
    attn_mask_type: AttnMaskType = "causal"
    attn_bias_type: AttnBiasType = None
    dtype: DType = jnp.float32
    dropout_rng_name: str = "dropout"
    float32_logits: bool = False
    qkv_layout: str = "bshd_bshd_bshd"
    scale_factor: Optional[float] = None
    transpose_batch_sequence: bool = True

    @nn.compact
    def __call__(
        self,
        query: Array,
        key: Array,
        value: Array,
        mask: Optional[Array] = None,
        bias: Optional[Array] = None,
        *,
        deterministic: bool = False,
    ) -> Array:
        """
        Parameters
        ----------
        query: jax.numpy.ndarray
            The details of query tensor representation is described in :attr:`qkv_layout`.
        key: jax.numpy.ndarrary
            The details of kery tensor representation is described in :attr:`qkv_layout`.
        value: jax.numpy.ndarrary
            The details of value tensor representation is described in :attr:`qkv_layout`.
        mask: jax.numpy.ndarray, default = None
            Boolean tensor used to mask out the attention softmax input.
            :attr:`True` means to mask out the corresponding values.
            Ignored when :attr:`self.attn_mask_type` is either 'no_mask' or 'causal'.
        bias: jax.numpy.ndarray, default = None
            A tensor used to shift attention softmax input.
        *:
            Below parameters are keyword only
        deterministic: bool, default = False
            Disable dropout layers if set to True.

        Returns
        -------
        outputs: jax.numpy.ndarray
            Output tensors.
        """

        # For internal API, we use enum to maintain
        if self.attn_bias_type is None:
            attn_bias_type = AttnBiasType.NO_BIAS if bias is None else AttnBiasType.POST_SCALE_BIAS
        else:
            attn_bias_type = AttnBiasType[self.attn_bias_type.upper()]
        attn_mask_type = canonicalize_attn_mask_type(self.attn_mask_type)
        qkv_layout = QKVLayout[self.qkv_layout.upper()]
        del self.attn_bias_type, self.attn_mask_type, self.qkv_layout

        if attn_bias_type == AttnBiasType.NO_BIAS:
            assert bias is None
        else:
            assert bias is not None

        enable_fused_attn = int(os.getenv("NVTE_FUSED_ATTN", "0"))

        sequence_dim = 0 if self.transpose_batch_sequence else 1
        seqlen_q = query.shape[sequence_dim]
        if qkv_layout == QKVLayout.BS3HD:
            seqlen_kv = seqlen_q
        else:
            seqlen_kv = key.shape[sequence_dim]
<<<<<<< HEAD
        
        has_fused_attn_kernel = is_fused_attn_kernel_available(self.dtype, self.dtype, qkv_layout,
                                                               attn_bias_type, attn_mask_type,
                                                               self.attention_dropout,
                                                               self.num_attention_heads,
                                                               self.num_gqa_groups, seqlen_q,
                                                               seqlen_kv, self.head_dim)
=======

        has_fused_attn_kernel = is_fused_attn_kernel_available(
            self.dtype,
            self.dtype,
            qkv_layout,
            attn_bias_type,
            attn_mask_type,
            self.attention_dropout,
            self.num_attention_heads,
            self.num_gqa_groups,
            seqlen_q,
            seqlen_kv,
            self.head_dim,
        )
>>>>>>> d71fc946

        use_fused_attn = enable_fused_attn and has_fused_attn_kernel

        if enable_fused_attn and not has_fused_attn_kernel:
            warnings.warn(
                "Fused attention is not enabled because there is no available kernel.\n"
                "Fall back to the unfused attention.\n"
                "Please try to update the cuDNN and TE to the latest version.\n"
                f"{self.dtype=}\n{qkv_layout=}\n{attn_bias_type=}\n{attn_mask_type=}\n"
                f"{self.attention_dropout=}\n{self.num_attention_heads=}\n"
                f"{self.num_gqa_groups=}\n{seqlen_q=}\n{seqlen_kv=}\n{self.head_dim=}\n"
            )

        dropout_rng = None
        if not deterministic and self.attention_dropout > 0.0:
            dropout_rng = self.make_rng(self.dropout_rng_name)

        if self.scale_factor is None:
            scale_factor = 1.0 / sqrt(self.head_dim)
        else:
            scale_factor = self.scale_factor
        del self.scale_factor

        if not use_fused_attn:
            # unfused attention only supports splitted query, key, value
            if qkv_layout == QKVLayout.BS3HD:
                query, key, value = jnp.split(query, [1, 2], axis=-3)
                query, key, value = map(
                    functools.partial(jnp.squeeze, axis=-3), [query, key, value]
                )
            elif qkv_layout == QKVLayout.BSHD_BS2HD:
                key, value = jnp.split(key, [1], axis=-3)
                key, value = map(functools.partial(jnp.squeeze, axis=-3), [key, value])
            else:
                assert qkv_layout == QKVLayout.BSHD_BSHD_BSHD

            x = _UnfusedDotProductAttention(
                attention_dropout=self.attention_dropout,
                attn_mask_type=attn_mask_type,
                attn_bias_type=attn_bias_type,
                dtype=self.dtype,
                float32_logits=self.float32_logits,
                scale_factor=scale_factor,
                transpose_batch_sequence=self.transpose_batch_sequence,
            )(query, key, value, mask, bias, dropout_rng=dropout_rng, deterministic=deterministic)
        else:
            x = _FusedDotProductAttention(
                attention_dropout=self.attention_dropout,
                attn_mask_type=attn_mask_type,
                attn_bias_type=attn_bias_type,
                dtype=self.dtype,
                scale_factor=scale_factor,
                transpose_batch_sequence=self.transpose_batch_sequence,
                qkv_layout=qkv_layout,
            )(query, key, value, mask, bias, dropout_rng=dropout_rng, deterministic=deterministic)

        return x


def rotary_pos_emb(
    x: Array,
    windows: Tuple[int, int],
    transpose_batch_sequence: bool,
    group_method: str = "consecutive",
):
    """
    Rotary Positional Embedding
    x should be in shape of
    [Batch, Seqlen, ..., Heads, Hidden] if transpose_batch_sequence is False, or
    [Seqlen, Batch, ..., Heads, Hidden] if transpose_batch_sequence is True.
    """
    hidden_dim = x.shape[-1]
    half_hidden_dim = hidden_dim // 2
    min_window = windows[0]
    max_window = windows[1]

    fraction = 2 * jnp.arange(0, half_hidden_dim) / hidden_dim
    time_scales = min_window * (max_window / min_window) ** fraction
    time_scales = jnp.expand_dims(time_scales, axis=tuple(range(x.ndim - 1)))

    batch_dim = 1 if transpose_batch_sequence else 0
    seq_dim = 1 - batch_dim

    positions = jnp.expand_dims(jnp.arange(x.shape[seq_dim]), axis=batch_dim)
    positions = jnp.expand_dims(positions, axis=tuple(range(2, x.ndim)))

    def generate_sin_cos(timescales):
        sinusoidal_positions = positions / timescales
        sin = jnp.sin(sinusoidal_positions)
        cos = jnp.cos(sinusoidal_positions)
        return sin, cos

    def alternate_impl():
        sin, cos = generate_sin_cos(time_scales)

        x1, x2 = jnp.split(x, 2, axis=-1)
        part_1 = (x1 * cos - x2 * sin).astype(x.dtype)
        part_2 = (x2 * cos + x1 * sin).astype(x.dtype)

        output = jnp.concatenate([part_1, part_2], axis=-1)
        return output

    def consecutive_impl():
        sin, cos = generate_sin_cos(jnp.repeat(time_scales, 2, axis=-1))

        x_shifted_left = jnp.roll(x, -1, axis=-1)
        x_shifted_right = jnp.roll(x, 1, axis=-1)
        x_shifted = jax.lax.select(
            jnp.tile(
                jnp.mod(jnp.arange(hidden_dim, dtype=jnp.int32), 2),
                x.shape[:-1] + (1,),
            ),
            x_shifted_right,
            x_shifted_left,
        )

        sign = jnp.sign(jnp.mod(jnp.arange(hidden_dim, dtype=jnp.int32), 2) - 0.5)

        output = x * cos + x_shifted * sin * sign
        output = output.astype(x.dtype)
        return output

    def canonicalize_group_method(gm):
        canonicalized_gm = gm.lower().strip().replace("-", "").replace("_", "")
        assert canonicalized_gm in ["consecutive", "alternate"], (
            "Invalid relative positional embedding group method. "
            f"Expect to be in []'alternate' or 'consecutive'], but got {gm}."
        )

        return canonicalized_gm

    group_method = canonicalize_group_method(group_method)

    if group_method == "alternate":
        return alternate_impl()
    return consecutive_impl()


class LoRAScope:  # pylint: disable=too-few-public-methods
    """LoRA Scope"""

    def __init__(self, qkv_proj=False, output_proj=False, mlp=False):
        self.qkv_proj = qkv_proj
        self.output_proj = output_proj
        self.mlp = mlp

    def __eq__(self, other):
        return (self.qkv_proj, self.output_proj, self.mlp) == (
            other.qkv_proj,
            other.output_proj,
            other.mlp,
        )


def _canonicalize_lora_scope(scope):

    SCOPE_NONE = "none"
    SCOPE_ALL = "all"
    SCOPE_QKV_PROJ = "qkv_proj"
    SCOPE_OUTPUT_PROJ = "output_proj"
    SCOPE_MLP = "mlp"
    SCOPE_EX_QKV_PROJ = "exclude_qkv_proj"
    SCOPE_EX_OUTPUT_PROJ = "exclude_output_proj"
    SCOPE_EX_MLP = "exclude_mlp"

    scope = SCOPE_NONE if scope is None else scope

    scope = scope.lower()

    assert scope in [
        SCOPE_NONE,
        SCOPE_ALL,
        SCOPE_QKV_PROJ,
        SCOPE_OUTPUT_PROJ,
        SCOPE_MLP,
        SCOPE_EX_QKV_PROJ,
        SCOPE_EX_OUTPUT_PROJ,
        SCOPE_EX_MLP,
    ]

    lora_scope = LoRAScope()

    if scope in [SCOPE_ALL, SCOPE_QKV_PROJ, SCOPE_EX_OUTPUT_PROJ, SCOPE_EX_MLP]:
        lora_scope.qkv_proj = True

    if scope in [SCOPE_ALL, SCOPE_OUTPUT_PROJ, SCOPE_EX_QKV_PROJ, SCOPE_EX_MLP]:
        lora_scope.output_proj = True

    if scope in [SCOPE_ALL, SCOPE_MLP, SCOPE_EX_QKV_PROJ, SCOPE_EX_OUTPUT_PROJ]:
        lora_scope.mlp = True

    return lora_scope


class MultiHeadAttention(nn.Module):  # pylint: disable=too-few-public-methods
    r"""
    Multi-head Attention (MHA), including Query,
    Key, Value and Output projection.

    Parameters
    ----------
    head_dim: int
        The hidden dimension of each attention head.
    num_attention_heads: int
        The number of attention heads.
    num_gqa_groups: int, default = `None`
        Number of GQA groups. When `None` is present, it is equal to num_attention_heads.
        Grouped Query Attention is described in
        `this paper <https://arxiv.org/pdf/2305.13245.pdf>`_.
        This only affects the keys and values, not the querys.
        GQA-1 is equivalent to Multi-Query Attention
        (`MQA <https://arxiv.org/pdf/1911.02150.pdf>`_), while GQA-H
        is equivalent to MHA, i.e. `num_gqa_groups = num_attention_heads`.
    attention_dropout: float, default = 0.0
        Dropout probability for the dropout op after the softmax.
    attn_mask_type: str, default = 'causal'
        This parameter specifies the type of attention mask to be applied during the softmax
        operation.
        Available options are {'no_mask', 'padding', 'causal', 'causal_padding', 'padding_causal'}

        Each described below:

        * no_mask: No attention mask is applied. This means the attention will consider the
          full sequence without any restrictions.
        * padding: Indicates the presence of padding at the end of each sequence.
          Users must provide a mask with the shape [batch, 1, max_seqlen_q, max_seqlen_kv] in the
          :attr:`__call__` method to specify the padding positions.
        * causal: An upper triangular mask is applied to the softmax inputs,
          ensuring that the prediction for a certain position is only dependent on known outputs
          from positions before it.
        * causal_padding / padding_causal: A combination of both causal and padding masks.
          Both 'causal_padding' and 'padding_causal' are acceptable and have the same effect.

        .. note:: :attr:`mask` in :attr:`__call__` is ignored for 'no_mask' and 'causal'.

    attn_bias_type: Optional[str], default = None
        Type of the attention bias passed in the attention.
        Available options: {'no_bias', 'pre_scale_bias', 'post_scale_bias'}.
        When default is present, the type is automatically decided by the MHA's bias parameter.
        Where it is `post_scale_bias` if there is bias. Otherwise `no_bias` is used.
    dropout_rng_name: str, default = 'dropout'
        The key in given RNGs via flax.linen.Module.apply that is used
        to generate Dropout masks in the core attention.
    layernorm_type: {'layernorm', 'rmsnorm'}, default = 'layernorm'
        Indicate the type of layer normalization.
    layernorm_epsilon: float, default = 1e-6
        A value added to the denominator of layer normalization for numerical stability.
    zero_centered_gamma: bool, default = False
        If set to `True`, the LayerNorm formula changes to

        .. math::
            y = \frac{x - \mathrm{E}[x]}{ \sqrt{\mathrm{Var}[x] + \epsilon}} *
            (1 + \gamma) + \beta

        This parameter is only applicable for 'layernorm'.
    kernel_init: Initializer, default =
        flax.linen.initializers.variance_scaling(1.0, 'fan_in', 'normal')
        Used for initializing the QKV and output projection weights.
        It should be a callable object with three arguments (jax.random.PRNGKey, shape, dtype).
    use_bias: bool, default = False
        Indicate whether or not to enable bias shifting for QKV and output projections.
        If set to False, the layer will not learn additive biases.
    bias_init: Initializer, default = flax.linen.initializers.zeros
        Used for initializing bias of QKVO projections, only used when :attr:`use_bias=True`.
        It should be a callable object with three arguments (jax.random.PRNGKey, shape, dtype).
    input_layernorm: bool, default = True
        If set to False, layer normalization to the input is not applied.
    return_layernorm_output: bool, default = False
        If set to True, output of layernorm is returned from the forward together with the output
        of the linear transformation.
        Example use case: residual connection for transformer module is taken post layernorm.
    enable_rotary_pos_emb: bool, default = False
        Whether to enable rotary position embedding to projected query and key.
    rotary_pos_emb_windows: Tuple[int, int], default = (1, 10000)
        Indicate the min and max time-scales of rotary position embedding,
        only used when :attr:`enable_rotary_pos_emb=True`
    rotary_pos_emb_group_method: str, default = 'consecutive'
        Indicate the method to coupled the coordinates. It should be one of
        ['consecutive', 'alternate']. 'alternate' is to pair index :math:`i` with :math:`i + d/2`
        , d is the hidden dimension. 'consecutive' pairs index :math:`i` with :math:`i + 1`.
    low_rank_adaptation_scope: str, default = 'none'
        Indicate the scope to apply low rank adaptation. It should be one of
        ['none', 'all', 'qkv_proj', 'output_proj', 'exclude_qkv_proj', 'exclude_output_proj']
    low_rank_adaptation_dim: int, default = 32
        The dimension for low rank adaptation, only used when
        :attr:`enable_low_rank_adaptation=True`
    low_rank_adaptation_alpha: float, default = None
        The alpha for computing the scaling factor of LoRA output.
        :math:`\frac{alpha}{rank} * lora_output`. None means no scaling.
    enable_sequence_parallel: bool, default = False
        Whether to enable sequence parallelism to operations except dot.
    num_heads: int, default = None
        Deprecated. Please refer `num_attention_heads`.
    dropout_rate: float, default = None
        Deprecated. Please refer `attention_dropout`.
    output_layernorm: bool, default = None
        Deprecated. Please refer `input_layernorm`
    apply_residual_connection_post_layernorm: bool, default = None
        Deprecated. Please refer `return_layernorm_output`.

    Optimization parameters
    -----------------------
    dtype: jax.numpy.dtype, default = jax.numpy.float32
        The data type used to allocate the initial parameters.
    fuse_qkv_params: bool, default = True
        If set to True, this module exposes a single fused
        parameter for query-key-value for self-attention and key-value for
        cross-attention.
    transpose_batch_sequence: bool, default = True
        Indicate whether the input tensors were switched axis of batch
        and sequence length dimension. if set to True, the input tensors
        should be in (seqlen, batch, hidden), otherwise (batch, seqlen, hidden).
    scale_attn_logits: bool, default = False
        Indicate whether to scale attention logits.
        If set to True, :math:`\frac{Q}{\sqrt{head\_dim}*K}`,
        else :math:`Q*K`
    scaled_query_init: bool, default = True
        Whether to scale WQ on initialization by :math:`\frac{1}{\sqrt{head\_dim}}`
    float32_logits: bool, default = False
        Whether to compute attention logits in float32 for the unfused attention backend.
        For fused attention backend, the accumulation is always float32 without the perf overhead.
    fuse_qkv: bool, default = None
        Deprecated. Please refer `fuse_qkv_params`
    """

    head_dim: int
    num_attention_heads: int
    num_gqa_groups: Optional[int] = None
    attention_dropout: float = 0.0
    dropout_rng_name: str = "dropout"
    input_layernorm: bool = True
    layernorm_type: str = "layernorm"
    layernorm_epsilon: float = 1e-6
    return_layernorm_output: bool = False
    zero_centered_gamma: bool = False
    kernel_init: Initializer = None
    use_bias: bool = False
    bias_init: Initializer = nn.initializers.zeros
    attn_mask_type: str = "causal"
    attn_bias_type: Optional[str] = None
    enable_rotary_pos_emb: bool = False
    rotary_pos_emb_windows: Tuple[int, int] = (1, 10000)
    rotary_pos_emb_group_method: str = "consecutive"
    low_rank_adaptation_scope: str = "none"
    low_rank_adaptation_dim: int = 32
    low_rank_adaptation_alpha: float = None
    dtype: DType = jnp.float32
    fuse_qkv_params: bool = True
    transpose_batch_sequence: bool = True
    enable_sequence_parallel: bool = False
    scale_attn_logits: bool = False
    scaled_query_init: bool = True
    float32_logits: bool = False

    # Deprecated parameters
    num_heads: Optional[int] = None
    dropout_rate: Optional[float] = None
    output_layernorm: Optional[bool] = None
    apply_residual_connection_post_layernorm: Optional[bool] = None
    fuse_qkv: Optional[bool] = None

    def __post_init__(self):
        # Deal with the deprecated parameters
        if self.num_heads is not None:
            self.num_attention_heads = self.num_heads
            warnings.warn(
                f"{__class__}.num_heads is deprecated. It will be removed recently. "
                f"Please uses {__class__}.num_attention_heads as the new API.",
                DeprecationWarning,
            )
        if self.dropout_rate is not None:
            self.attention_dropout = self.dropout_rate
            warnings.warn(
                f"{__class__}.dropout_rate is deprecated. It will be removed recently. "
                f"Please use {__class__}.attention_dropout as the new API.",
                DeprecationWarning,
            )
        if self.apply_residual_connection_post_layernorm is not None:
            warnings.warn(
                f"{__class__}.apply_residual_connection_post_layernorm is deprecated. "
                f"It will be removed recently, please use {__class__}.return_layernorm_output.",
                DeprecationWarning,
            )
        if self.fuse_qkv is not None:
            warnings.warn(
                f"{__class__}.fuse_qkv is deprecated. It will be removed recently. "
                f"Please use {__class__}.fuse_qkv_params as the new API.",
                DeprecationWarning,
            )
        assert self.output_layernorm is None, (
            f"{__class__}.output_layernorm is deprecated. It will be removed recently. "
            f"Please use {__class__}.input_layernorm for controlling whether to apply layernorm."
        )

        if self.kernel_init is None:
            self.kernel_init = nn.initializers.variance_scaling(1.0, "fan_in", "normal")
        if self.num_gqa_groups is None:
            self.num_gqa_groups = self.num_attention_heads
        super().__post_init__()

    @nn.compact
    def __call__(
        self,
        inputs_q: Array,
        inputs_kv: Array,
        mask: Optional[Array] = None,
        bias: Optional[Array] = None,
        *,
        decode: bool = False,
        deterministic: bool = False,
    ) -> Array:
        """
        MultiHeadAttention Layer:
        [Query, Key, Value projection] -> Dot Product Attention -> Output projection.

        Parameters
        ----------
        inputs_q: jax.numpy.ndarray
            Input tensor for query projection.
        inputs_kv: jax.numpy.ndarray
            Input tensor for key/value projection.
        mask: jax.numpy.ndarray, default = None
            Boolean tensor used to mask out the attention softmax input.
            :attr:`True` means mask out the corresponding values.
            Ignored when :attr:`self.attn_mask_type` is either 'no_mask' or 'causal'.
        bias: jax.numpy.ndarray, default = None
            A tensor used to shift the attention softmax input.
        *
        decode: bool, default = False
            Indicate whether to prepare and use an autoregressive cache.
        deterministic: bool, default = False
            Disable dropout layers if set to True.

        Returns
        -------
        outputs: jax.numpy.ndarray
            Output tensors.
        """

        def query_init(*args):
            depth_scaling = jnp.sqrt(self.head_dim).astype(self.dtype)
            return self.kernel_init(*args) / (depth_scaling if self.scaled_query_init else 1.0)

        def qkv_init(key, shape, dtype):
            assert len(shape) == 3
            assert shape[-2] == 3

            q_key, k_key, v_key = jax_random.split(key, num=3)

            q_shape = (shape[0], shape[-1])
            k_shape = (shape[0], shape[-1])
            v_shape = (shape[0], shape[-1])

            q_kernel = query_init(q_key, q_shape, dtype)
            k_kernel = self.kernel_init(k_key, k_shape, dtype)
            v_kernel = self.kernel_init(v_key, v_shape, dtype)

            return jnp.stack([q_kernel, k_kernel, v_kernel], axis=-2, dtype=dtype)

        def kv_init(key, shape, dtype):
            assert len(shape) == 3
            assert shape[-2] == 2

            k_key, v_key = jax_random.split(key)

            k_shape = (shape[0], shape[-1])
            v_shape = (shape[0], shape[-1])

            k_kernel = self.kernel_init(k_key, k_shape, dtype)
            v_kernel = self.kernel_init(v_key, v_shape, dtype)

            return jnp.stack([k_kernel, v_kernel], axis=-2, dtype=dtype)

        def generate_batch_seqlen_logical_axes(is_sharded_seq):
            sequence_dim = 0 if self.transpose_batch_sequence else 1
            batch_dim = 1 - sequence_dim

            axes = [None, None]

            axes[batch_dim] = BATCH_AXES
            axes[sequence_dim] = SEQLEN_TP_AXES if is_sharded_seq else SEQLEN_AXES
            return tuple(axes)

        is_self_attn = inputs_q is inputs_kv
        is_gqa = self.num_attention_heads != self.num_gqa_groups
        is_qkvpack = is_self_attn and not is_gqa

        inputs_logical_axes_maybe_sp = (
            *generate_batch_seqlen_logical_axes(self.enable_sequence_parallel),
            HIDDEN_AXES,
        )
        inputs_logical_axes_no_sp = (*generate_batch_seqlen_logical_axes(False), HIDDEN_AXES)

        inputs_q = with_sharding_constraint_by_logical_axes(inputs_q, inputs_logical_axes_maybe_sp)

        lora_scope = _canonicalize_lora_scope(self.low_rank_adaptation_scope)

        if self.fuse_qkv_params:
            if is_qkvpack:
                qkv_proj, ln_out = LayerNormDenseGeneral(
                    enable_layernorm=self.input_layernorm,
                    layernorm_type=self.layernorm_type,
                    zero_centered_gamma=self.zero_centered_gamma,
                    epsilon=self.layernorm_epsilon,
                    axis=-1,
                    features=(3, self.num_attention_heads * self.head_dim),
                    transpose_batch_sequence=self.transpose_batch_sequence,
                    return_layernorm_output=self.return_layernorm_output,
                    scale_axes=(W_NO_SHARD_AXES,),
                    ln_bias_axes=(W_NO_SHARD_AXES,),
                    kernel_axes=(W_FSDP_AXES, W_JOINED_AXES, W_TP_AXES),
                    kernel_init=qkv_init,
                    use_bias=self.use_bias,
                    bias_init=self.bias_init,
                    bias_axes=(W_JOINED_AXES, W_TP_AXES),
                    enable_low_rank_adaptation=lora_scope.qkv_proj,
                    low_rank_adaptation_dim=self.low_rank_adaptation_dim,
                    low_rank_adaptation_alpha=self.low_rank_adaptation_alpha,
                    layernorm_input_axes=inputs_logical_axes_maybe_sp,
                    dot_input_axes=inputs_logical_axes_no_sp,
                    name="qkv",
                    dtype=self.dtype,
                )(inputs_q)
                qkv_proj = checkpoint_name(qkv_proj, "combined_qkv_proj")
                qkv_layout = QKVLayout.BS3HD
            else:
                query, ln_out = LayerNormDenseGeneral(
                    enable_layernorm=self.input_layernorm,
                    layernorm_type=self.layernorm_type,
                    zero_centered_gamma=self.zero_centered_gamma,
                    epsilon=self.layernorm_epsilon,
                    axis=-1,
                    features=self.num_attention_heads * self.head_dim,
                    transpose_batch_sequence=self.transpose_batch_sequence,
                    return_layernorm_output=(self.return_layernorm_output or is_self_attn),
                    scale_axes=(W_NO_SHARD_AXES,),
                    ln_bias_axes=(W_NO_SHARD_AXES,),
                    kernel_axes=(W_FSDP_AXES, W_TP_AXES),
                    use_bias=self.use_bias,
                    bias_init=self.bias_init,
                    bias_axes=(W_TP_AXES,),
                    enable_low_rank_adaptation=lora_scope.qkv_proj,
                    low_rank_adaptation_dim=self.low_rank_adaptation_dim,
                    low_rank_adaptation_alpha=self.low_rank_adaptation_alpha,
                    dtype=self.dtype,
                    kernel_init=query_init,
                    layernorm_input_axes=inputs_logical_axes_maybe_sp,
                    dot_input_axes=inputs_logical_axes_no_sp,
                    name="query",
                )(inputs_q)

                if is_self_attn:
                    assert ln_out is not None
                    inputs_kv = ln_out

                kv_proj = DenseGeneral(
                    axis=-1,
                    features=(2, self.num_gqa_groups * self.head_dim),
                    transpose_batch_sequence=self.transpose_batch_sequence,
                    kernel_axes=(W_FSDP_AXES, W_JOINED_AXES, W_TP_AXES),
                    kernel_init=kv_init,
                    use_bias=self.use_bias,
                    bias_init=self.bias_init,
                    bias_axes=(W_JOINED_AXES, W_TP_AXES),
                    enable_low_rank_adaptation=lora_scope.qkv_proj,
                    low_rank_adaptation_dim=self.low_rank_adaptation_dim,
                    low_rank_adaptation_alpha=self.low_rank_adaptation_alpha,
                    name="kv",
                    dtype=self.dtype,
                )(inputs_kv)
                kv_proj = checkpoint_name(kv_proj, "combined_kv_proj")
                qkv_layout = QKVLayout.BSHD_BS2HD
        else:
            kv_projection = functools.partial(
                DenseGeneral,
                axis=-1,
                features=self.num_gqa_groups * self.head_dim,
                transpose_batch_sequence=self.transpose_batch_sequence,
                kernel_axes=(W_FSDP_AXES, W_TP_AXES),
                use_bias=self.use_bias,
                bias_init=self.bias_init,
                bias_axes=(W_TP_AXES,),
                enable_low_rank_adaptation=lora_scope.qkv_proj,
                low_rank_adaptation_dim=self.low_rank_adaptation_dim,
                low_rank_adaptation_alpha=self.low_rank_adaptation_alpha,
                dtype=self.dtype,
            )
            query, ln_out = LayerNormDenseGeneral(
                enable_layernorm=self.input_layernorm,
                layernorm_type=self.layernorm_type,
                zero_centered_gamma=self.zero_centered_gamma,
                epsilon=self.layernorm_epsilon,
                axis=-1,
                features=self.num_attention_heads * self.head_dim,
                transpose_batch_sequence=self.transpose_batch_sequence,
                return_layernorm_output=True,
                scale_axes=(W_NO_SHARD_AXES,),
                ln_bias_axes=(W_NO_SHARD_AXES,),
                kernel_axes=(W_FSDP_AXES, W_TP_AXES),
                use_bias=self.use_bias,
                bias_init=self.bias_init,
                bias_axes=(W_TP_AXES,),
                enable_low_rank_adaptation=lora_scope.qkv_proj,
                low_rank_adaptation_dim=self.low_rank_adaptation_dim,
                low_rank_adaptation_alpha=self.low_rank_adaptation_alpha,
                dtype=self.dtype,
                kernel_init=query_init,
                layernorm_input_axes=inputs_logical_axes_maybe_sp,
                dot_input_axes=inputs_logical_axes_no_sp,
                name="query",
            )(inputs_q)

            if is_self_attn:
                assert ln_out is not None
                inputs_kv = ln_out

            key = kv_projection(kernel_init=self.kernel_init, name="key")(inputs_kv)
            value = kv_projection(kernel_init=self.kernel_init, name="value")(inputs_kv)
            query = checkpoint_name(query, "query_proj")
            key = checkpoint_name(key, "key_proj")
            value = checkpoint_name(value, "value_proj")
            qkv_layout = QKVLayout.BSHD_BSHD_BSHD

        if self.enable_rotary_pos_emb:
            if qkv_layout == QKVLayout.BS3HD:
                query, key, value = jnp.split(qkv_proj, [1, 2], axis=-2)
            elif qkv_layout == QKVLayout.BSHD_BS2HD:
                key, value = jnp.split(kv_proj, [1], axis=-2)
            else:
                assert qkv_layout == QKVLayout.BSHD_BSHD_BSHD

            # No changes to memory layout, should trigger bitcast only (Ideally no Perf impact)
            query = query.reshape((*query.shape[:2], self.num_attention_heads, self.head_dim))
            key = key.reshape((*key.shape[:2], self.num_gqa_groups, self.head_dim))

            query = rotary_pos_emb(
                query,
                self.rotary_pos_emb_windows,
                self.transpose_batch_sequence,
                self.rotary_pos_emb_group_method,
            )
            key = rotary_pos_emb(
                key,
                self.rotary_pos_emb_windows,
                self.transpose_batch_sequence,
                self.rotary_pos_emb_group_method,
            )
            qkv_layout = QKVLayout.BSHD_BSHD_BSHD

        if qkv_layout == QKVLayout.BSHD_BSHD_BSHD:
            query = query.reshape((*query.shape[:2], self.num_attention_heads, self.head_dim))
            key = key.reshape((*key.shape[:2], self.num_gqa_groups, self.head_dim))
            value = value.reshape((*value.shape[:2], self.num_gqa_groups, self.head_dim))

        if decode:
            assert qkv_layout == QKVLayout.BSHD_BSHD_BSHD
            is_initialized = self.has_variable("cache", "cached_key")

            cached_key = self.variable("cache", "cached_key", jnp.zeros, key.shape, key.dtype)
            cached_value = self.variable(
                "cache", "cached_value", jnp.zeros, value.shape, value.dtype
            )
            cache_index = self.variable(
                "cache", "cache_index", lambda: jnp.array(0, dtype=jnp.int32)
            )
            if is_initialized:
                if self.transpose_batch_sequence:
                    length, batch, num_attention_heads, head_dim = cached_key.value.shape
                    expected_shape = (1, batch, num_attention_heads, head_dim)
                    one_hot_indices_shape = (length, 1, 1, 1)
                else:
                    batch, length, num_attention_heads, head_dim = cached_key.value.shape
                    expected_shape = (batch, 1, num_attention_heads, head_dim)
                    one_hot_indices_shape = (1, length, 1, 1)

                # Sanity shape check of cached key against input query.
                if expected_shape != query.shape:
                    raise ValueError(
                        "Autoregressive cache shape error, "
                        f"expected query shape {expected_shape} instead got {query.shape}."
                    )

                cur_index = cache_index.value
                one_hot_indices = jax_nn.one_hot(cur_index, length, dtype=key.dtype)
                one_hot_indices = jnp.reshape(one_hot_indices, one_hot_indices_shape)
                key = cached_key.value + key * one_hot_indices
                value = cached_value.value + value * one_hot_indices
                cached_key.value = key
                cached_value.value = value
                cache_index.value = cache_index.value + 1

                mask = combine_masks(
                    mask, jnp.broadcast_to(jnp.arange(length) > cur_index, (batch, 1, 1, length))
                )

                if bias is not None:
                    dynamic_vector_slice_in_dim = vmap(
                        lax.dynamic_slice_in_dim, in_axes=(None, 0, None, None)
                    )
                    bias = dynamic_vector_slice_in_dim(
                        jnp.squeeze(bias, axis=0), jnp.reshape(cur_index, (-1)), 1, -2
                    )

        LEADING_AXES = (BATCH_AXES, SEQLEN_AXES)
        if self.transpose_batch_sequence:
            LEADING_AXES = (SEQLEN_AXES, BATCH_AXES)

        if qkv_layout == QKVLayout.BS3HD:
            qkv_proj = qkv_proj.reshape(
                *qkv_proj.shape[:2], 3, self.num_attention_heads, self.head_dim
            )
            qkv_sharding_constraint = (*LEADING_AXES, JOINED_AXES, HEAD_AXES, HIDDEN_AXES)
            qkv_proj = with_sharding_constraint_by_logical_axes(qkv_proj, qkv_sharding_constraint)
            dpa_args = [qkv_proj, None, None]
        elif qkv_layout == QKVLayout.BSHD_BS2HD:
            query = query.reshape(*query.shape[:2], self.num_attention_heads, self.head_dim)
            kv_proj = kv_proj.reshape(*kv_proj.shape[:2], 2, self.num_gqa_groups, self.head_dim)
            q_sharding_constraint = (*LEADING_AXES, HEAD_AXES, HIDDEN_AXES)
            kv_sharding_constraint = (*LEADING_AXES, JOINED_AXES, HEAD_AXES, HIDDEN_AXES)
            query = with_sharding_constraint_by_logical_axes(query, q_sharding_constraint)
            kv_proj = with_sharding_constraint_by_logical_axes(kv_proj, kv_sharding_constraint)
            dpa_args = [query, kv_proj, None]
        else:
            assert qkv_layout == QKVLayout.BSHD_BSHD_BSHD
            query = query.reshape((*query.shape[:2], self.num_attention_heads, self.head_dim))
            key = key.reshape((*key.shape[:2], self.num_gqa_groups, self.head_dim))
            value = value.reshape((*value.shape[:2], self.num_gqa_groups, self.head_dim))
            qkv_sharding_constraint = (*LEADING_AXES, HEAD_AXES, HIDDEN_AXES)
            query = with_sharding_constraint_by_logical_axes(query, qkv_sharding_constraint)
            key = with_sharding_constraint_by_logical_axes(key, qkv_sharding_constraint)
            value = with_sharding_constraint_by_logical_axes(value, qkv_sharding_constraint)
            dpa_args = [query, key, value]

        scale_factor = 1.0 / sqrt(self.head_dim) if self.scale_attn_logits else 1.0
        x = DotProductAttention(
            head_dim=self.head_dim,
            num_attention_heads=self.num_attention_heads,
            num_gqa_groups=self.num_gqa_groups,
            attn_mask_type=self.attn_mask_type,
            attn_bias_type=self.attn_bias_type,
            attention_dropout=self.attention_dropout,
            dtype=self.dtype,
            dropout_rng_name=self.dropout_rng_name,
            float32_logits=self.float32_logits,
            qkv_layout=qkv_layout.name,
            scale_factor=scale_factor,
            transpose_batch_sequence=self.transpose_batch_sequence,
        )(*dpa_args, mask, bias, deterministic=deterministic)
        x = x.reshape((x.shape[0], x.shape[1], x.shape[2] * x.shape[3]))

        attn_context_sharding_constraint = (*LEADING_AXES, HIDDEN_TP_AXES)
        x = with_sharding_constraint_by_logical_axes(x, attn_context_sharding_constraint)

        out = DenseGeneral(
            features=inputs_q.shape[-1],
            transpose_batch_sequence=self.transpose_batch_sequence,
            axis=-1,
            kernel_init=self.kernel_init,
            kernel_axes=(W_TP_AXES, W_FSDP_AXES),
            use_bias=self.use_bias,
            bias_init=self.bias_init,
            bias_axes=(W_NO_SHARD_AXES,),
            enable_low_rank_adaptation=lora_scope.output_proj,
            low_rank_adaptation_dim=self.low_rank_adaptation_dim,
            low_rank_adaptation_alpha=self.low_rank_adaptation_alpha,
            dtype=self.dtype,
            name="out",
        )(x)
        out = checkpoint_name(out, "out_proj")

        return out, ln_out


class RelativePositionBiases(nn.Module):  # pylint: disable=too-few-public-methods
    """
    T5-style relative positional embeddings to the attention logits.

    Parameters
    ----------
    num_buckets: int
        The number of buckets to bucket distances between key and query positions into.
    max_distance: int
        The maximum distance before everything is lumped into the last
        distance bucket.
    num_attention_heads: int
        Number of attention heads in the transformer layer.
    embedding_init: Initializer, default = flax.linen.linear.default_embed_init
        Used for initializing relative embedding tables.
    embedding_axes: Tuple[str, ...], default = ('heads', 'relpos_buckets')
        The name of axes used to shard embedding attention bias with a corresponding mesh.

    Optimization parameters
    -----------------------
    dtype: jax.numpy.dtype, default  = jax.numpy.float32
        The data type used to allocate the initial parameters.
    """

    num_buckets: int
    max_distance: int
    num_attention_heads: int
    embedding_init: Callable[..., Array] = nn.linear.default_embed_init
    embedding_axes: Tuple[str, ...] = ("heads", "relpos_buckets")
    dtype: DType = jnp.float32

    @nn.compact
    def __call__(self, q_seqlen, k_seqlen, bidirectional=True):
        """
        Generate relative position embedding attention biases.

        Parameters
        ----------
        q_seqlen: int
            The sequence length of query.
        k_seqlen: int
            The sequence length of key.
        bidirectional: bool, default = True
            Indicate whether to allow positive memory-query relative position
            embeddings.

        Returns
        -------
        output: jax.numpy.ndarray
            An attention bias with shape `(1, num_attention_heads, q_seqlen, k_seqlen)`.
        """
        context_position = np.arange(q_seqlen, dtype=jnp.int32)[:, None]
        memory_position = np.arange(k_seqlen, dtype=jnp.int32)[None, :]
        relative_position = memory_position - context_position

        # Compute relative position bucket
        rp_bucket = 0
        negative_rp = -relative_position
        rpb_num_buckets = self.num_buckets

        if bidirectional:
            rpb_num_buckets //= 2
            rp_bucket += (negative_rp < 0).astype(np.int32) * rpb_num_buckets
            negative_rp = np.abs(negative_rp)
        else:
            negative_rp = np.maximum(negative_rp, 0)

        rpb_max_exact = rpb_num_buckets // 2
        rpb_is_small = negative_rp < rpb_max_exact
        rpb_val_if_large = rpb_max_exact + (
            np.log(negative_rp.astype(np.float32) / rpb_max_exact + np.finfo(np.float32).eps)
            / np.log(self.max_distance / rpb_max_exact)
            * (rpb_num_buckets - rpb_max_exact)
        ).astype(np.int32)
        rpb_val_if_large = np.minimum(rpb_val_if_large, rpb_num_buckets - 1)
        rp_bucket += np.where(rpb_is_small, negative_rp, rpb_val_if_large)

        # Compute relative attention bias
        relative_attention_bias = nn_partitioning.param_with_axes(
            "rel_embedding",
            self.embedding_init,
            (self.num_attention_heads, self.num_buckets),
            jnp.float32,
            axes=self.embedding_axes,
        )

        relative_attention_bias = jnp.asarray(relative_attention_bias, self.dtype)

        bcast_iota = lax.broadcasted_iota(jnp.int32, (self.num_buckets, 1, 1), 0)
        rp_bucket_one_hot = jnp.array(rp_bucket[jnp.newaxis, ...] == bcast_iota, dtype=self.dtype)

        values = lax.dot_general(
            relative_attention_bias, rp_bucket_one_hot, (((1,), (0,)), ((), ()))
        )
        return values[jnp.newaxis, ...]


class TransformerLayerType(Enum):
    r"""
    TransformerLayerType is an Enum class to specify a type of TransformerLayer

    Values
    ----------
    ENCODER:
        Encoder type of TransformerLayer.
    DECODER:
        Decoder type of TransformerLayer.
    """

    ENCODER = "encoder"
    DECODER = "decoder"


class TransformerLayer(nn.Module):  # pylint: disable=too-few-public-methods
    r"""
    TransformerLayer is made up of a relative embedding,
    an attention block and a feedforward network (MLP).
    This standard layer is based on the paper “Attention Is All You Need”.

    Parameters
    ----------
    hidden_size: int, default = 512
        The hidden size of each input sample.
    mlp_hidden_size: int, default = 2048
        Intermediate size to which input samples are projected.
    num_attention_heads: int, default = 8
        Number of attention heads in the transformer layer.
    num_gqa_groups: int, default = `None`
        Number of GQA groups. When `None` is present, it is equal to num_attention_heads.
        Grouped Query Attention is described in
        `this paper <https://arxiv.org/pdf/2305.13245.pdf>`_.
        This only affects the keys and values, not the querys.
        GQA-1 is equivalent to Multi-Query Attention
        (`MQA <https://arxiv.org/pdf/1911.02150.pdf>`_), while GQA-H
        is equivalent to MHA, i.e. `num_gqa_groups = num_attention_heads`.
    layernorm_type: {'layernorm', 'rmsnorm'}, default = 'layernorm'
        Indicate the type of layer normalization.
    layernorm_epsilon: float, default = 1e-6
        A value added to the denominator of layer normalization for numerical stability.
    zero_centered_gamma: bool, default = False
        If set to `True`, the LayerNorm formula changes to

        .. math::
            y = \frac{x - \mathrm{E}[x]}{ \sqrt{\mathrm{Var}[x] + \epsilon}} *
            (1 + \gamma) + \beta

        This parameter is only applicable for 'layernorm'.
    hidden_dropout: float, default = 0.1
        Dropout probability for the dropout op after FC2 layer.
    hidden_dropout_dims: Sequence[int], default = ()
        Dimensions that will share the same dropout mask for hidden
    attention_dropout: float, default = 0.1
        Dropout probability for the dropout op during multi-head attention.
    intermediate_dropout: float, default = 0.1
        Dropout probability for the dropout op after FC1 layer.
    intermediate_dropout_dims: Sequence[int], default = ()
        Dimensions that will share the same dropout mask for hidden after FC1 layer.
    dropout_rng_name: str, default = 'dropout'
        The key in given RNGs via flax.linen.Module.apply that for
        generating Dropout masks in the Multi-Head Attention.
    mha_kernel_init: Initializer, default =
        flax.linen.initializers.variance_scaling(1.0, 'fan_in', 'normal')
        Used for initializing weights of QKV and Output projection weights.
        It should be a callable object with three arguments (jax.random.PRNGKey, shape, dtype).
    mlp_kernel_init: Initializer, default =
        flax.linen.initializers.variance_scaling(1.0, 'fan_in', 'truncated_normal')
        Used for initializing weights of FC1 and FC2 layers.
        It should be a callable object with three arguments (jax.random.PRNGKey, shape, dtype).
    mlp_activations: Sequence[str], default = ('relu', )
        The sequence of activation functions to apply after the first linear transformation.
        Each activation has its own transformation layer.
    use_bias: bool, default = False
        Indicate whether to enable bias shifting for QKVO projections, FC1 and FC2.
        If set to False, the layer will not learn additive biases.
    bias_init: Initializer, default = flax.linen.initializers.zeros
        Used for initializing bias of QKVO projections,
        FC1 and FC2. It is only used when :attr:`use_bias=True`.
        It should be a callable object with three arguments (jax.random.PRNGKey, shape, dtype).
    apply_residual_connection_post_layernorm: bool, default = False
        If set to True, residual connections are taken from the output
        of layer norm (default is taken from input of layer norm)
    output_layernorm: bool, default = False
        If set to True, layer normalization is applied on the output side,
        after the final dropout-add. default behavior is to apply layer
        normalization on the input side, before the QKV transformation.
    float32_attention_logits: bool, default = False
        Whether to compute attention logits in float32 for the unfused attention backend.
        For fused attention backend, the accumulation is always float32 without the perf overhead.
    layer_type: TransformerLayerType, default = TransformerLayerType.ENCODER
        If set to TransformerLayerType.DECODER, an additional cross-attention block
        is added after self-attention.this can be used for structures like `T5`
        Transformer in conjunction with the TransformerLayerType.ENCODER option.
    self_attn_mask_type: str, default = 'causal'
        This parameter specifies the type of attention mask to be applied during the softmax
        operation in the self attention.
        Available options are {'no_mask', 'padding', 'causal', 'causal_padding', 'padding_causal'}

        Each described below:

        * no_mask: No attention mask is applied. This means the self attention will consider the
          full sequence without any restrictions.
        * padding: Indicates the presence of padding at the end of each sequence.
          Users must provide a mask with the shape [batch, 1, max_seqlen_q, max_seqlen_kv] in the
          :attr:`__call__` method to specify the padding positions.
        * causal: An upper triangular mask is applied to the softmax inputs,
          ensuring that the prediction for a certain position is only dependent on known outputs
          from positions before it.
        * causal_padding / padding_causal: A combination of both causal and padding masks.
          Both 'causal_padding' and 'padding_causal' are acceptable and have the same effect.

        .. note:: :attr:`attention_mask` in :attr:`__call__` is ignored for 'no_mask' and 'causal'.

    self_attn_bias_type: Optional[str], default = None
        Type of the attention bias passed into the self attention.
        Available options: {'no_bias', 'pre_scale_bias', 'post_scale_bias'}.
        When default is present, the type is automatically decided by the MHA's bias parameter.
        Where it is `post_scale_bias` if there is bias. Otherwise `no_bias` is used.
    enable_relative_embedding: bool, default = True
        Whether to enable relative embedding as shifting of attention logits.
    relative_embedding: flax.linen.Module, default = None
        The module for relative embedding execution, only used when
        :attr:`enable_relative_embedding=True`. Default is None, which will create
        an instance of RelativePositionBiases if :attr:`enable_relative_embedding=True`.
        Default: RelativePositionBiases( num_buckets=32, max_distance=128,
        num_attention_heads=self.num_attention_heads, dtype=self.dtype,
        embedding_init=flax.linen.initializers.variance_scaling(1.0, 'fan_avg', 'uniform'),
        name='relpos_bias')
    enable_rotary_pos_emb: bool, default = False
        Whether to enable rotary position embedding to projected query and key in MHA.
    rotary_pos_emb_windows: Tuple[int, int], default = (1, 10000)
        Indicate the min and max time-scales of rotary position embedding,
        only used when :attr:`enable_rotary_pos_emb=True`
    rotary_pos_emb_group_method: str, default = 'consecutive'
        Indicate the method to coupled the coordinates. It should be one of
        ['consecutive', 'alternate']. 'alternate' is to pair index :math:`i` with :math:`i + d/2`
        , d is the hidden dimension. 'consecutive' pairs index :math:`i` with :math:`i + 1`.
    low_rank_adaptation_scope: str, default = 'none'
        Indicate the scope to apply low rank adaptation. It should be one of
        ['none', 'all', 'qkv_proj', 'output_proj', 'mlp', 'exclude_qkv_proj',
         'exclude_output_proj', 'exclude_mlp']
    low_rank_adaptation_dim: int, default = 32
        The dimension for low rank adaptation, only used when
        :attr:`enable_low_rank_adaptation=True`
    low_rank_adaptation_alpha: float, default = None
        The alpha for computing the scaling factor of LoRA output.
        :math:`\frac{alpha}{rank} * lora_output`. None means no scaling.
    enable_sequence_parallel: bool, default = False
        Whether to enable sequence parallelism to operations except dot.

    Optimization parameters
    -----------------------
    dtype: jax.numpy.dtype, default  = jax.numpy.float32
        The data type used to allocate the initial parameters.
    drop_path: float, default = 0.0
        When > 0.0, applies stochastic depth per sample in the main
        path of the residual block.
    fuse_qkv_params: bool, default = True
        If set to True, `TransformerLayer` module exposes a single fused
        parameter for query-key-value for self-attention and key-value for
        cross-attention.
    transpose_batch_sequence: bool, default = False
        Indicate whether the input tensors were switched axis of batch
        and sequence length dimension. if set to True, the input tensors
        should be in (seqlen, batch, hidden), otherwise (batch, seqlen, hidden).
    scale_attn_logits: bool, default = False
        Indicate whether to scale attention logits.
        if set to True, :math:`\frac{Q}{\sqrt{head_dim}*K}`,
        else :math:`Q*K`
    scaled_query_init: bool, default = `True`
        Whether to scale WQ on initialization by :math:`\sqrt{head_dim}`
    """

    hidden_size: int = 512
    mlp_hidden_size: int = 2048
    num_attention_heads: int = 8
    num_gqa_groups: Optional[int] = None
    layernorm_type: str = "layernorm"
    layernorm_epsilon: float = 1e-6
    zero_centered_gamma: bool = False
    hidden_dropout: float = 0.1
    hidden_dropout_dims: Sequence[int] = ()
    attention_dropout: float = 0.1
    intermediate_dropout: float = 0.1
    intermediate_dropout_dims: Sequence[int] = ()
    dropout_rng_name: str = "dropout"
    mha_kernel_init: Initializer = None
    mlp_kernel_init: Initializer = None
    mlp_activations: Sequence[str] = ("relu",)
    use_bias: bool = False
    bias_init: Initializer = nn.initializers.zeros
    apply_residual_connection_post_layernorm: bool = False
    output_layernorm: bool = False
    float32_attention_logits: bool = False
    layer_type: TransformerLayerType = TransformerLayerType.ENCODER
    self_attn_mask_type: str = "causal"
    self_attn_bias_type: Optional[str] = None
    enable_relative_embedding: bool = True
    relative_embedding: nn.Module = None
    enable_rotary_pos_emb: bool = False
    rotary_pos_emb_windows: Tuple[int, int] = (1, 10000)
    rotary_pos_emb_group_method: str = "consecutive"
    low_rank_adaptation_scope: str = "none"
    low_rank_adaptation_dim: int = 32
    low_rank_adaptation_alpha: float = None
    dtype: DType = jnp.float32
    drop_path: float = 0.0
    fuse_qkv_params: bool = True
    transpose_batch_sequence: bool = False
    enable_sequence_parallel: bool = False
    scale_attn_logits: bool = False
    scaled_query_init: bool = True

    def __post_init__(self):
        if self.mha_kernel_init is None:
            self.mha_kernel_init = nn.initializers.variance_scaling(1.0, "fan_in", "normal")
        if self.mlp_kernel_init is None:
            self.mlp_kernel_init = nn.initializers.variance_scaling(
                1.0, "fan_in", "truncated_normal"
            )
        if self.num_gqa_groups is None:
            self.num_gqa_groups = self.num_attention_heads
        super().__post_init__()

    @nn.compact
    def __call__(
        self,
        inputs: Array,
        encoded: Array = None,
        attention_mask: Array = None,
        encoder_decoder_mask: Array = None,
        deterministic: bool = False,
        decode: bool = False,
        max_decode_length: bool = None,
    ):
        """
        Transformer Layer: attention block and a feedforward network (MLP)

        Parameters
        ----------
        inputs: jax.numpy.ndarray
            Input tensor.
        encoded: jax.numpy.ndarray, default = None
            Output tensors of the encoder block to be fed into the decoder block if using
            :attr:`layer_type=TransformerLayerType.DECODER`.
        attention_mask : jax.numpy.ndarray, default = None
            Boolean tensor used to mask out self-attention softmax input.
            :attr:`True` means mask out the corresponding values.
            Ignored when :attr:`self.self_attn_mask_type` is either 'no_mask' or 'causal'.
        encoder_decoder_mask: jax.numpy.ndarray, default = None
            Boolean tensor used to mask out cross-attention softmax input when
            :attr:`layer_type=TransformerLayerType.DECODER`.
            :attr:`True` means mask out the corresponding values.
        deterministic: bool, default = False
            Disable dropout layers if set to True.
        decode: bool, default = False
            Indicate whether to prepare and use an autoregressive cache
            in Multi-head attention (MHA).
        max_decode_length: bool, default = None
            The maximum length to generate relative embedding biases when
            :attr:`layer_type=TransformerLayerType.DECODER` and
            :attr:`enable_relative_embedding=True`.

        Returns
        -------
        outputs: jax.numpy.ndarray
            Output tensors.
        """
        assert (
            self.layer_type in TransformerLayerType
        ), f"layer_type should be one of TransformerLayerType, but got {self.layer_type}."

        assert self.hidden_size % self.num_attention_heads == 0, (
            "hidden_size should be multiples of num_attention_heads"
            f", but got {self.hidden_size=} and {self.num_attention_heads=}."
        )

        assert self.layer_type == TransformerLayerType.DECODER or (
            self.layer_type == TransformerLayerType.ENCODER and decode is False
        ), "decode should be False when layer_type == TransformerLayerType.ENCODER."

        head_dim = self.hidden_size // self.num_attention_heads

        sequence_dim = 0 if self.transpose_batch_sequence else 1
        batch_dim = 1 - sequence_dim

        def generate_batch_seqlen_logical_axes(is_shared_seq=None):
            axes = [None, None]

            is_shared_seq = (
                self.enable_sequence_parallel if is_shared_seq is None else is_shared_seq
            )

            axes[batch_dim] = BATCH_AXES
            axes[sequence_dim] = SEQLEN_TP_AXES if is_shared_seq else SEQLEN_AXES
            return tuple(axes)

        attn_bias = None
        if self.enable_relative_embedding:
            if self.relative_embedding is None:
                rel_emb = RelativePositionBiases(
                    num_buckets=32,
                    max_distance=128,
                    num_attention_heads=self.num_attention_heads,
                    dtype=self.dtype,
                    embedding_init=nn.initializers.variance_scaling(1.0, "fan_avg", "uniform"),
                    name="relpos_bias",
                )
            else:
                rel_emb = self.relative_embedding

            if self.layer_type == TransformerLayerType.ENCODER:
                attn_bias = rel_emb(inputs.shape[sequence_dim], inputs.shape[sequence_dim], True)
            else:
                if decode and max_decode_length:
                    l = max_decode_length
                else:
                    l = inputs.shape[sequence_dim]
                attn_bias = rel_emb(l, l, False)

        assert inputs.ndim == 3

        # Make name be the exactly same as T5X, since names would affect
        # RNGKey during init and apply. Myabe no need in the feature.
        if self.layer_type == TransformerLayerType.ENCODER:
            mha_name = "attention"
        else:
            mha_name = "self_attention"

        inputs = with_sharding_constraint_by_logical_axes(
            inputs, (*generate_batch_seqlen_logical_axes(), HIDDEN_AXES)
        )

        # [batch, length, emb_dim] -> [batch, length, emb_dim]
        residual = inputs
        x, ln_out = MultiHeadAttention(
            num_attention_heads=self.num_attention_heads,
            dtype=self.dtype,
            head_dim=head_dim,
            num_gqa_groups=self.num_gqa_groups,
            transpose_batch_sequence=self.transpose_batch_sequence,
            enable_sequence_parallel=self.enable_sequence_parallel,
            attention_dropout=self.attention_dropout,
            dropout_rng_name=self.dropout_rng_name,
            float32_logits=self.float32_attention_logits,
            scale_attn_logits=self.scale_attn_logits,
            scaled_query_init=self.scaled_query_init,
            layernorm_type=self.layernorm_type,
            layernorm_epsilon=self.layernorm_epsilon,
            zero_centered_gamma=self.zero_centered_gamma,
            return_layernorm_output=self.apply_residual_connection_post_layernorm,
            input_layernorm=not self.output_layernorm,
            attn_mask_type=self.self_attn_mask_type,
            attn_bias_type=self.self_attn_bias_type,
            enable_rotary_pos_emb=self.enable_rotary_pos_emb,
            rotary_pos_emb_windows=self.rotary_pos_emb_windows,
            rotary_pos_emb_group_method=self.rotary_pos_emb_group_method,
            low_rank_adaptation_scope=self.low_rank_adaptation_scope,
            low_rank_adaptation_dim=self.low_rank_adaptation_dim,
            low_rank_adaptation_alpha=self.low_rank_adaptation_alpha,
            fuse_qkv_params=self.fuse_qkv_params,
            kernel_init=self.mha_kernel_init,
            use_bias=self.use_bias,
            bias_init=self.bias_init,
            name=mha_name,
        )(inputs, inputs, attention_mask, attn_bias, deterministic=deterministic, decode=decode)

        def hidden_dropout(x, deterministic):
            assert isinstance(self.hidden_dropout_dims, Sequence)
            x_shape_len = len(x.shape)
            for dims in self.hidden_dropout_dims:
                assert -x_shape_len <= dims < x_shape_len

            return nn.Dropout(
                rate=self.hidden_dropout,
                broadcast_dims=self.hidden_dropout_dims,
                rng_collection=self.dropout_rng_name,
            )(x, deterministic=deterministic)

        x = with_sharding_constraint_by_logical_axes(
            x, (*generate_batch_seqlen_logical_axes(), HIDDEN_AXES)
        )
        residual = with_sharding_constraint_by_logical_axes(
            residual, (*generate_batch_seqlen_logical_axes(), HIDDEN_AXES)
        )

        x = hidden_dropout(x, deterministic)
        if self.drop_path > 0.0:
            drop_path_shape = _generate_drop_path_shape(x.shape, batch_dim)
            x = nn.Dropout(
                rate=self.drop_path,
                broadcast_dims=drop_path_shape,
                rng_collection=self.dropout_rng_name,
            )(x, deterministic=deterministic)

        if self.apply_residual_connection_post_layernorm:
            assert ln_out is not None
            residual = ln_out

        x = x + residual

        mlp_input = x
        if self.layer_type == TransformerLayerType.DECODER:
            assert (
                encoded is not None
            ), "encoded is required when layer_type == TransformerLayerType.DECODER."

            x = with_sharding_constraint_by_logical_axes(
                x, (*generate_batch_seqlen_logical_axes(), HIDDEN_AXES)
            )

            residual = x
            y, ln_out = MultiHeadAttention(
                num_attention_heads=self.num_attention_heads,
                dtype=self.dtype,
                head_dim=head_dim,
                num_gqa_groups=self.num_gqa_groups,
                transpose_batch_sequence=self.transpose_batch_sequence,
                enable_sequence_parallel=self.enable_sequence_parallel,
                attention_dropout=self.attention_dropout,
                dropout_rng_name=self.dropout_rng_name,
                layernorm_type=self.layernorm_type,
                layernorm_epsilon=self.layernorm_epsilon,
                zero_centered_gamma=self.zero_centered_gamma,
                return_layernorm_output=self.apply_residual_connection_post_layernorm,
                input_layernorm=True,  # Must do LayerNorm before MHA.
                attn_mask_type="padding",
                attn_bias_type="no_bias",
                enable_rotary_pos_emb=self.enable_rotary_pos_emb,
                rotary_pos_emb_windows=self.rotary_pos_emb_windows,
                rotary_pos_emb_group_method=self.rotary_pos_emb_group_method,
                low_rank_adaptation_scope=self.low_rank_adaptation_scope,
                low_rank_adaptation_dim=self.low_rank_adaptation_dim,
                low_rank_adaptation_alpha=self.low_rank_adaptation_alpha,
                float32_logits=self.float32_attention_logits,
                scale_attn_logits=self.scale_attn_logits,
                scaled_query_init=self.scaled_query_init,
                fuse_qkv_params=self.fuse_qkv_params,
                kernel_init=self.mha_kernel_init,
                use_bias=self.use_bias,
                bias_init=self.bias_init,
                name="encoder_decoder_attention",
            )(x, encoded, encoder_decoder_mask, deterministic=deterministic)

            y = with_sharding_constraint_by_logical_axes(
                y, (*generate_batch_seqlen_logical_axes(), HIDDEN_AXES)
            )
            residual = with_sharding_constraint_by_logical_axes(
                residual, (*generate_batch_seqlen_logical_axes(), HIDDEN_AXES)
            )

            y = hidden_dropout(y, deterministic)

            if self.apply_residual_connection_post_layernorm:
                assert ln_out is not None
                residual = ln_out

            mlp_input = y + residual

        mlp_input = with_sharding_constraint_by_logical_axes(
            mlp_input, (*generate_batch_seqlen_logical_axes(), HIDDEN_AXES)
        )

        lora_scope = _canonicalize_lora_scope(self.low_rank_adaptation_scope)

        # MlpBlock
        residual = mlp_input
        z, ln_out = LayerNormMLP(
            layernorm_type=self.layernorm_type,
            zero_centered_gamma=self.zero_centered_gamma,
            epsilon=self.layernorm_epsilon,
            transpose_batch_sequence=self.transpose_batch_sequence,
            return_layernorm_output=self.apply_residual_connection_post_layernorm,
            intermediate_dim=self.mlp_hidden_size,
            activations=self.mlp_activations,
            intermediate_dropout_rng_name=self.dropout_rng_name,
            intermediate_dropout_rate=self.intermediate_dropout,
            intermediate_hidden_dropout_dims=self.intermediate_dropout_dims,
            dtype=self.dtype,
            scale_axes=(W_NO_SHARD_AXES,),
            ln_bias_axes=(W_NO_SHARD_AXES,),
            kernel_init=self.mlp_kernel_init,
            kernel_axes_1=(W_FSDP_AXES, W_JOINED_AXES, W_TP_AXES),
            kernel_axes_2=(W_TP_AXES, W_FSDP_AXES),
            use_bias=self.use_bias,
            bias_init=self.bias_init,
            bias_axes_1=(W_JOINED_AXES, W_TP_AXES),
            bias_axes_2=(W_NO_SHARD_AXES,),
            enable_low_rank_adaptation=lora_scope.mlp,
            low_rank_adaptation_dim=self.low_rank_adaptation_dim,
            low_rank_adaptation_alpha=self.low_rank_adaptation_alpha,
            layernorm_input_axes=(*generate_batch_seqlen_logical_axes(), HIDDEN_AXES),
            dot_1_input_axes=(*generate_batch_seqlen_logical_axes(False), HIDDEN_AXES),
            dot_2_input_axes=(*generate_batch_seqlen_logical_axes(False), HIDDEN_TP_AXES),
            name="mlp",
        )(mlp_input, deterministic=deterministic)

        if self.apply_residual_connection_post_layernorm:
            assert ln_out is not None
            residual = ln_out

        z = with_sharding_constraint_by_logical_axes(
            z, (*generate_batch_seqlen_logical_axes(), HIDDEN_AXES)
        )
        residual = with_sharding_constraint_by_logical_axes(
            residual, (*generate_batch_seqlen_logical_axes(), HIDDEN_AXES)
        )

        z = hidden_dropout(z, deterministic)
        if self.drop_path > 0.0:
            drop_path_shape = _generate_drop_path_shape(z.shape, batch_dim)
            z = nn.Dropout(rate=self.drop_path, broadcast_dims=drop_path_shape)(
                z, deterministic=deterministic
            )
        z = z + residual

        if self.output_layernorm:
            z = with_sharding_constraint_by_logical_axes(
                z, (*generate_batch_seqlen_logical_axes(), HIDDEN_AXES)
            )
            z = LayerNorm(
                layernorm_type=self.layernorm_type,
                zero_centered_gamma=self.zero_centered_gamma,
                epsilon=self.layernorm_epsilon,
                scale_axes=(W_NO_SHARD_AXES,),
                bias_axes=(W_NO_SHARD_AXES,),
                transpose_batch_sequence=self.transpose_batch_sequence,
                dtype=self.dtype,
                name="output_layernorm",
            )(z)

        return z<|MERGE_RESOLUTION|>--- conflicted
+++ resolved
@@ -237,14 +237,9 @@
             return jnp.einsum("bhgqk,bkhd->bqhgd", attn_weights, value).reshape(query.shape)
         return jnp.einsum("bhqk,bkhd->bqhd", attn_weights, value)
 
-<<<<<<< HEAD
-class _FusedDotProductAttention(nn.Module):    # pylint: disable=too-few-public-methods
-    attention_dropout: float = 0.
-=======
 
 class _FusedDotProductAttention(nn.Module):  # pylint: disable=too-few-public-methods
     attention_dropout: float = 0.0
->>>>>>> d71fc946
     attn_mask_type: AttnMaskType = AttnMaskType.CAUSAL_MASK
     attn_bias_type: Optional[AttnBiasType] = None
     dtype: DType = jnp.float32
@@ -517,15 +512,6 @@
             seqlen_kv = seqlen_q
         else:
             seqlen_kv = key.shape[sequence_dim]
-<<<<<<< HEAD
-        
-        has_fused_attn_kernel = is_fused_attn_kernel_available(self.dtype, self.dtype, qkv_layout,
-                                                               attn_bias_type, attn_mask_type,
-                                                               self.attention_dropout,
-                                                               self.num_attention_heads,
-                                                               self.num_gqa_groups, seqlen_q,
-                                                               seqlen_kv, self.head_dim)
-=======
 
         has_fused_attn_kernel = is_fused_attn_kernel_available(
             self.dtype,
@@ -540,7 +526,6 @@
             seqlen_kv,
             self.head_dim,
         )
->>>>>>> d71fc946
 
         use_fused_attn = enable_fused_attn and has_fused_attn_kernel
 
