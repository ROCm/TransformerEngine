# This file was modified for portability to AMDGPU
# Copyright (c) 2024, Advanced Micro Devices, Inc. All rights reserved.
# Copyright (c) 2022-2024, NVIDIA CORPORATION & AFFILIATES. All rights reserved.
#
# See LICENSE for license information.
"""
Wrapper module for Transformer related layers with FP8 support.
"""
import functools
from enum import Enum
from math import sqrt
import os
from typing import Any, Callable, Optional, Sequence, Tuple, Union
import warnings

import jax
import jax.numpy as jnp
import numpy as np
from flax import linen as nn
from flax.linen import partitioning as nn_partitioning
from flax.linen.attention import combine_masks
from jax import nn as jax_nn
from jax import random as jax_random
from jax import lax, vmap
from jax.ad_checkpoint import checkpoint_name

from .module import DenseGeneral, LayerNormDenseGeneral, LayerNormMLP
from .module import LayerNorm, Softmax
<<<<<<< HEAD
from ..util import is_hip_extension

if not is_hip_extension():
    from ..fused_attn import AttnBiasType, AttnMaskType, QKVLayout
    from ..fused_attn import is_fused_attn_kernel_available
    from ..fused_attn import self_fused_attn, cross_fused_attn
=======
from ..fused_attn import AttnBiasType, AttnMaskType, QKVLayout
from ..fused_attn import is_fused_attn_kernel_available, canonicalize_attn_mask_type
from ..fused_attn import self_fused_attn, cross_fused_attn, fused_attn
>>>>>>> 9b2fed51
from ..softmax import SoftmaxType
from ..sharding import num_of_devices
from ..sharding import get_sharding_map_logic_axis_to_mesh_axis
from ..sharding import with_sharding_constraint_by_logical_axes
from ..sharding import BATCH_AXES, SEQLEN_AXES, SEQLEN_TP_AXES, HEAD_AXES
from ..sharding import HIDDEN_AXES, HIDDEN_TP_AXES, JOINED_AXES
from ..sharding import W_NO_SHARD_AXES, W_FSDP_AXES, W_TP_AXES, W_JOINED_AXES

PRNGKey = Any
Shape = Tuple[int, ...]
DType = jnp.dtype
Array = jnp.ndarray
PrecisionLike = Union[None, str, lax.Precision, Tuple[str, str], Tuple[lax.Precision,
                                                                       lax.Precision]]
Initializer = Callable[[PRNGKey, Shape, DType], Array]
LogicalRules = Sequence[Tuple[str, Union[str, None]]]


def _generate_drop_path_shape(shape: Sequence[int], batch_dim: int) -> Sequence[int]:
    # Generate broadcast dims for drop_path.
    drop_path_shape = list(range(0, len(shape)))
    drop_path_shape.pop(batch_dim)
    return drop_path_shape


def extend_logical_axis_rules(rules: LogicalRules) -> LogicalRules:
    """
    Extend the given Flax logical axis rules with the predefined TransformerLayer's
    logical axis rules.

    .. note::
        We currently only support logical axis rules for single GPU training, data parallel
        training and 1D-sharding tensor parallel training.
        Refer to `Figure 3 in` `Megatron-LM tensor parallel <https://arxiv.org/pdf/1909.08053.pdf>`_
        for 1D-sharding tensor parallelism.

    .. warning::
        Please make sure ShardingResource is set via fp8_autocast before calling this function.

    .. note::
        This function is only needed when using TransformerLayer. For  other modules, such as
        DenseGeneral, please properly set axes of kernels and bias.

    Parameters
    ----------
    rules: Sequence[Tuple[str, Union[str, None]]]
        the base Flax logical axis rules to extend.

    Returns
    -------
    extended_rules: Sequence[Tuple[str, Union[str, None]]]
        the extended Flax logical axis rules.
    """
    rules_map = {}
    for item in rules:
        assert len(item) == 2, \
            "The logical axis rule should be like (axis_name, mesh_axis_name)."
        key = item[0]
        val = item[1]
        assert isinstance(key, str), \
            f"Thie axis_name should be str, but got {type(key)}."
        assert isinstance(val, str) or (val is None), \
            f"Thie mesh_axis_name should be str or None, but got {type(val)}."
        if key in rules_map:
            rules_map[key].append(val)
        else:
            rules_map[key] = [val]

    extended_rules = [*rules]
    for item in get_sharding_map_logic_axis_to_mesh_axis().items():
        key = item[0]
        val = item[1]
        if key in rules_map:
            assert len(rules_map[key]) == 1 and rules_map[key][0] == val, \
                f"The rule diverged between TE and given rule." \
                f"Axis:{key} map to {rules_map[key]} in the given" \
                f" rules, but {val} in TE's rules."
        else:
            extended_rules.append(item)
    return tuple(extended_rules)


class _UnfusedDotProductAttention(nn.Module):    # pylint: disable=too-few-public-methods
    attention_dropout: float = 0.
    attn_mask_type: AttnMaskType = AttnMaskType.CAUSAL_MASK
    attn_bias_type: Optional[AttnBiasType] = None
    dtype: DType = jnp.float32
    float32_logits: bool = False
    scale_factor: Optional[float] = None
    transpose_batch_sequence: bool = True

    @nn.compact
    def __call__(self,
                 query: Array,
                 key: Array,
                 value: Array,
                 mask: Optional[Array] = None,
                 bias: Optional[Array] = None,
                 *,
                 dropout_rng: Optional[PRNGKey] = None,
                 deterministic: bool = False) -> Array:
        assert key.ndim == query.ndim == value.ndim, 'q, k, v must have same rank.'
        batch_dim = 1 if self.transpose_batch_sequence else 0
        assert query.shape[batch_dim] == key.shape[batch_dim] == value.shape[batch_dim], (
            'q, k, v batch dims must match.')
        sequence_dim = 0 if self.transpose_batch_sequence else 1
        assert key.shape[sequence_dim] == value.shape[sequence_dim], 'k, v lengths must match.'
        assert key.shape[-2] == value.shape[-2], 'k, v num_attention_heads must match.'
        assert query.shape[-1] == key.shape[-1], 'q, k head_dim must match.'

        if self.scale_factor is None:
            scale_factor = 1.0 / sqrt(query.shape[-1])
        else:
            scale_factor = self.scale_factor
        del self.scale_factor

        if self.float32_logits:
            query = query.astype(jnp.float32)
            key = key.astype(jnp.float32)
        h_q, h_kv = query.shape[-2], key.shape[-2]
        # The generated GQA kernels are slower than normal MHA kernels even when h_q == h_kv.
        # Therefore, we have to maintain two code paths.
        is_gqa = (h_q != h_kv)

        if is_gqa:
            assert (h_q % h_kv == 0) and (h_q >= h_kv)
            group_size = h_q // h_kv
            grouped_query = query.reshape((*query.shape[:2], h_kv, group_size, query.shape[-1]))

        if self.transpose_batch_sequence:
            if is_gqa:
                attn_weights = jnp.einsum('qbhgd,kbhd->bhgqk', grouped_query, key)
            else:
                attn_weights = jnp.einsum('qbhd,kbhd->bhqk', query, key)
        else:
            if is_gqa:
                attn_weights = jnp.einsum('bqhgd,bkhd->bhgqk', grouped_query, key)
            else:
                attn_weights = jnp.einsum('bqhd,bkhd->bhqk', query, key)

        attn_weights = checkpoint_name(attn_weights, 'logits')

        if is_gqa:
            b, h, g, q, k = attn_weights_with_groups_shape = attn_weights.shape
            attn_weights_without_groups_shape = (b, h * g, q, k)
            attn_weights = attn_weights.reshape(attn_weights_without_groups_shape)

        attn_weights = with_sharding_constraint_by_logical_axes(
            attn_weights, (BATCH_AXES, HEAD_AXES, SEQLEN_AXES, SEQLEN_AXES))

        # When post_scale_bias is present, the computation is Softmax(attn_weights * scale + bias)
        # In this case, the scale can not fused into the Softmax module.
        if self.attn_bias_type == AttnBiasType.POST_SCALE_BIAS:
            attn_weights = attn_weights * scale_factor
            fused_scale_factor = 1.
        else:
            # If not post_scale_bias, the scale can be fused into Softmax module
            fused_scale_factor = scale_factor
            if self.attn_bias_type == AttnBiasType.PRE_SCALE_BIAS:
                attn_weights += bias

        def convert_to_softmax_type(attn_mask_type, mask):
            """Convert the attn_mask_type to SoftmaxType"""
            if attn_mask_type in [AttnMaskType.CAUSAL_MASK, AttnMaskType.PADDING_CAUSAL_MASK]:
                return SoftmaxType.SCALED_UPPER_TRIANG_MASKED
            if attn_mask_type in [AttnMaskType.NO_MASK, AttnMaskType.PADDING_MASK]:
                if mask is not None:
                    return SoftmaxType.SCALED_MASKED
                return SoftmaxType.SCALED
            raise ValueError(f"Unsupported {attn_mask_type=}, "
                             "supported attn_mask_type = {'causal', 'padding'}")

        softmax_type = convert_to_softmax_type(self.attn_mask_type, mask)

        attn_weights = Softmax(softmax_type=softmax_type,
                               scale_factor=fused_scale_factor)(attn_weights, mask,
                                                                bias).astype(self.dtype)

        if is_gqa:
            attn_weights = attn_weights.reshape(attn_weights_with_groups_shape)

        if not deterministic and self.attention_dropout > 0.:
            keep_prob = 1.0 - self.attention_dropout
            dropout_shape = list(attn_weights.shape)
            # TODO(rewang): add attention dropout broadcast dimension arguments for users
            keep = jax_random.bernoulli(dropout_rng, keep_prob, dropout_shape)
            multiplier = (keep.astype(attn_weights.dtype) /
                          jnp.asarray(keep_prob, dtype=self.dtype))
            attn_weights = attn_weights * multiplier

        if self.transpose_batch_sequence:
            if is_gqa:
                return jnp.einsum('bhgqk,kbhd->qbhgd', attn_weights, value).reshape(query.shape)
            return jnp.einsum('bhqk,kbhd->qbhd', attn_weights, value)

        if is_gqa:
            return jnp.einsum('bhgqk,bkhd->bqhgd', attn_weights, value).reshape(query.shape)
        return jnp.einsum('bhqk,bkhd->bqhd', attn_weights, value)


class _FusedDotProductAttention(nn.Module):    # pylint: disable=too-few-public-methods
    attention_dropout: float = 0.
    attn_mask_type: AttnMaskType = AttnMaskType.CAUSAL_MASK
    attn_bias_type: Optional[AttnBiasType] = None
    dtype: DType = jnp.float32
    qkv_layout: QKVLayout = QKVLayout.BSHD_BSHD_BSHD
    scale_factor: Optional[float] = None
    transpose_batch_sequence: bool = False

    @nn.compact
    def __call__(self,
                 query: Array,
                 key: Array,
                 value: Array,
                 mask: Optional[Array] = None,
                 bias: Optional[Array] = None,
                 *,
                 dropout_rng: Optional[PRNGKey] = None,
                 deterministic: bool = False) -> Array:

        seed = None
        if dropout_rng is not None:
            seed = jax.random.split(dropout_rng, num_of_devices())

        if self.scale_factor is None:
            scale_factor = 1.0 / sqrt(query.shape[-1])
        else:
            scale_factor = self.scale_factor
        del self.scale_factor

        if self.qkv_layout == QKVLayout.BS3HD:
            """qkvpacked format, treat
            query: qkvpacked tensor, shape = [..., 3, h, d]
            key: ignore
            value: ignore
            """
            qkv_packed = query
            if self.transpose_batch_sequence:
                qkv_packed = qkv_packed.transpose([1, 0, 2, 3, 4])
            x = self_fused_attn(qkv_packed,
                                bias,
                                mask,
                                seed,
                                attn_mask_type=self.attn_mask_type,
                                attn_bias_type=self.attn_bias_type,
                                scaling_factor=scale_factor,
                                dropout_probability=self.attention_dropout,
                                is_training=not deterministic)
        elif self.qkv_layout == QKVLayout.BSHD_BS2HD:
            """kvpacked format, treat
            query: query tensor, shape = [..., h, d]
            key: kvpacked tensor, shape = [..., 2, h, d]
            value: ignore
            """
            kv_packed = key
            if self.transpose_batch_sequence:
                query = query.transpose([1, 0, 2, 3])
                kv_packed = kv_packed.transpose([1, 0, 2, 3, 4])
            x = cross_fused_attn(query,
                                 kv_packed,
                                 bias,
                                 mask,
                                 seed,
                                 attn_mask_type=self.attn_mask_type,
                                 attn_bias_type=self.attn_bias_type,
                                 scaling_factor=scale_factor,
                                 dropout_probability=self.attention_dropout,
                                 is_training=not deterministic)
        elif self.qkv_layout == QKVLayout.BSHD_BSHD_BSHD:
            if self.transpose_batch_sequence:
                query = query.transpose([1, 0, 2, 3])
                key = key.transpose([1, 0, 2, 3])
                value = value.transpose([1, 0, 2, 3])
            x = fused_attn(query,
                           key,
                           value,
                           bias,
                           mask,
                           seed,
                           attn_mask_type=self.attn_mask_type,
                           attn_bias_type=self.attn_bias_type,
                           scaling_factor=scale_factor,
                           dropout_probability=self.attention_dropout,
                           is_training=not deterministic)
        else:
            raise ValueError(f"Unsupported {self.qkv_layout=}.")

        if self.transpose_batch_sequence:
            x = x.transpose([1, 0, 2, 3])

        return x


class DotProductAttention(nn.Module):    # pylint: disable=too-few-public-methods
    r"""
    Dot Product Attention (DPA). Allows the model to jointly attend to information from different
    representation subspaces as described in the paper:
    `Attention Is All You Need <https://arxiv.org/abs/1706.03762>`_.

    .. note::
        The DotProductAttention module supports two backends: the unfused and the fused attention
        mechanisms. The unfused attention is implemented using JAX native operations, providing
        broad compatibility and flexibility. In contrast, the fused attention uses `cuDNN fused
        attention
        <https://github.com/NVIDIA/cudnn-frontend/blob/main/docs/operations/Attention.md>`_ for
        higher performance and lower memory usage on the supported hardwares.
        Users can select between these two backends via the :attr:`NVTE_FUSED_ATTN` environment
        variable:

        * Set :attr:`NVTE_FUSED_ATTN=0` for unfused attention (default).
        * Set :attr:`NVTE_FUSED_ATTN=1` for fused attention. If the required cuDNN fused attention
          kernel is not available on the system, a warning will be issued, and the module will
          automatically fall back to the unfused backend.

    Parameters
    ----------
    head_dim: int
        The hidden dimension of each attention head.
    num_attention_heads: int
        The number of attention heads.
    num_gqa_groups: int, default = `None`
        Number of GQA groups. When `None` is present, it is equal to num_attention_heads.
        Grouped Query Attention is described in
        `this paper <https://arxiv.org/pdf/2305.13245.pdf>`_.
        This only affects the keys and values, not the querys.
        GQA-1 is equivalent to Multi-Query Attention
        (`MQA <https://arxiv.org/pdf/1911.02150.pdf>`_), while GQA-H
        is equivalent to MHA, i.e. `num_gqa_groups = num_attention_heads`.
    attention_dropout: float, default = 0.0
        Dropout probability for the dropout op after the softmax.
    attn_mask_type: str, default = 'causal'
        Type of the attention mask passed into softmax operation in the self attention.
        Available options: {'no_mask', 'padding', 'causal', 'causal_padding'}
        Introduced in v0.10.0.
    attn_bias_type: Optional[str], default = None
        Type of the attention bias passed in the self attention.
        Available options: {'no_bias', 'pre_scale_bias', 'post_scale_bias'}.
        When default is present, the type is automatically decided by the MHA's bias parameter.
        Where it is :attr:`post_scale_bias` if there is bias. Otherwise :attr:`no_bias` is used.
    dropout_rng_name: str, default = 'dropout'
        The key in given RNGs via flax.linen.Module.apply that is used
        to generate Dropout masks in the core attention.
    float32_logits: bool, default = False
        Whether to compute attention logits in float32 for the unfused attention backend.
        For fused attention backend, the accumulation is always float32 without the perf overhead.
    qkv_layout: str, default = 'bshd_bshd_bshd'
        Specifies the dimensional layout format for the query, key, and value tensors in __call__().
        It indicates how the inputs are processed.
        Available options: {'bs3hd', 'bshd_bs2hd', 'bshd_bshd_bshd'}. Where

        * bs3hd: query tensor is treated as a qkvpacked tensor with shape = [b, s, 3, h, d].
          key and value arguments in :attr:`__call__()` are ignored in this layout.
        * bshd_bs2hd: query tensor with shape = [b, s, h, d]. key tensor is treaded as a kvpacked
          tensor with shape = [b, s, 2, h, d]. `value` argument in :attr:`__call__()` is ignored.
        * bshd_bshd_bshd: query, key, and value are seperated with shape = [b, s, h, d].

        Explanation of denotations:

        * b: batch size
        * s: seqeuence length
        * h: num_attention_heads or num_gqa_groups
        * d: head dimension

    scale_factor: Optional[float], default = None
        Scale factor to apply on query. When :attr:`None` is present, the scale factor is equal
        to :math:`\frac{1}{\sqrt{head\_dim}}`. This is useful for model like T5X, which doesn't
        need to apply scale on query, which is to set :attr:`scale_factor=1.`.
    transpose_batch_sequence: bool, default = True
        Indicate whether the input tensors were switched axis of batch
        and sequence length dimension. if set to True, the input tensors
        should be in (seqlen, batch, ...), otherwise (batch, seqlen, ...).

    Optimization parameters
    -----------------------
    dtype: jax.numpy.dtype, default = jax.numpy.float32
        The data type used to allocate the initial parameters.
    """
    head_dim: int
    num_attention_heads: int
    num_gqa_groups: Optional[int] = None
    attention_dropout: float = 0.
    attn_mask_type: AttnMaskType = 'causal'
    attn_bias_type: AttnBiasType = None
    dtype: DType = jnp.float32
    dropout_rng_name: str = 'dropout'
    float32_logits: bool = False
    qkv_layout: str = 'bshd_bshd_bshd'
    scale_factor: Optional[float] = None
    transpose_batch_sequence: bool = True

    @nn.compact
    def __call__(self,
                 query: Array,
                 key: Array,
                 value: Array,
                 mask: Optional[Array] = None,
                 bias: Optional[Array] = None,
                 *,
                 deterministic: bool = False) -> Array:
        """
        Parameters
        ----------
        query: jax.numpy.ndarray
            The details of query tensor representation is described in :attr:`qkv_layout`.
        key: jax.numpy.ndarrary
            The details of kery tensor representation is described in :attr:`qkv_layout`.
        value: jax.numpy.ndarrary
            The details of value tensor representation is described in :attr:`qkv_layout`.
        mask: jax.numpy.ndarray, default = None
            Boolean tensor used to mask out the attention softmax input.
            :attr:`True` means to mask out the corresponding values.
        bias: jax.numpy.ndarray, default = None
            A tensor used to shift attention softmax input.
        *:
            Below parameters are keyword only
        deterministic: bool, default = False
            Disable dropout layers if set to True.

        Returns
        -------
        outputs: jax.numpy.ndarray
            Output tensors.
        """

        # For internal API, we use enum to maintain
        if self.attn_bias_type is None:
            attn_bias_type = AttnBiasType.NO_BIAS if bias is None else AttnBiasType.POST_SCALE_BIAS
        else:
            attn_bias_type = AttnBiasType[self.attn_bias_type.upper()]
        attn_mask_type = canonicalize_attn_mask_type(self.attn_mask_type)
        qkv_layout = QKVLayout[self.qkv_layout.upper()]
        del self.attn_bias_type, self.attn_mask_type, self.qkv_layout

        if attn_bias_type == AttnBiasType.NO_BIAS:
            assert bias is None
        else:
            assert bias is not None

        enable_fused_attn = int(os.getenv("NVTE_FUSED_ATTN", "0"))

        sequence_dim = 0 if self.transpose_batch_sequence else 1
        seqlen_q = query.shape[sequence_dim]
        if qkv_layout == QKVLayout.BS3HD:
            seqlen_kv = seqlen_q
        else:
            seqlen_kv = key.shape[sequence_dim]

        has_fused_attn_kernel = is_fused_attn_kernel_available(self.dtype, self.dtype, qkv_layout,
                                                               attn_bias_type, attn_mask_type,
                                                               self.attention_dropout,
                                                               self.num_attention_heads,
                                                               self.num_gqa_groups, seqlen_q,
                                                               seqlen_kv, self.head_dim)

        use_fused_attn = (enable_fused_attn and has_fused_attn_kernel)

        if enable_fused_attn and not has_fused_attn_kernel:
            warnings.warn("Fused attention is not enabled because there is no available kernel.\n"
                          "Fall back to the unfused attention.\n"
                          "Please try to update the cuDNN and TE to the latest version.\n"
                          f"{self.dtype=}\n{qkv_layout=}\n{attn_bias_type=}\n{attn_mask_type=}\n"
                          f"{self.attention_dropout=}\n{self.num_attention_heads=}\n"
                          f"{self.num_gqa_groups=}\n{seqlen_q=}\n{seqlen_kv=}\n{self.head_dim=}\n")

        dropout_rng = None
        if not deterministic and self.attention_dropout > 0.:
            dropout_rng = self.make_rng(self.dropout_rng_name)

        if self.scale_factor is None:
            scale_factor = 1.0 / sqrt(self.head_dim)
        else:
            scale_factor = self.scale_factor
        del self.scale_factor

        if not use_fused_attn:
            # unfused attention only supports splitted query, key, value
            if qkv_layout == QKVLayout.BS3HD:
                query, key, value = jnp.split(query, [1, 2], axis=-3)
                query, key, value = map(functools.partial(jnp.squeeze, axis=-3),
                                        [query, key, value])
            elif qkv_layout == QKVLayout.BSHD_BS2HD:
                key, value = jnp.split(key, [1], axis=-3)
                key, value = map(functools.partial(jnp.squeeze, axis=-3), [key, value])
            else:
                assert qkv_layout == QKVLayout.BSHD_BSHD_BSHD

            x = _UnfusedDotProductAttention(attention_dropout=self.attention_dropout,
                                            attn_mask_type=attn_mask_type,
                                            attn_bias_type=attn_bias_type,
                                            dtype=self.dtype,
                                            float32_logits=self.float32_logits,
                                            scale_factor=scale_factor,
                                            transpose_batch_sequence=self.transpose_batch_sequence)(
                                                query,
                                                key,
                                                value,
                                                mask,
                                                bias,
                                                dropout_rng=dropout_rng,
                                                deterministic=deterministic)
        else:
            x = _FusedDotProductAttention(
                attention_dropout=self.attention_dropout,
                attn_mask_type=attn_mask_type,
                attn_bias_type=attn_bias_type,
                dtype=self.dtype,
                scale_factor=scale_factor,
                transpose_batch_sequence=self.transpose_batch_sequence,
                qkv_layout=qkv_layout,
            )(query, key, value, mask, bias, dropout_rng=dropout_rng, deterministic=deterministic)

        return x


def rotary_pos_emb(x: Array, windows: Tuple[int, int], transpose_batch_sequence: bool):
    """
    Rotary Positional Embedding
    x should be in shape of
    [Batch, Seqlen, ..., Hidden] if transpose_batch_sequence is False, or
    [Seqlen, Batch, ..., Hidden] if transpose_batch_sequence is True.
    """
    embed_dim = x.shape[-1]
    half_embed_dim = embed_dim // 2
    min_window = windows[0]
    max_window = windows[1]

    fraction = 2 * jnp.arange(0, half_embed_dim) / embed_dim
    time_scales = min_window * (max_window / min_window)**fraction
    time_scales = jnp.expand_dims(time_scales, axis=tuple(range(x.ndim - 1)))

    batch_dim = 1 if transpose_batch_sequence else 0
    seq_dim = 1 - batch_dim

    positions = jnp.expand_dims(jnp.arange(x.shape[seq_dim]), axis=batch_dim)
    positions = jnp.expand_dims(positions, axis=tuple(range(2, x.ndim)))

    sinusoidal_positions = positions / time_scales
    sin = jnp.sin(sinusoidal_positions)
    cos = jnp.cos(sinusoidal_positions)

    x1, x2 = jnp.split(x, 2, axis=-1)
    part_1 = (x1 * cos - x2 * sin).astype(x.dtype)
    part_2 = (x2 * cos + x1 * sin).astype(x.dtype)

    return jnp.concatenate([part_1, part_2], axis=-1)


class MultiHeadAttention(nn.Module):    # pylint: disable=too-few-public-methods
    r"""
    Multi-head Attention (MHA), including Query,
    Key, Value and Output projection.

    Parameters
    ----------
    head_dim: int
        The hidden dimension of each attention head.
    num_attention_heads: int
        The number of attention heads.
    num_gqa_groups: int, default = `None`
        Number of GQA groups. When `None` is present, it is equal to num_attention_heads.
        Grouped Query Attention is described in
        `this paper <https://arxiv.org/pdf/2305.13245.pdf>`_.
        This only affects the keys and values, not the querys.
        GQA-1 is equivalent to Multi-Query Attention
        (`MQA <https://arxiv.org/pdf/1911.02150.pdf>`_), while GQA-H
        is equivalent to MHA, i.e. `num_gqa_groups = num_attention_heads`.
    attention_dropout: float, default = 0.0
        Dropout probability for the dropout op after the softmax.
    attn_mask_type: str, default = 'causal'
        Type of the attention mask passed into softmax operation in the attention.
        Available options: {'no_mask', 'padding', 'causal', 'causal_padding'}
        Introduced in v0.10.0.
    attn_bias_type: Optional[str], default = None
        Type of the attention bias passed in the attention.
        Available options: {'no_bias', 'pre_scale_bias', 'post_scale_bias'}.
        When default is present, the type is automatically decided by the MHA's bias parameter.
        Where it is `post_scale_bias` if there is bias. Otherwise `no_bias` is used.
    dropout_rng_name: str, default = 'dropout'
        The key in given RNGs via flax.linen.Module.apply that is used
        to generate Dropout masks in the core attention.
    layernorm_type: {'layernorm', 'rmsnorm'}, default = 'layernorm'
        Indicate the type of layer normalization.
    layernorm_epsilon: float, default = 1e-6
        A value added to the denominator of layer normalization for numerical stability.
    zero_centered_gamma: bool, default = False
        If set to `True`, the LayerNorm formula changes to

        .. math::
            y = \frac{x - \mathrm{E}[x]}{ \sqrt{\mathrm{Var}[x] + \epsilon}} *
            (1 + \gamma) + \beta

        This parameter is only applicable for 'layernorm'.
    kernel_init: Initializer, default =
        flax.linen.initializers.variance_scaling(1.0, 'fan_in', 'normal')
        Used for initializing the QKV and output projection weights.
        It should be a callable object with three arguments (jax.random.PRNGKey, shape, dtype).
    use_bias: bool, default = False
        Indicate whether or not to enable bias shifting for QKV and output projections.
        If set to False, the layer will not learn additive biases.
    bias_init: Initializer, default = flax.linen.initializers.zeros
        Used for initializing bias of QKVO projections, only used when :attr:`use_bias=True`.
        It should be a callable object with three arguments (jax.random.PRNGKey, shape, dtype).
    input_layernorm: bool, default = True
        If set to False, layer normalization to the input is not applied.
    return_layernorm_output: bool, default = False
        If set to True, output of layernorm is returned from the forward together with the output
        of the linear transformation.
        Example use case: residual connection for transformer module is taken post layernorm.
    enable_rotary_pos_emb: bool, default = False
        Whether to enable rotary position embedding to projected query and key.
    rotary_pos_emb_windows: Tuple[int, int], default = (1, 10000)
        Indicate the min and max time-scales of rotary position embedding,
        only used when :attr:`enable_rotary_pos_emb=True`
    enable_sequence_parallel: bool, default = False
        Whether to enable sequence parallelism to operations except dot.
    num_heads: int, default = None
        Deprecated. Please refer `num_attention_heads`.
    dropout_rate: float, default = None
        Deprecated. Please refer `attention_dropout`.
    output_layernorm: bool, default = None
        Deprecated. Please refer `input_layernorm`
    apply_residual_connection_post_layernorm: bool, default = None
        Deprecated. Please refer `return_layernorm_output`.

    Optimization parameters
    -----------------------
    dtype: jax.numpy.dtype, default = jax.numpy.float32
        The data type used to allocate the initial parameters.
    fuse_qkv_params: bool, default = True
        If set to True, this module exposes a single fused
        parameter for query-key-value for self-attention and key-value for
        cross-attention.
    transpose_batch_sequence: bool, default = True
        Indicate whether the input tensors were switched axis of batch
        and sequence length dimension. if set to True, the input tensors
        should be in (seqlen, batch, hidden), otherwise (batch, seqlen, hidden).
    scale_attn_logits: bool, default = False
        Indicate whether to scale attention logits.
        If set to True, :math:`\frac{Q}{\sqrt{head\_dim}*K}`,
        else :math:`Q*K`
    scaled_query_init: bool, default = True
        Whether to scale WQ on initialization by :math:`\frac{1}{\sqrt{head\_dim}}`
    float32_logits: bool, default = False
        Whether to compute attention logits in float32 for the unfused attention backend.
        For fused attention backend, the accumulation is always float32 without the perf overhead.
    fuse_qkv: bool, default = None
        Deprecated. Please refer `fuse_qkv_params`
    """

    head_dim: int
    num_attention_heads: int
    num_gqa_groups: Optional[int] = None
    attention_dropout: float = 0.
    dropout_rng_name: str = 'dropout'
    input_layernorm: bool = True
    layernorm_type: str = "layernorm"
    layernorm_epsilon: float = 1e-6
    return_layernorm_output: bool = False
    zero_centered_gamma: bool = False
    kernel_init: Initializer = None
    use_bias: bool = False
    bias_init: Initializer = nn.initializers.zeros
    attn_mask_type: str = 'causal'
    attn_bias_type: Optional[str] = None
    enable_rotary_pos_emb: bool = False
    rotary_pos_emb_windows: Tuple[int, int] = (1, 10000)
    dtype: DType = jnp.float32
    fuse_qkv_params: bool = True
    transpose_batch_sequence: bool = True
    enable_sequence_parallel: bool = False
    scale_attn_logits: bool = False
    scaled_query_init: bool = True
    float32_logits: bool = False

    # Deprecated parameters
    num_heads: Optional[int] = None
    dropout_rate: Optional[float] = None
    output_layernorm: Optional[bool] = None
    apply_residual_connection_post_layernorm: Optional[bool] = None
    fuse_qkv: Optional[bool] = None

    def __post_init__(self):
        # Deal with the deprecated parameters
        if self.num_heads is not None:
            self.num_attention_heads = self.num_heads
            warnings.warn(
                f"{__class__}.num_heads is deprecated. It will be removed recently. "
                f"Please uses {__class__}.num_attention_heads as the new API.", DeprecationWarning)
        if self.dropout_rate is not None:
            self.attention_dropout = self.dropout_rate
            warnings.warn(
                f"{__class__}.dropout_rate is deprecated. It will be removed recently. "
                f"Please use {__class__}.attention_dropout as the new API.", DeprecationWarning)
        if self.apply_residual_connection_post_layernorm is not None:
            warnings.warn(
                f"{__class__}.apply_residual_connection_post_layernorm is deprecated. "
                f"It will be removed recently, please use {__class__}.return_layernorm_output.",
                DeprecationWarning)
        if self.fuse_qkv is not None:
            warnings.warn(
                f"{__class__}.fuse_qkv is deprecated. It will be removed recently. "
                f"Please use {__class__}.fuse_qkv_params as the new API.", DeprecationWarning)
        assert self.output_layernorm is None, (
            f"{__class__}.output_layernorm is deprecated. It will be removed recently. "
            f"Please use {__class__}.input_layernorm for controlling whether to apply layernorm.")

        if self.kernel_init is None:
            self.kernel_init = nn.initializers.variance_scaling(1.0, 'fan_in', 'normal')
        if self.num_gqa_groups is None:
            self.num_gqa_groups = self.num_attention_heads
        super().__post_init__()

    @nn.compact
    def __call__(self,
                 inputs_q: Array,
                 inputs_kv: Array,
                 mask: Optional[Array] = None,
                 bias: Optional[Array] = None,
                 *,
                 decode: bool = False,
                 deterministic: bool = False) -> Array:
        """
        MultiHeadAttention Layer:
        [Query, Key, Value projection] -> Dot Product Attention -> Output projection.

        Parameters
        ----------
        inputs_q: jax.numpy.ndarray
            Input tensor for query projection.
        inputs_kv: jax.numpy.ndarray
            Input tensor for key/value projection.
        mask: jax.numpy.ndarray, default = None
            Boolean tensor used to mask out the attention softmax input.
            :attr:`True` means mask out the corresponding values.
        bias: jax.numpy.ndarray, default = None
            A tensor used to shift the attention softmax input.
        *
        decode: bool, default = False
            Indicate whether to prepare and use an autoregressive cache.
        deterministic: bool, default = False
            Disable dropout layers if set to True.

        Returns
        -------
        outputs: jax.numpy.ndarray
            Output tensors.
        """

        def query_init(*args):
            depth_scaling = jnp.sqrt(self.head_dim).astype(self.dtype)
            return self.kernel_init(*args) / (depth_scaling if self.scaled_query_init else 1.0)

        def qkv_init(key, shape, dtype):
            assert len(shape) == 3
            assert shape[-2] == 3

            q_key, k_key, v_key = jax_random.split(key, num=3)

            q_shape = (shape[0], shape[-1])
            k_shape = (shape[0], shape[-1])
            v_shape = (shape[0], shape[-1])

            q_kernel = query_init(q_key, q_shape, dtype)
            k_kernel = self.kernel_init(k_key, k_shape, dtype)
            v_kernel = self.kernel_init(v_key, v_shape, dtype)

            return jnp.stack([q_kernel, k_kernel, v_kernel], axis=-2, dtype=dtype)

        def kv_init(key, shape, dtype):
            assert len(shape) == 3
            assert shape[-2] == 2

            k_key, v_key = jax_random.split(key)

            k_shape = (shape[0], shape[-1])
            v_shape = (shape[0], shape[-1])

            k_kernel = self.kernel_init(k_key, k_shape, dtype)
            v_kernel = self.kernel_init(v_key, v_shape, dtype)

            return jnp.stack([k_kernel, v_kernel], axis=-2, dtype=dtype)

<<<<<<< HEAD
        if not is_hip_extension():
            # TODO(rewang): make it configurable for pre_scale_bias
            attn_bias_type = AttnBiasType.NO_BIAS if bias is None else AttnBiasType.POST_SCALE_BIAS

            def canonicalize_attn_mask_type(attn_mask_type):
                """
                Convert the string to AttnMaskType
                """
                if attn_mask_type == 'causal':
                    return AttnMaskType.PADDING_CAUSAL_MASK
                if attn_mask_type == 'padding':
                    return AttnMaskType.PADDING_MASK
                raise ValueError(f"Unsupported {attn_mask_type=}, "
                                 "supported attn_mask_type = {'causal', 'padding'}")

            qkv_layout = QKVLayout.BS3HD if is_self_attn else QKVLayout.BSHD_BS2HD
            attn_mask_type = canonicalize_attn_mask_type(self.attn_mask_type)

        is_self_attn = (inputs_q is inputs_kv)
        is_gqa = (self.num_heads != self.num_gqa_groups)
        is_qkvpack = (is_self_attn and not is_gqa)

        q_seqlen = inputs_q.shape[0] if self.transpose_batch_sequence else inputs_q.shape[1]
        kv_seqlen = inputs_kv.shape[0] if self.transpose_batch_sequence else inputs_kv.shape[1]
        enable_fused_attn = int(os.getenv("NVTE_FUSED_ATTN", "0"))

        #TODO: add back once fused_attn is supported in rocm
        if not is_hip_extension():
            has_fused_attn_kernel = is_fused_attn_kernel_available(self.dtype, self.dtype, qkv_layout,
                                                                   attn_bias_type, attn_mask_type,
                                                                   self.dropout_rate, self.num_heads,
                                                                   self.num_gqa_groups, q_seqlen,
                                                                   kv_seqlen, self.head_dim)
                                                                   
        else:
            has_fused_attn_kernel = False

        use_fused_attn = not decode and not self.transpose_batch_sequence and self.fuse_qkv and \
            has_fused_attn_kernel and \
            enable_fused_attn

        if enable_fused_attn and not use_fused_attn:
            reason = ""
            if decode:
                reason += f"decode=False is required but got {decode}, "
            if self.transpose_batch_sequence:
                reason += f"transpose_batch_sequence=False is required " \
                          f"but got {self.transpose_batch_sequence}, "
            if not self.fuse_qkv:
                reason += f"fuse_qkv=True is required but got {self.fuse_qkv}, "
            if not has_fused_attn_kernel:
                reason += "no fused attention kernel is available, "

            warnings.warn(
                f"Fused attention is not enabled. Because " \
                f"{reason}fall back to unfused attention.")

=======
>>>>>>> 9b2fed51
        def generate_batch_seqlen_logical_axes(is_sharded_seq):
            sequence_dim = 0 if self.transpose_batch_sequence else 1
            batch_dim = 1 - sequence_dim

            axes = [None, None]

            axes[batch_dim] = BATCH_AXES
            axes[sequence_dim] = SEQLEN_TP_AXES if is_sharded_seq else SEQLEN_AXES
            return tuple(axes)

        is_self_attn = (inputs_q is inputs_kv)
        is_gqa = (self.num_attention_heads != self.num_gqa_groups)
        is_qkvpack = (is_self_attn and not is_gqa)

        inputs_logical_axes_maybe_sp = (*generate_batch_seqlen_logical_axes(
            self.enable_sequence_parallel), HIDDEN_AXES)
        inputs_logical_axes_no_sp = (*generate_batch_seqlen_logical_axes(False), HIDDEN_AXES)

        inputs_q = with_sharding_constraint_by_logical_axes(inputs_q, inputs_logical_axes_maybe_sp)

        if self.fuse_qkv_params:
            if is_qkvpack:
                qkv_proj, ln_out = LayerNormDenseGeneral(
                    enable_layernorm=self.input_layernorm,
                    layernorm_type=self.layernorm_type,
                    zero_centered_gamma=self.zero_centered_gamma,
                    epsilon=self.layernorm_epsilon,
                    axis=-1,
                    features=(3, self.num_attention_heads * self.head_dim),
                    transpose_batch_sequence=self.transpose_batch_sequence,
                    return_layernorm_output=self.return_layernorm_output,
                    scale_axes=(W_NO_SHARD_AXES,),
                    ln_bias_axes=(W_NO_SHARD_AXES,),
                    kernel_axes=(W_FSDP_AXES, W_JOINED_AXES, W_TP_AXES),
                    kernel_init=qkv_init,
                    use_bias=self.use_bias,
                    bias_init=self.bias_init,
                    bias_axes=(W_JOINED_AXES, W_TP_AXES),
                    layernorm_input_axes=inputs_logical_axes_maybe_sp,
                    dot_input_axes=inputs_logical_axes_no_sp,
                    name='qkv',
                    dtype=self.dtype)(inputs_q)
                qkv_proj = checkpoint_name(qkv_proj, 'combined_qkv_proj')
                qkv_layout = QKVLayout.BS3HD
            else:
                query, ln_out = LayerNormDenseGeneral(
                    enable_layernorm=self.input_layernorm,
                    layernorm_type=self.layernorm_type,
                    zero_centered_gamma=self.zero_centered_gamma,
                    epsilon=self.layernorm_epsilon,
                    axis=-1,
                    features=self.num_attention_heads * self.head_dim,
                    transpose_batch_sequence=self.transpose_batch_sequence,
                    return_layernorm_output=(self.return_layernorm_output or is_self_attn),
                    scale_axes=(W_NO_SHARD_AXES,),
                    ln_bias_axes=(W_NO_SHARD_AXES,),
                    kernel_axes=(W_FSDP_AXES, W_TP_AXES),
                    use_bias=self.use_bias,
                    bias_init=self.bias_init,
                    bias_axes=(W_TP_AXES,),
                    dtype=self.dtype,
                    kernel_init=query_init,
                    layernorm_input_axes=inputs_logical_axes_maybe_sp,
                    dot_input_axes=inputs_logical_axes_no_sp,
                    name='query')(inputs_q)

                if is_self_attn:
                    assert ln_out is not None
                    inputs_kv = ln_out

                kv_proj = DenseGeneral(axis=-1,
                                       features=(2, self.num_gqa_groups * self.head_dim),
                                       transpose_batch_sequence=self.transpose_batch_sequence,
                                       kernel_axes=(W_FSDP_AXES, W_JOINED_AXES, W_TP_AXES),
                                       kernel_init=kv_init,
                                       use_bias=self.use_bias,
                                       bias_init=self.bias_init,
                                       bias_axes=(W_JOINED_AXES, W_TP_AXES),
                                       name='kv',
                                       dtype=self.dtype)(inputs_kv)
                kv_proj = checkpoint_name(kv_proj, 'combined_kv_proj')
                qkv_layout = QKVLayout.BSHD_BS2HD
        else:
            kv_projection = functools.partial(
                DenseGeneral,
                axis=-1,
                features=self.num_gqa_groups * self.head_dim,
                transpose_batch_sequence=self.transpose_batch_sequence,
                kernel_axes=(W_FSDP_AXES, W_TP_AXES),
                use_bias=self.use_bias,
                bias_init=self.bias_init,
                bias_axes=(W_TP_AXES,),
                dtype=self.dtype)
            query, ln_out = LayerNormDenseGeneral(
                enable_layernorm=self.input_layernorm,
                layernorm_type=self.layernorm_type,
                zero_centered_gamma=self.zero_centered_gamma,
                epsilon=self.layernorm_epsilon,
                axis=-1,
                features=self.num_attention_heads * self.head_dim,
                transpose_batch_sequence=self.transpose_batch_sequence,
                return_layernorm_output=True,
                scale_axes=(W_NO_SHARD_AXES,),
                ln_bias_axes=(W_NO_SHARD_AXES,),
                kernel_axes=(W_FSDP_AXES, W_TP_AXES),
                use_bias=self.use_bias,
                bias_init=self.bias_init,
                bias_axes=(W_TP_AXES,),
                dtype=self.dtype,
                kernel_init=query_init,
                layernorm_input_axes=inputs_logical_axes_maybe_sp,
                dot_input_axes=inputs_logical_axes_no_sp,
                name='query')(inputs_q)

            if is_self_attn:
                assert ln_out is not None
                inputs_kv = ln_out

            key = kv_projection(kernel_init=self.kernel_init, name='key')(inputs_kv)
            value = kv_projection(kernel_init=self.kernel_init, name='value')(inputs_kv)
            query = checkpoint_name(query, 'query_proj')
            key = checkpoint_name(key, 'key_proj')
            value = checkpoint_name(value, 'value_proj')
            qkv_layout = QKVLayout.BSHD_BSHD_BSHD

        if self.enable_rotary_pos_emb:
            if qkv_layout == QKVLayout.BS3HD:
                query, key, value = jnp.split(qkv_proj, [1, 2], axis=-2)
            elif qkv_layout == QKVLayout.BSHD_BS2HD:
                key, value = jnp.split(kv_proj, [1], axis=-2)
            else:
                assert qkv_layout == QKVLayout.BSHD_BSHD_BSHD

            query = rotary_pos_emb(query, self.rotary_pos_emb_windows,
                                   self.transpose_batch_sequence)
            key = rotary_pos_emb(key, self.rotary_pos_emb_windows, self.transpose_batch_sequence)
            qkv_layout = QKVLayout.BSHD_BSHD_BSHD

        if qkv_layout == QKVLayout.BSHD_BSHD_BSHD:
            query = query.reshape((*query.shape[:2], self.num_attention_heads, self.head_dim))
            key = key.reshape((*key.shape[:2], self.num_gqa_groups, self.head_dim))
            value = value.reshape((*value.shape[:2], self.num_gqa_groups, self.head_dim))

        if decode:
            assert qkv_layout == QKVLayout.BSHD_BSHD_BSHD
            is_initialized = self.has_variable('cache', 'cached_key')

            cached_key = self.variable('cache', 'cached_key', jnp.zeros, key.shape, key.dtype)
            cached_value = self.variable('cache', 'cached_value', jnp.zeros, value.shape,
                                         value.dtype)
            cache_index = self.variable('cache', 'cache_index',
                                        lambda: jnp.array(0, dtype=jnp.int32))
            if is_initialized:
                if self.transpose_batch_sequence:
                    length, batch, num_attention_heads, head_dim = cached_key.value.shape
                    expected_shape = (1, batch, num_attention_heads, head_dim)
                    one_hot_indices_shape = (length, 1, 1, 1)
                else:
                    batch, length, num_attention_heads, head_dim = cached_key.value.shape
                    expected_shape = (batch, 1, num_attention_heads, head_dim)
                    one_hot_indices_shape = (1, length, 1, 1)

                # Sanity shape check of cached key against input query.
                if expected_shape != query.shape:
                    raise ValueError(
                        'Autoregressive cache shape error, '
                        f"expected query shape {expected_shape} instead got {query.shape}.")

                cur_index = cache_index.value
                one_hot_indices = jax_nn.one_hot(cur_index, length, dtype=key.dtype)
                one_hot_indices = jnp.reshape(one_hot_indices, one_hot_indices_shape)
                key = cached_key.value + key * one_hot_indices
                value = cached_value.value + value * one_hot_indices
                cached_key.value = key
                cached_value.value = value
                cache_index.value = cache_index.value + 1

                mask = combine_masks(
                    mask, jnp.broadcast_to(jnp.arange(length) > cur_index, (batch, 1, 1, length)))

                if bias is not None:
                    dynamic_vector_slice_in_dim = vmap(lax.dynamic_slice_in_dim,
                                                       in_axes=(None, 0, None, None))
                    bias = dynamic_vector_slice_in_dim(jnp.squeeze(bias, axis=0),
                                                       jnp.reshape(cur_index, (-1)), 1, -2)

        scale_factor = 1.0 / sqrt(self.head_dim) if self.scale_attn_logits else 1.0

        LEADING_AXES = (BATCH_AXES, SEQLEN_AXES)
        if self.transpose_batch_sequence:
            LEADING_AXES = (SEQLEN_AXES, BATCH_AXES)

        if qkv_layout == QKVLayout.BS3HD:
            qkv_proj = qkv_proj.reshape(*qkv_proj.shape[:2], 3, self.num_attention_heads,
                                        self.head_dim)
            qkv_sharding_constraint = (*LEADING_AXES, JOINED_AXES, HEAD_AXES, HIDDEN_AXES)
            qkv_proj = with_sharding_constraint_by_logical_axes(qkv_proj, qkv_sharding_constraint)
            dpa_args = [qkv_proj, None, None]
        elif qkv_layout == QKVLayout.BSHD_BS2HD:
            query = query.reshape(*query.shape[:2], self.num_attention_heads, self.head_dim)
            kv_proj = kv_proj.reshape(*kv_proj.shape[:2], 2, self.num_gqa_groups, self.head_dim)
            q_sharding_constraint = (*LEADING_AXES, HEAD_AXES, HIDDEN_AXES)
            kv_sharding_constraint = (*LEADING_AXES, JOINED_AXES, HEAD_AXES, HIDDEN_AXES)
            query = with_sharding_constraint_by_logical_axes(query, q_sharding_constraint)
            kv_proj = with_sharding_constraint_by_logical_axes(kv_proj, kv_sharding_constraint)
            dpa_args = [query, kv_proj, None]
        else:
            assert qkv_layout == QKVLayout.BSHD_BSHD_BSHD
            query = query.reshape((*query.shape[:2], self.num_attention_heads, self.head_dim))
            key = key.reshape((*key.shape[:2], self.num_gqa_groups, self.head_dim))
            value = value.reshape((*value.shape[:2], self.num_gqa_groups, self.head_dim))
            qkv_sharding_constraint = (*LEADING_AXES, HEAD_AXES, HIDDEN_AXES)
            query = with_sharding_constraint_by_logical_axes(query, qkv_sharding_constraint)
            key = with_sharding_constraint_by_logical_axes(key, qkv_sharding_constraint)
            value = with_sharding_constraint_by_logical_axes(value, qkv_sharding_constraint)
            dpa_args = [query, key, value]

        x = DotProductAttention(head_dim=self.head_dim,
                                num_attention_heads=self.num_attention_heads,
                                num_gqa_groups=self.num_gqa_groups,
                                attn_mask_type=self.attn_mask_type,
                                attn_bias_type=self.attn_bias_type,
                                attention_dropout=self.attention_dropout,
                                dtype=self.dtype,
                                dropout_rng_name=self.dropout_rng_name,
                                float32_logits=self.float32_logits,
                                qkv_layout=qkv_layout.name,
                                scale_factor=scale_factor,
                                transpose_batch_sequence=self.transpose_batch_sequence)(
                                    *dpa_args, mask, bias, deterministic=deterministic)
        x = x.reshape((x.shape[0], x.shape[1], x.shape[2] * x.shape[3]))

        attn_context_sharding_constraint = (*LEADING_AXES, HIDDEN_TP_AXES)
        x = with_sharding_constraint_by_logical_axes(x, attn_context_sharding_constraint)

        out = DenseGeneral(features=inputs_q.shape[-1],
                           transpose_batch_sequence=self.transpose_batch_sequence,
                           axis=-1,
                           kernel_init=self.kernel_init,
                           kernel_axes=(W_TP_AXES, W_FSDP_AXES),
                           use_bias=self.use_bias,
                           bias_init=self.bias_init,
                           bias_axes=(W_NO_SHARD_AXES,),
                           dtype=self.dtype,
                           name='out')(x)
        out = checkpoint_name(out, 'out_proj')

        return out, ln_out


class RelativePositionBiases(nn.Module):    # pylint: disable=too-few-public-methods
    """
    T5-style relative positional embeddings to the attention logits.

    Parameters
    ----------
    num_buckets: int
        The number of buckets to bucket distances between key and query positions into.
    max_distance: int
        The maximum distance before everything is lumped into the last
        distance bucket.
    num_attention_heads: int
        Number of attention heads in the transformer layer.
    embedding_init: Initializer, default = flax.linen.linear.default_embed_init
        Used for initializing relative embedding tables.
    embedding_axes: Tuple[str, ...], default = ('heads', 'relpos_buckets')
        The name of axes used to shard embedding attention bias with a corresponding mesh.

    Optimization parameters
    -----------------------
    dtype: jax.numpy.dtype, default  = jax.numpy.float32
        The data type used to allocate the initial parameters.
    """
    num_buckets: int
    max_distance: int
    num_attention_heads: int
    embedding_init: Callable[..., Array] = nn.linear.default_embed_init
    embedding_axes: Tuple[str, ...] = ('heads', 'relpos_buckets')
    dtype: DType = jnp.float32

    @nn.compact
    def __call__(self, q_seqlen, k_seqlen, bidirectional=True):
        """
        Generate relative position embedding attention biases.

        Parameters
        ----------
        q_seqlen: int
            The sequence length of query.
        k_seqlen: int
            The sequence length of key.
        bidirectional: bool, default = True
            Indicate whether to allow positive memory-query relative position
            embeddings.

        Returns
        -------
        output: jax.numpy.ndarray
            An attention bias with shape `(1, num_attention_heads, q_seqlen, k_seqlen)`.
        """
        context_position = np.arange(q_seqlen, dtype=jnp.int32)[:, None]
        memory_position = np.arange(k_seqlen, dtype=jnp.int32)[None, :]
        relative_position = memory_position - context_position

        # Compute relative position bucket
        rp_bucket = 0
        negative_rp = -relative_position
        rpb_num_buckets = self.num_buckets

        if bidirectional:
            rpb_num_buckets //= 2
            rp_bucket += (negative_rp < 0).astype(np.int32) * rpb_num_buckets
            negative_rp = np.abs(negative_rp)
        else:
            negative_rp = np.maximum(negative_rp, 0)

        rpb_max_exact = rpb_num_buckets // 2
        rpb_is_small = negative_rp < rpb_max_exact
        rpb_val_if_large = rpb_max_exact + (
            np.log(negative_rp.astype(np.float32) / rpb_max_exact + np.finfo(np.float32).eps) /
            np.log(self.max_distance / rpb_max_exact) *
            (rpb_num_buckets - rpb_max_exact)).astype(np.int32)
        rpb_val_if_large = np.minimum(rpb_val_if_large, rpb_num_buckets - 1)
        rp_bucket += np.where(rpb_is_small, negative_rp, rpb_val_if_large)

        # Compute relative attention bias
        relative_attention_bias = nn_partitioning.param_with_axes(
            'rel_embedding',
            self.embedding_init, (self.num_attention_heads, self.num_buckets),
            jnp.float32,
            axes=self.embedding_axes)

        relative_attention_bias = jnp.asarray(relative_attention_bias, self.dtype)

        bcast_iota = lax.broadcasted_iota(jnp.int32, (self.num_buckets, 1, 1), 0)
        rp_bucket_one_hot = jnp.array(rp_bucket[jnp.newaxis, ...] == bcast_iota, dtype=self.dtype)

        values = lax.dot_general(relative_attention_bias, rp_bucket_one_hot,
                                 (((1,), (0,)), ((), ())))
        return values[jnp.newaxis, ...]


class TransformerLayerType(Enum):
    r"""
    TransformerLayerType is an Enum class to specify a type of TransformerLayer

    Values
    ----------
    ENCODER:
        Encoder type of TransformerLayer.
    DECODER:
        Decoder type of TransformerLayer.
    """
    ENCODER = "encoder"
    DECODER = "decoder"


class TransformerLayer(nn.Module):    # pylint: disable=too-few-public-methods
    r"""
    TransformerLayer is made up of a relative embedding,
    an attention block and a feedforward network (MLP).
    This standard layer is based on the paper “Attention Is All You Need”.

    Parameters
    ----------
    hidden_size: int, default = 512
        The hidden size of each input sample.
    mlp_hidden_size: int, default = 2048
        Intermediate size to which input samples are projected.
    num_attention_heads: int, default = 8
        Number of attention heads in the transformer layer.
    num_gqa_groups: int, default = `None`
        Number of GQA groups. When `None` is present, it is equal to num_attention_heads.
        Grouped Query Attention is described in
        `this paper <https://arxiv.org/pdf/2305.13245.pdf>`_.
        This only affects the keys and values, not the querys.
        GQA-1 is equivalent to Multi-Query Attention
        (`MQA <https://arxiv.org/pdf/1911.02150.pdf>`_), while GQA-H
        is equivalent to MHA, i.e. `num_gqa_groups = num_attention_heads`.
    layernorm_type: {'layernorm', 'rmsnorm'}, default = 'layernorm'
        Indicate the type of layer normalization.
    layernorm_epsilon: float, default = 1e-6
        A value added to the denominator of layer normalization for numerical stability.
    zero_centered_gamma: bool, default = False
        If set to `True`, the LayerNorm formula changes to

        .. math::
            y = \frac{x - \mathrm{E}[x]}{ \sqrt{\mathrm{Var}[x] + \epsilon}} *
            (1 + \gamma) + \beta

        This parameter is only applicable for 'layernorm'.
    hidden_dropout: float, default = 0.1
        Dropout probability for the dropout op after FC2 layer.
    hidden_dropout_dims: Sequence[int], default = ()
        Dimensions that will share the same dropout mask for hidden
    attention_dropout: float, default = 0.1
        Dropout probability for the dropout op during multi-head attention.
    intermediate_dropout: float, default = 0.1
        Dropout probability for the dropout op after FC1 layer.
    intermediate_dropout_dims: Sequence[int], default = ()
        Dimensions that will share the same dropout mask for hidden after FC1 layer.
    dropout_rng_name: str, default = 'dropout'
        The key in given RNGs via flax.linen.Module.apply that for
        generating Dropout masks in the Multi-Head Attention.
    mha_kernel_init: Initializer, default =
        flax.linen.initializers.variance_scaling(1.0, 'fan_in', 'normal')
        Used for initializing weights of QKV and Output projection weights.
        It should be a callable object with three arguments (jax.random.PRNGKey, shape, dtype).
    mlp_kernel_init: Initializer, default =
        flax.linen.initializers.variance_scaling(1.0, 'fan_in', 'truncated_normal')
        Used for initializing weights of FC1 and FC2 layers.
        It should be a callable object with three arguments (jax.random.PRNGKey, shape, dtype).
    mlp_activations: Sequence[str], default = ('relu', )
        The sequence of activation functions to apply after the first linear transformation.
        Each activation has its own transformation layer.
    use_bias: bool, default = False
        Indicate whether to enable bias shifting for QKVO projections, FC1 and FC2.
        If set to False, the layer will not learn additive biases.
    bias_init: Initializer, default = flax.linen.initializers.zeros
        Used for initializing bias of QKVO projections,
        FC1 and FC2. It is only used when :attr:`use_bias=True`.
        It should be a callable object with three arguments (jax.random.PRNGKey, shape, dtype).
    apply_residual_connection_post_layernorm: bool, default = False
        If set to True, residual connections are taken from the output
        of layer norm (default is taken from input of layer norm)
    output_layernorm: bool, default = False
        If set to True, layer normalization is applied on the output side,
        after the final dropout-add. default behavior is to apply layer
        normalization on the input side, before the QKV transformation.
    float32_attention_logits: bool, default = False
        Whether to compute attention logits in float32 for the unfused attention backend.
        For fused attention backend, the accumulation is always float32 without the perf overhead.
    layer_type: TransformerLayerType, default = TransformerLayerType.ENCODER
        If set to TransformerLayerType.DECODER, an additional cross-attention block
        is added after self-attention.this can be used for structures like `T5`
        Transformer in conjunction with the TransformerLayerType.ENCODER option.
    self_attn_mask_type: str, default = 'causal'
        Type of the attention mask passed into softmax operation in the self attention.
        Available options: {'no_mask', 'padding', 'causal', 'causal_padding'}
        Introduced in v0.10.0.
    self_attn_bias_type: Optional[str], default = None
        Type of the attention bias passed into the self attention.
        Available options: {'no_bias', 'pre_scale_bias', 'post_scale_bias'}.
        When default is present, the type is automatically decided by the MHA's bias parameter.
        Where it is `post_scale_bias` if there is bias. Otherwise `no_bias` is used.
    enable_relative_embedding: bool, default = True
        Whether to enable relative embedding as shifting of attention logits.
    relative_embedding: flax.linen.Module, default = None
        The module for relative embedding execution, only used when
        :attr:`enable_relative_embedding=True`. Default is None, which will create
        an instance of RelativePositionBiases if :attr:`enable_relative_embedding=True`.
        Default: RelativePositionBiases( num_buckets=32, max_distance=128,
        num_attention_heads=self.num_attention_heads, dtype=self.dtype,
        embedding_init=flax.linen.initializers.variance_scaling(1.0, 'fan_avg', 'uniform'),
        name='relpos_bias')
    enable_rotary_pos_emb: bool, default = False
        Whether to enable rotary position embedding to projected query and key in MHA.
    rotary_pos_emb_windows: Tuple[int, int], default = (1, 10000)
        Indicate the min and max time-scales of rotary position embedding,
        only used when :attr:`enable_rotary_pos_emb=True`
    enable_sequence_parallel: bool, default = False
        Whether to enable sequence parallelism to operations except dot.

    Optimization parameters
    -----------------------
    dtype: jax.numpy.dtype, default  = jax.numpy.float32
        The data type used to allocate the initial parameters.
    drop_path: float, default = 0.0
        When > 0.0, applies stochastic depth per sample in the main
        path of the residual block.
    fuse_qkv_params: bool, default = True
        If set to True, `TransformerLayer` module exposes a single fused
        parameter for query-key-value for self-attention and key-value for
        cross-attention.
    transpose_batch_sequence: bool, default = False
        Indicate whether the input tensors were switched axis of batch
        and sequence length dimension. if set to True, the input tensors
        should be in (seqlen, batch, hidden), otherwise (batch, seqlen, hidden).
    scale_attn_logits: bool, default = False
        Indicate whether to scale attention logits.
        if set to True, :math:`\frac{Q}{\sqrt{head_dim}*K}`,
        else :math:`Q*K`
    scaled_query_init: bool, default = `True`
        Whether to scale WQ on initialization by :math:`\sqrt{head_dim}`
    """

    hidden_size: int = 512
    mlp_hidden_size: int = 2048
    num_attention_heads: int = 8
    num_gqa_groups: Optional[int] = None
    layernorm_type: str = 'layernorm'
    layernorm_epsilon: float = 1e-6
    zero_centered_gamma: bool = False
    hidden_dropout: float = 0.1
    hidden_dropout_dims: Sequence[int] = ()
    attention_dropout: float = 0.1
    intermediate_dropout: float = 0.1
    intermediate_dropout_dims: Sequence[int] = ()
    dropout_rng_name: str = 'dropout'
    mha_kernel_init: Initializer = None
    mlp_kernel_init: Initializer = None
    mlp_activations: Sequence[str] = ('relu',)
    use_bias: bool = False
    bias_init: Initializer = nn.initializers.zeros
    apply_residual_connection_post_layernorm: bool = False
    output_layernorm: bool = False
    float32_attention_logits: bool = False
    layer_type: TransformerLayerType = TransformerLayerType.ENCODER
    self_attn_mask_type: str = 'causal'
    self_attn_bias_type: Optional[str] = None
    enable_relative_embedding: bool = True
    relative_embedding: nn.Module = None
    enable_rotary_pos_emb: bool = False
    rotary_pos_emb_windows: Tuple[int, int] = (1, 10000)
    dtype: DType = jnp.float32
    drop_path: float = 0.0
    fuse_qkv_params: bool = True
    transpose_batch_sequence: bool = False
    enable_sequence_parallel: bool = False
    scale_attn_logits: bool = False
    scaled_query_init: bool = True

    def __post_init__(self):
        if self.mha_kernel_init is None:
            self.mha_kernel_init = nn.initializers.variance_scaling(1.0, 'fan_in', 'normal')
        if self.mlp_kernel_init is None:
            self.mlp_kernel_init = nn.initializers.variance_scaling(1.0, 'fan_in',
                                                                    'truncated_normal')
        if self.num_gqa_groups is None:
            self.num_gqa_groups = self.num_attention_heads
        super().__post_init__()

    @nn.compact
    def __call__(self,
                 inputs: Array,
                 encoded: Array = None,
                 attention_mask: Array = None,
                 encoder_decoder_mask: Array = None,
                 deterministic: bool = False,
                 decode: bool = False,
                 max_decode_length: bool = None):
        """
        Transformer Layer: attention block and a feedforward network (MLP)

        Parameters
        ----------
        inputs: jax.numpy.ndarray
            Input tensor.
        encoded: jax.numpy.ndarray, default = None
            Output tensors of the encoder block to be fed into the decoder block if using
            :attr:`layer_type=TransformerLayerType.DECODER`.
        attention_mask : jax.numpy.ndarray, default = None
            Boolean tensor used to mask out self-attention softmax input.
        encoder_decoder_mask: jax.numpy.ndarray, default = None
            Boolean tensor used to mask out cross-attention softmax input when
            :attr:`layer_type=TransformerLayerType.DECODER`.
        deterministic: bool, default = False
            Disable dropout layers if set to True.
        decode: bool, default = False
            Indicate whether to prepare and use an autoregressive cache
            in Multi-head attention (MHA).
        max_decode_length: bool, default = None
            The maximum length to generate relative embedding biases when
            :attr:`layer_type=TransformerLayerType.DECODER` and
            :attr:`enable_relative_embedding=True`.

        Returns
        -------
        outputs: jax.numpy.ndarray
            Output tensors.
        """
        assert self.layer_type in TransformerLayerType, \
                "layer_type should be one of TransformerLayerType" \
                f", but got {self.layer_type}."

        assert self.hidden_size % self.num_attention_heads == 0, \
                "hidden_size should be multiples of num_attention_heads" \
                f", but got {self.hidden_size=} and {self.num_attention_heads=}."

        assert self.layer_type == TransformerLayerType.DECODER or \
              (self.layer_type == TransformerLayerType.ENCODER and decode is False), \
               "decode should be False when layer_type == TransformerLayerType.ENCODER."

        head_dim = self.hidden_size // self.num_attention_heads

        sequence_dim = 0 if self.transpose_batch_sequence else 1
        batch_dim = 1 - sequence_dim

        def generate_batch_seqlen_logical_axes(is_shared_seq=None):
            axes = [None, None]

            is_shared_seq = self.enable_sequence_parallel if is_shared_seq is None \
                            else is_shared_seq

            axes[batch_dim] = BATCH_AXES
            axes[sequence_dim] = SEQLEN_TP_AXES if is_shared_seq else SEQLEN_AXES
            return tuple(axes)

        attn_bias = None
        if self.enable_relative_embedding:
            if self.relative_embedding is None:
                rel_emb = RelativePositionBiases(num_buckets=32,
                                                 max_distance=128,
                                                 num_attention_heads=self.num_attention_heads,
                                                 dtype=self.dtype,
                                                 embedding_init=nn.initializers.variance_scaling(
                                                     1.0, 'fan_avg', 'uniform'),
                                                 name='relpos_bias')
            else:
                rel_emb = self.relative_embedding

            if self.layer_type == TransformerLayerType.ENCODER:
                attn_bias = rel_emb(inputs.shape[sequence_dim], inputs.shape[sequence_dim], True)
            else:
                if decode and max_decode_length:
                    l = max_decode_length
                else:
                    l = inputs.shape[sequence_dim]
                attn_bias = rel_emb(l, l, False)

        assert inputs.ndim == 3

        # Make name be the exactly same as T5X, since names would affect
        # RNGKey during init and apply. Myabe no need in the feature.
        if self.layer_type == TransformerLayerType.ENCODER:
            mha_name = 'attention'
        else:
            mha_name = 'self_attention'

        inputs = with_sharding_constraint_by_logical_axes(
            inputs, (*generate_batch_seqlen_logical_axes(), HIDDEN_AXES))

        # [batch, length, emb_dim] -> [batch, length, emb_dim]
        residual = inputs
        x, ln_out = MultiHeadAttention(
            num_attention_heads=self.num_attention_heads,
            dtype=self.dtype,
            head_dim=head_dim,
            num_gqa_groups=self.num_gqa_groups,
            transpose_batch_sequence=self.transpose_batch_sequence,
            enable_sequence_parallel=self.enable_sequence_parallel,
            attention_dropout=self.attention_dropout,
            dropout_rng_name=self.dropout_rng_name,
            float32_logits=self.float32_attention_logits,
            scale_attn_logits=self.scale_attn_logits,
            scaled_query_init=self.scaled_query_init,
            layernorm_type=self.layernorm_type,
            layernorm_epsilon=self.layernorm_epsilon,
            zero_centered_gamma=self.zero_centered_gamma,
            return_layernorm_output=self.apply_residual_connection_post_layernorm,
            input_layernorm=not self.output_layernorm,
            attn_mask_type=self.self_attn_mask_type,
            attn_bias_type=self.self_attn_bias_type,
            enable_rotary_pos_emb=self.enable_rotary_pos_emb,
            rotary_pos_emb_windows=self.rotary_pos_emb_windows,
            fuse_qkv_params=self.fuse_qkv_params,
            kernel_init=self.mha_kernel_init,
            use_bias=self.use_bias,
            bias_init=self.bias_init,
            name=mha_name)(inputs,
                           inputs,
                           attention_mask,
                           attn_bias,
                           deterministic=deterministic,
                           decode=decode)

        def hidden_dropout(x, deterministic):
            assert isinstance(self.hidden_dropout_dims, Sequence)
            x_shape_len = len(x.shape)
            for dims in self.hidden_dropout_dims:
                assert -x_shape_len <= dims < x_shape_len

            return nn.Dropout(rate=self.hidden_dropout,
                              broadcast_dims=self.hidden_dropout_dims,
                              rng_collection=self.dropout_rng_name)(x, deterministic=deterministic)

        x = with_sharding_constraint_by_logical_axes(
            x, (*generate_batch_seqlen_logical_axes(), HIDDEN_AXES))
        residual = with_sharding_constraint_by_logical_axes(
            residual, (*generate_batch_seqlen_logical_axes(), HIDDEN_AXES))

        x = hidden_dropout(x, deterministic)
        if self.drop_path > 0.0:
            drop_path_shape = _generate_drop_path_shape(x.shape, batch_dim)
            x = nn.Dropout(rate=self.drop_path,
                           broadcast_dims=drop_path_shape,
                           rng_collection=self.dropout_rng_name)(x, deterministic=deterministic)

        if self.apply_residual_connection_post_layernorm:
            assert ln_out is not None
            residual = ln_out

        x = x + residual

        mlp_input = x
        if self.layer_type == TransformerLayerType.DECODER:
            assert encoded is not None, \
                "encoded is required when layer_type == TransformerLayerType.DECODER."

            x = with_sharding_constraint_by_logical_axes(
                x, (*generate_batch_seqlen_logical_axes(), HIDDEN_AXES))

            residual = x
            y, ln_out = MultiHeadAttention(
                num_attention_heads=self.num_attention_heads,
                dtype=self.dtype,
                head_dim=head_dim,
                num_gqa_groups=self.num_gqa_groups,
                transpose_batch_sequence=self.transpose_batch_sequence,
                enable_sequence_parallel=self.enable_sequence_parallel,
                attention_dropout=self.attention_dropout,
                dropout_rng_name=self.dropout_rng_name,
                layernorm_type=self.layernorm_type,
                layernorm_epsilon=self.layernorm_epsilon,
                zero_centered_gamma=self.zero_centered_gamma,
                return_layernorm_output=self.apply_residual_connection_post_layernorm,
                input_layernorm=True,    # Must do LayerNorm before MHA.
                attn_mask_type='padding',
                attn_bias_type='no_bias',
                enable_rotary_pos_emb=self.enable_rotary_pos_emb,
                rotary_pos_emb_windows=self.rotary_pos_emb_windows,
                float32_logits=self.float32_attention_logits,
                scale_attn_logits=self.scale_attn_logits,
                scaled_query_init=self.scaled_query_init,
                fuse_qkv_params=self.fuse_qkv_params,
                kernel_init=self.mha_kernel_init,
                use_bias=self.use_bias,
                bias_init=self.bias_init,
                name='encoder_decoder_attention')(x,
                                                  encoded,
                                                  encoder_decoder_mask,
                                                  deterministic=deterministic)

            y = with_sharding_constraint_by_logical_axes(
                y, (*generate_batch_seqlen_logical_axes(), HIDDEN_AXES))
            residual = with_sharding_constraint_by_logical_axes(
                residual, (*generate_batch_seqlen_logical_axes(), HIDDEN_AXES))

            y = hidden_dropout(y, deterministic)

            if self.apply_residual_connection_post_layernorm:
                assert ln_out is not None
                residual = ln_out

            mlp_input = y + residual

        mlp_input = with_sharding_constraint_by_logical_axes(
            mlp_input, (*generate_batch_seqlen_logical_axes(), HIDDEN_AXES))

        # MlpBlock
        residual = mlp_input
        z, ln_out = LayerNormMLP(
            layernorm_type=self.layernorm_type,
            zero_centered_gamma=self.zero_centered_gamma,
            epsilon=self.layernorm_epsilon,
            transpose_batch_sequence=self.transpose_batch_sequence,
            return_layernorm_output=self.apply_residual_connection_post_layernorm,
            intermediate_dim=self.mlp_hidden_size,
            activations=self.mlp_activations,
            intermediate_dropout_rng_name=self.dropout_rng_name,
            intermediate_dropout_rate=self.intermediate_dropout,
            intermediate_hidden_dropout_dims=self.intermediate_dropout_dims,
            dtype=self.dtype,
            scale_axes=(W_NO_SHARD_AXES,),
            ln_bias_axes=(W_NO_SHARD_AXES,),
            kernel_init=self.mlp_kernel_init,
            kernel_axes_1=(W_FSDP_AXES, W_JOINED_AXES, W_TP_AXES),
            kernel_axes_2=(W_TP_AXES, W_FSDP_AXES),
            use_bias=self.use_bias,
            bias_init=self.bias_init,
            bias_axes_1=(W_JOINED_AXES, W_TP_AXES),
            bias_axes_2=(W_NO_SHARD_AXES,),
            layernorm_input_axes=(*generate_batch_seqlen_logical_axes(), HIDDEN_AXES),
            dot_1_input_axes=(*generate_batch_seqlen_logical_axes(False), HIDDEN_AXES),
            dot_2_input_axes=(*generate_batch_seqlen_logical_axes(False), HIDDEN_TP_AXES),
            name='mlp',
        )(mlp_input, deterministic=deterministic)

        if self.apply_residual_connection_post_layernorm:
            assert ln_out is not None
            residual = ln_out

        z = with_sharding_constraint_by_logical_axes(
            z, (*generate_batch_seqlen_logical_axes(), HIDDEN_AXES))
        residual = with_sharding_constraint_by_logical_axes(
            residual, (*generate_batch_seqlen_logical_axes(), HIDDEN_AXES))

        z = hidden_dropout(z, deterministic)
        if self.drop_path > 0.0:
            drop_path_shape = _generate_drop_path_shape(z.shape, batch_dim)
            z = nn.Dropout(rate=self.drop_path,
                           broadcast_dims=drop_path_shape)(z, deterministic=deterministic)
        z = z + residual

        if self.output_layernorm:
            z = with_sharding_constraint_by_logical_axes(
                z, (*generate_batch_seqlen_logical_axes(), HIDDEN_AXES))
            z = LayerNorm(layernorm_type=self.layernorm_type,
                          zero_centered_gamma=self.zero_centered_gamma,
                          epsilon=self.layernorm_epsilon,
                          scale_axes=(W_NO_SHARD_AXES,),
                          bias_axes=(W_NO_SHARD_AXES,),
                          transpose_batch_sequence=self.transpose_batch_sequence,
                          dtype=self.dtype,
                          name="output_layernorm")(z)

        return z<|MERGE_RESOLUTION|>--- conflicted
+++ resolved
@@ -26,18 +26,46 @@
 
 from .module import DenseGeneral, LayerNormDenseGeneral, LayerNormMLP
 from .module import LayerNorm, Softmax
-<<<<<<< HEAD
 from ..util import is_hip_extension
 
 if not is_hip_extension():
     from ..fused_attn import AttnBiasType, AttnMaskType, QKVLayout
-    from ..fused_attn import is_fused_attn_kernel_available
-    from ..fused_attn import self_fused_attn, cross_fused_attn
-=======
-from ..fused_attn import AttnBiasType, AttnMaskType, QKVLayout
-from ..fused_attn import is_fused_attn_kernel_available, canonicalize_attn_mask_type
-from ..fused_attn import self_fused_attn, cross_fused_attn, fused_attn
->>>>>>> 9b2fed51
+    from ..fused_attn import is_fused_attn_kernel_available, canonicalize_attn_mask_type
+    from ..fused_attn import self_fused_attn, cross_fused_attn, fused_attn
+else:
+    class AttnBiasType(Enum):
+        """Attention Bias Type."""
+        NO_BIAS = "no_bias"
+        PRE_SCALE_BIAS = "pre_scale_bias"
+        POST_SCALE_BIAS = "post_scale_bias"
+
+    class AttnMaskType(Enum):
+        """Attention Mask Type."""
+        NO_MASK = "no_mask"
+        PADDING_MASK = "padding"
+        CAUSAL_MASK = "causal"
+        PADDING_CAUSAL_MASK = "padding_causal"
+
+    class QKVLayout(Enum):
+        """QKV layout"""
+        BS3HD = "bs3hd"
+        BSHD_BS2HD = "bshd_bs2hd"
+        BSHD_BSHD_BSHD = "bshd_bshd_bshd"
+
+    def canonicalize_attn_mask_type(attn_mask_type: str):
+        """Convert string attn_mask_type to AttnMaskType
+        TE-JAX currently fall back to the padding version kernels for the libraries integration.
+        The overhead between padding and non-padding version should be small.
+        However, we will lease this limitation in the near feature.
+        """
+        if attn_mask_type in ['causal', 'padding_causal']:
+            return AttnMaskType.PADDING_CAUSAL_MASK
+        if attn_mask_type in ['no_mask', 'padding']:
+            return AttnMaskType.PADDING_MASK
+        raise ValueError(f"Unsupported {attn_mask_type=}, "
+                         "supported attn_mask_type={'no_mask', 'padding', 'causal', 'padding_causal'}")
+
+
 from ..softmax import SoftmaxType
 from ..sharding import num_of_devices
 from ..sharding import get_sharding_map_logic_axis_to_mesh_axis
@@ -237,98 +265,98 @@
             return jnp.einsum('bhgqk,bkhd->bqhgd', attn_weights, value).reshape(query.shape)
         return jnp.einsum('bhqk,bkhd->bqhd', attn_weights, value)
 
-
-class _FusedDotProductAttention(nn.Module):    # pylint: disable=too-few-public-methods
-    attention_dropout: float = 0.
-    attn_mask_type: AttnMaskType = AttnMaskType.CAUSAL_MASK
-    attn_bias_type: Optional[AttnBiasType] = None
-    dtype: DType = jnp.float32
-    qkv_layout: QKVLayout = QKVLayout.BSHD_BSHD_BSHD
-    scale_factor: Optional[float] = None
-    transpose_batch_sequence: bool = False
-
-    @nn.compact
-    def __call__(self,
-                 query: Array,
-                 key: Array,
-                 value: Array,
-                 mask: Optional[Array] = None,
-                 bias: Optional[Array] = None,
-                 *,
-                 dropout_rng: Optional[PRNGKey] = None,
-                 deterministic: bool = False) -> Array:
-
-        seed = None
-        if dropout_rng is not None:
-            seed = jax.random.split(dropout_rng, num_of_devices())
-
-        if self.scale_factor is None:
-            scale_factor = 1.0 / sqrt(query.shape[-1])
-        else:
-            scale_factor = self.scale_factor
-        del self.scale_factor
-
-        if self.qkv_layout == QKVLayout.BS3HD:
-            """qkvpacked format, treat
-            query: qkvpacked tensor, shape = [..., 3, h, d]
-            key: ignore
-            value: ignore
-            """
-            qkv_packed = query
+if not is_hip_extension():
+    class _FusedDotProductAttention(nn.Module):    # pylint: disable=too-few-public-methods
+        attention_dropout: float = 0.
+        attn_mask_type: AttnMaskType = AttnMaskType.CAUSAL_MASK
+        attn_bias_type: Optional[AttnBiasType] = None
+        dtype: DType = jnp.float32
+        qkv_layout: QKVLayout = QKVLayout.BSHD_BSHD_BSHD
+        scale_factor: Optional[float] = None
+        transpose_batch_sequence: bool = False
+    
+        @nn.compact
+        def __call__(self,
+                     query: Array,
+                     key: Array,
+                     value: Array,
+                     mask: Optional[Array] = None,
+                     bias: Optional[Array] = None,
+                     *,
+                     dropout_rng: Optional[PRNGKey] = None,
+                     deterministic: bool = False) -> Array:
+    
+            seed = None
+            if dropout_rng is not None:
+                seed = jax.random.split(dropout_rng, num_of_devices())
+    
+            if self.scale_factor is None:
+                scale_factor = 1.0 / sqrt(query.shape[-1])
+            else:
+                scale_factor = self.scale_factor
+            del self.scale_factor
+    
+            if self.qkv_layout == QKVLayout.BS3HD:
+                """qkvpacked format, treat
+                query: qkvpacked tensor, shape = [..., 3, h, d]
+                key: ignore
+                value: ignore
+                """
+                qkv_packed = query
+                if self.transpose_batch_sequence:
+                    qkv_packed = qkv_packed.transpose([1, 0, 2, 3, 4])
+                x = self_fused_attn(qkv_packed,
+                                    bias,
+                                    mask,
+                                    seed,
+                                    attn_mask_type=self.attn_mask_type,
+                                    attn_bias_type=self.attn_bias_type,
+                                    scaling_factor=scale_factor,
+                                    dropout_probability=self.attention_dropout,
+                                    is_training=not deterministic)
+            elif self.qkv_layout == QKVLayout.BSHD_BS2HD:
+                """kvpacked format, treat
+                query: query tensor, shape = [..., h, d]
+                key: kvpacked tensor, shape = [..., 2, h, d]
+                value: ignore
+                """
+                kv_packed = key
+                if self.transpose_batch_sequence:
+                    query = query.transpose([1, 0, 2, 3])
+                    kv_packed = kv_packed.transpose([1, 0, 2, 3, 4])
+                x = cross_fused_attn(query,
+                                     kv_packed,
+                                     bias,
+                                     mask,
+                                     seed,
+                                     attn_mask_type=self.attn_mask_type,
+                                     attn_bias_type=self.attn_bias_type,
+                                     scaling_factor=scale_factor,
+                                     dropout_probability=self.attention_dropout,
+                                     is_training=not deterministic)
+            elif self.qkv_layout == QKVLayout.BSHD_BSHD_BSHD:
+                if self.transpose_batch_sequence:
+                    query = query.transpose([1, 0, 2, 3])
+                    key = key.transpose([1, 0, 2, 3])
+                    value = value.transpose([1, 0, 2, 3])
+                x = fused_attn(query,
+                               key,
+                               value,
+                               bias,
+                               mask,
+                               seed,
+                               attn_mask_type=self.attn_mask_type,
+                               attn_bias_type=self.attn_bias_type,
+                               scaling_factor=scale_factor,
+                               dropout_probability=self.attention_dropout,
+                               is_training=not deterministic)
+            else:
+                raise ValueError(f"Unsupported {self.qkv_layout=}.")
+    
             if self.transpose_batch_sequence:
-                qkv_packed = qkv_packed.transpose([1, 0, 2, 3, 4])
-            x = self_fused_attn(qkv_packed,
-                                bias,
-                                mask,
-                                seed,
-                                attn_mask_type=self.attn_mask_type,
-                                attn_bias_type=self.attn_bias_type,
-                                scaling_factor=scale_factor,
-                                dropout_probability=self.attention_dropout,
-                                is_training=not deterministic)
-        elif self.qkv_layout == QKVLayout.BSHD_BS2HD:
-            """kvpacked format, treat
-            query: query tensor, shape = [..., h, d]
-            key: kvpacked tensor, shape = [..., 2, h, d]
-            value: ignore
-            """
-            kv_packed = key
-            if self.transpose_batch_sequence:
-                query = query.transpose([1, 0, 2, 3])
-                kv_packed = kv_packed.transpose([1, 0, 2, 3, 4])
-            x = cross_fused_attn(query,
-                                 kv_packed,
-                                 bias,
-                                 mask,
-                                 seed,
-                                 attn_mask_type=self.attn_mask_type,
-                                 attn_bias_type=self.attn_bias_type,
-                                 scaling_factor=scale_factor,
-                                 dropout_probability=self.attention_dropout,
-                                 is_training=not deterministic)
-        elif self.qkv_layout == QKVLayout.BSHD_BSHD_BSHD:
-            if self.transpose_batch_sequence:
-                query = query.transpose([1, 0, 2, 3])
-                key = key.transpose([1, 0, 2, 3])
-                value = value.transpose([1, 0, 2, 3])
-            x = fused_attn(query,
-                           key,
-                           value,
-                           bias,
-                           mask,
-                           seed,
-                           attn_mask_type=self.attn_mask_type,
-                           attn_bias_type=self.attn_bias_type,
-                           scaling_factor=scale_factor,
-                           dropout_probability=self.attention_dropout,
-                           is_training=not deterministic)
-        else:
-            raise ValueError(f"Unsupported {self.qkv_layout=}.")
-
-        if self.transpose_batch_sequence:
-            x = x.transpose([1, 0, 2, 3])
-
-        return x
+                x = x.transpose([1, 0, 2, 3])
+    
+            return x
 
 
 class DotProductAttention(nn.Module):    # pylint: disable=too-few-public-methods
@@ -484,13 +512,17 @@
             seqlen_kv = seqlen_q
         else:
             seqlen_kv = key.shape[sequence_dim]
-
-        has_fused_attn_kernel = is_fused_attn_kernel_available(self.dtype, self.dtype, qkv_layout,
-                                                               attn_bias_type, attn_mask_type,
-                                                               self.attention_dropout,
-                                                               self.num_attention_heads,
-                                                               self.num_gqa_groups, seqlen_q,
-                                                               seqlen_kv, self.head_dim)
+        
+        #TODO: add back when fused attn is available for rocm TE
+        if not is_hip_extension():
+            has_fused_attn_kernel = is_fused_attn_kernel_available(self.dtype, self.dtype, qkv_layout,
+                                                                   attn_bias_type, attn_mask_type,
+                                                                   self.attention_dropout,
+                                                                   self.num_attention_heads,
+                                                                   self.num_gqa_groups, seqlen_q,
+                                                                   seqlen_kv, self.head_dim)
+        else:
+            has_fused_attn_kernel = False
 
         use_fused_attn = (enable_fused_attn and has_fused_attn_kernel)
 
@@ -820,66 +852,6 @@
 
             return jnp.stack([k_kernel, v_kernel], axis=-2, dtype=dtype)
 
-<<<<<<< HEAD
-        if not is_hip_extension():
-            # TODO(rewang): make it configurable for pre_scale_bias
-            attn_bias_type = AttnBiasType.NO_BIAS if bias is None else AttnBiasType.POST_SCALE_BIAS
-
-            def canonicalize_attn_mask_type(attn_mask_type):
-                """
-                Convert the string to AttnMaskType
-                """
-                if attn_mask_type == 'causal':
-                    return AttnMaskType.PADDING_CAUSAL_MASK
-                if attn_mask_type == 'padding':
-                    return AttnMaskType.PADDING_MASK
-                raise ValueError(f"Unsupported {attn_mask_type=}, "
-                                 "supported attn_mask_type = {'causal', 'padding'}")
-
-            qkv_layout = QKVLayout.BS3HD if is_self_attn else QKVLayout.BSHD_BS2HD
-            attn_mask_type = canonicalize_attn_mask_type(self.attn_mask_type)
-
-        is_self_attn = (inputs_q is inputs_kv)
-        is_gqa = (self.num_heads != self.num_gqa_groups)
-        is_qkvpack = (is_self_attn and not is_gqa)
-
-        q_seqlen = inputs_q.shape[0] if self.transpose_batch_sequence else inputs_q.shape[1]
-        kv_seqlen = inputs_kv.shape[0] if self.transpose_batch_sequence else inputs_kv.shape[1]
-        enable_fused_attn = int(os.getenv("NVTE_FUSED_ATTN", "0"))
-
-        #TODO: add back once fused_attn is supported in rocm
-        if not is_hip_extension():
-            has_fused_attn_kernel = is_fused_attn_kernel_available(self.dtype, self.dtype, qkv_layout,
-                                                                   attn_bias_type, attn_mask_type,
-                                                                   self.dropout_rate, self.num_heads,
-                                                                   self.num_gqa_groups, q_seqlen,
-                                                                   kv_seqlen, self.head_dim)
-                                                                   
-        else:
-            has_fused_attn_kernel = False
-
-        use_fused_attn = not decode and not self.transpose_batch_sequence and self.fuse_qkv and \
-            has_fused_attn_kernel and \
-            enable_fused_attn
-
-        if enable_fused_attn and not use_fused_attn:
-            reason = ""
-            if decode:
-                reason += f"decode=False is required but got {decode}, "
-            if self.transpose_batch_sequence:
-                reason += f"transpose_batch_sequence=False is required " \
-                          f"but got {self.transpose_batch_sequence}, "
-            if not self.fuse_qkv:
-                reason += f"fuse_qkv=True is required but got {self.fuse_qkv}, "
-            if not has_fused_attn_kernel:
-                reason += "no fused attention kernel is available, "
-
-            warnings.warn(
-                f"Fused attention is not enabled. Because " \
-                f"{reason}fall back to unfused attention.")
-
-=======
->>>>>>> 9b2fed51
         def generate_batch_seqlen_logical_axes(is_sharded_seq):
             sequence_dim = 0 if self.transpose_batch_sequence else 1
             batch_dim = 1 - sequence_dim
