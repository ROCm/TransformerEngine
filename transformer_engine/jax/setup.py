# This file was modified for portability to AMDGPU
# Copyright (c) 2024, Advanced Micro Devices, Inc. All rights reserved.
# Copyright (c) 2022-2024, NVIDIA CORPORATION & AFFILIATES. All rights reserved.
#
# See LICENSE for license information.

"""Installation script for TE jax extensions."""

# pylint: disable=wrong-import-position,wrong-import-order

import sys
import os
import shutil
from pathlib import Path

import setuptools

try:
    import jax  # pylint: disable=unused-import
except ImportError as e:
    raise RuntimeError("This package needs Jax to build.") from e


current_file_path = Path(__file__).parent.resolve()
build_tools_dir = current_file_path.parent.parent / "build_tools"
if bool(int(os.getenv("NVTE_RELEASE_BUILD", "0"))) or os.path.isdir(build_tools_dir):
    build_tools_copy = current_file_path / "build_tools"
    if build_tools_copy.exists():
        shutil.rmtree(build_tools_copy)
    shutil.copytree(build_tools_dir, build_tools_copy)


from build_tools.build_ext import get_build_ext
<<<<<<< HEAD
from build_tools.utils import rocm_build, package_files, copy_common_headers, install_and_import
=======
from build_tools.utils import copy_common_headers, install_and_import
>>>>>>> ba36f90d
from build_tools.te_version import te_version
from build_tools.jax import setup_jax_extension

install_and_import("pybind11")
from pybind11.setup_helpers import build_ext as BuildExtension

os.environ["NVTE_PROJECT_BUILDING"] = "1"
CMakeBuildExtension = get_build_ext(BuildExtension)


if __name__ == "__main__":
    # Extensions
    common_headers_dir = "common_headers"
    copy_common_headers(current_file_path.parent, str(current_file_path / common_headers_dir))
    ext_modules = [
        setup_jax_extension(
            "csrc", current_file_path / "csrc", current_file_path / common_headers_dir
        )
    ]

    # Configure package
    setuptools.setup(
        name="transformer_engine_jax",
        version=te_version(),
        description="Transformer acceleration library - Jax Lib",
        ext_modules=ext_modules,
        cmdclass={"build_ext": CMakeBuildExtension},
<<<<<<< HEAD
        install_requires=[] if rocm_build() else ["jax", "flax>=0.7.1"],
        tests_require=[] if rocm_build() else ["numpy", "praxis"],
        include_package_data=True,
        package_data={
            "csrc": package_files("csrc"),
            common_headers_dir: package_files(common_headers_dir),
            "build_tools": package_files("build_tools"),
        },
=======
        install_requires=["jax", "flax>=0.7.1"],
        tests_require=["numpy", "praxis"],
>>>>>>> ba36f90d
    )
    if any(x in sys.argv for x in (".", "sdist", "bdist_wheel")):
        shutil.rmtree(common_headers_dir)
        shutil.rmtree("build_tools")<|MERGE_RESOLUTION|>--- conflicted
+++ resolved
@@ -31,11 +31,7 @@
 
 
 from build_tools.build_ext import get_build_ext
-<<<<<<< HEAD
-from build_tools.utils import rocm_build, package_files, copy_common_headers, install_and_import
-=======
-from build_tools.utils import copy_common_headers, install_and_import
->>>>>>> ba36f90d
+from build_tools.utils import rocm_build, copy_common_headers, install_and_import
 from build_tools.te_version import te_version
 from build_tools.jax import setup_jax_extension
 
@@ -63,19 +59,8 @@
         description="Transformer acceleration library - Jax Lib",
         ext_modules=ext_modules,
         cmdclass={"build_ext": CMakeBuildExtension},
-<<<<<<< HEAD
         install_requires=[] if rocm_build() else ["jax", "flax>=0.7.1"],
         tests_require=[] if rocm_build() else ["numpy", "praxis"],
-        include_package_data=True,
-        package_data={
-            "csrc": package_files("csrc"),
-            common_headers_dir: package_files(common_headers_dir),
-            "build_tools": package_files("build_tools"),
-        },
-=======
-        install_requires=["jax", "flax>=0.7.1"],
-        tests_require=["numpy", "praxis"],
->>>>>>> ba36f90d
     )
     if any(x in sys.argv for x in (".", "sdist", "bdist_wheel")):
         shutil.rmtree(common_headers_dir)
