# This file was modified for portability to AMDGPU
# Copyright (c) 2024, Advanced Micro Devices, Inc. All rights reserved.
# Copyright (c) 2022-2024, NVIDIA CORPORATION & AFFILIATES. All rights reserved.
#
# See LICENSE for license information.
"""JAX/TE custom ops for attention"""
from dataclasses import dataclass
from functools import partial, reduce
import operator
import warnings

import jax.numpy as jnp
from jax import dtypes
from jax.interpreters import mlir
from jax.interpreters.mlir import ir
from jax.sharding import PartitionSpec, NamedSharding

from transformer_engine import transformer_engine_jax
from transformer_engine.transformer_engine_jax import (
    NVTE_Bias_Type,
    NVTE_Mask_Type,
    NVTE_QKV_Layout,
    NVTE_Fused_Attn_Backend,
)
from .base import BasePrimitive, register_primitive
from .custom_call import custom_caller, CustomCallArgsWrapper
from .misc import (
    is_hip_extension,
    check_valid_batch_dims,
    jax_dtype_to_te_dtype,
    te_dtype_to_jax_dtype,
    get_padded_spec,
)
from ..sharding import (
    all_reduce_sum_along_dp_fsdp,
    get_all_mesh_axes,
    num_of_devices,
)


__all__ = [
    "FusedAttnHelper",
    "fused_attn_fwd_qkvpacked",
    "fused_attn_bwd_qkvpacked",
    "fused_attn_fwd_kvpacked",
    "fused_attn_bwd_kvpacked",
    "fused_attn_fwd",
    "fused_attn_bwd",
]


@dataclass(frozen=True)
class FusedAttnHelper:
    """
    Helper for the fused attention backend
    """

    q_dtype: jnp.dtype
    kv_dtype: jnp.dtype
    qkv_layout: NVTE_QKV_Layout
    attn_bias_type: NVTE_Bias_Type
    attn_mask_type: NVTE_Mask_Type
    dropout_probability: float
    q_num_heads: int
    kv_num_heads: int
    q_max_seqlen: int
    kv_max_seqlen: int
    head_dim: int

    def is_fused_attn_kernel_available(self):
        """Check if there is available fused attention kernel"""
        return self.get_fused_attn_backend() != NVTE_Fused_Attn_Backend.NVTE_No_Backend

    def get_fused_attn_backend(self):
        """Get the fused attention kernel backend"""
        return transformer_engine_jax.get_fused_attn_backend(
            jax_dtype_to_te_dtype(self.q_dtype),
            jax_dtype_to_te_dtype(self.kv_dtype),
            self.qkv_layout,
            self.attn_bias_type,
            self.attn_mask_type,
            self.dropout_probability,
            self.q_num_heads,
            self.kv_num_heads,
            self.q_max_seqlen,
            self.kv_max_seqlen,
            self.head_dim,
        )

    @staticmethod
    def parse_qkv_aval(q_aval, k_aval, v_aval, qkv_layout):
        """Parse qkv aval"""
        match qkv_layout:
            case NVTE_QKV_Layout.NVTE_BS3HD:
                *q_batch_shape, q_max_seqlen, nqkv, attn_heads, q_head_dim = q_aval.shape
                kv_batch_shape = q_batch_shape
                kv_max_seqlen = q_max_seqlen
                num_gqa_groups = attn_heads
                kv_head_dim = q_head_dim
                assert nqkv == 3
            case NVTE_QKV_Layout.NVTE_BSHD_BS2HD:
                *q_batch_shape, q_max_seqlen, attn_heads, q_head_dim = q_aval.shape
                *kv_batch_shape, kv_max_seqlen, nkv, num_gqa_groups, kv_head_dim = k_aval.shape
                assert nkv == 2
            case NVTE_QKV_Layout.NVTE_BSHD_BSHD_BSHD:
                *q_batch_shape, q_max_seqlen, attn_heads, q_head_dim = q_aval.shape
                *kv_batch_shape, kv_max_seqlen, num_gqa_groups, kv_head_dim = k_aval.shape
                assert k_aval.shape == v_aval.shape
            case _:
                raise ValueError(f"Unexpected {qkv_layout=}")
        assert q_batch_shape == kv_batch_shape
        assert q_head_dim == kv_head_dim
        assert q_aval.dtype == k_aval.dtype == v_aval.dtype

        return (q_batch_shape, q_max_seqlen, kv_max_seqlen, attn_heads, num_gqa_groups, q_head_dim)


@dataclass(frozen=True)
class _FusedAttnRNGStateChecker:
    """
    Checker for guarding the fused attention rng state.
    The fused attention backend requires a 64 bits seed and a 64 bits offset.
    However, JAX doesn't enable 64 bits by default,
    so we have to emulate seed as two 32 bits array.
    The offset calculation is maintained in the backend.
    """

    rng_state_dtype: jnp.dtype = jnp.uint32
    # (seed,) with internal dtype int64
    seed_size: int = 2
    # (seed, offset) with internal dtype int64
    rng_state_size: int = 2 * 2

    def check_seed(self, seed, dropout_probability, is_training):
        """
        Check the seed and convert the data type of seed if possible.
        """
        # Jax can't bind None, create a dummy tensor for None
        if seed is None:
            dropout_enabled = dropout_probability > 0 and is_training
            assert not dropout_enabled, "seed is not allowed to be None when dropout is enabled."
            seed = jnp.zeros(2, dtype=self.rng_state_dtype)
            seed = jnp.repeat(seed, num_of_devices())

        if seed.dtype != self.rng_state_dtype:
            warnings.warn(
                f"Requested {seed.dtype=} is not available, and will be "
                f"casted to dtype {self.rng_state_dtype}. "
                "Please use threefry/rbg/unsafe_rbg PRNG implementations to remove this warning."
            )
            seed = seed.astype(self.rng_state_dtype)

        assert seed.dtype == self.rng_state_dtype
        # Backend takes an int64_t seed, so only the first two u32 elements are taken
        assert seed.size >= self.seed_size

        return seed


def generate_cu_seqlen(actual_seqlen):
    """
    Generating cumsum seqlen for a batch
    """
    cu_seqlen = jnp.cumsum(actual_seqlen)
    cu_seqlen = jnp.hstack((0, cu_seqlen))
    return cu_seqlen


class FusedAttnFwdPrimitive(BasePrimitive):
    """
    Fused Attention Forward Primitive
    """

    name = "te_fused_attn_forward"
    multiple_results = True
    impl_static_args = (7, 8, 9, 10, 11, 12)
    inner_primitive = None
    outer_primitive = None

    @staticmethod
    def abstract(
        q_aval,
        k_aval,
        v_aval,
        bias_aval,
        q_seqlen_or_cu_seqlen_aval,
        kv_seqlen_or_cu_seqlen_aval,
        seed_aval,
        *,
        attn_bias_type,
        attn_mask_type,
        qkv_layout,
        scaling_factor,
        dropout_probability,
        is_training,
    ):
        """
        Fused attention fwd abstract
        """
        q_dtype = dtypes.canonicalize_dtype(q_aval.dtype)
        k_dtype = dtypes.canonicalize_dtype(k_aval.dtype)
        v_dtype = dtypes.canonicalize_dtype(v_aval.dtype)
        bias_dtype = dtypes.canonicalize_dtype(bias_aval.dtype)
        assert q_dtype == k_dtype == v_dtype == bias_dtype
        assert q_seqlen_or_cu_seqlen_aval.dtype == kv_seqlen_or_cu_seqlen_aval.dtype

        batch_shape, q_max_seqlen, kv_max_seqlen, attn_heads, num_gqa_groups, head_dim = (
            FusedAttnHelper.parse_qkv_aval(q_aval, k_aval, v_aval, qkv_layout)
        )

        output_shape = (*batch_shape, q_max_seqlen, attn_heads, head_dim)
        out_aval = q_aval.update(shape=output_shape, dtype=q_dtype)

        # backend determines the softmax buffer shape/dtype
        backend = FusedAttnHelper(
            q_dtype,
            k_dtype,
            qkv_layout,
            attn_bias_type,
            attn_mask_type,
            dropout_probability,
            attn_heads,
            num_gqa_groups,
            q_max_seqlen,
            kv_max_seqlen,
            head_dim,
        ).get_fused_attn_backend()

        if not is_hip_extension():
            if backend == NVTE_Fused_Attn_Backend.NVTE_F16_max512_seqlen:
                softmax_shape = (*batch_shape, attn_heads, q_max_seqlen, kv_max_seqlen)
                softmax_dtype = q_dtype
            elif backend == NVTE_Fused_Attn_Backend.NVTE_F16_arbitrary_seqlen:
                softmax_shape = (*batch_shape, attn_heads, q_max_seqlen, 1)
                softmax_dtype = dtypes.canonicalize_dtype(jnp.float32)
            else:
                raise ValueError(f'Unsupported {backend=}')
        else:
<<<<<<< HEAD
            if backend in [NVTE_Fused_Attn_Backend.NVTE_AOTriton, NVTE_Fused_Attn_Backend.NVTE_CK]:
                softmax_shape = (*batch_shape, attn_heads, q_max_seqlen, 1)
                softmax_dtype = dtypes.canonicalize_dtype(jnp.float32)
            else:
                raise ValueError(f'Unsupported {backend=}')
=======
            raise ValueError(f"Unsupported {backend=}")
>>>>>>> d71fc946
        softmax_aux_aval = q_aval.update(shape=softmax_shape, dtype=softmax_dtype)

        # JAX does not enable 64-bit int by default so we get XLA to allocate x8 memory with
        # 32-bit unsigned int to get the buffer size we need in the C++ kernel
        checker = _FusedAttnRNGStateChecker()
        seed_dtype = dtypes.canonicalize_dtype(seed_aval.dtype)
        assert seed_dtype == checker.rng_state_dtype
        rng_state_shape = (seed_aval.shape[0], checker.rng_state_size)
        rng_state_aval = seed_aval.update(shape=rng_state_shape, dtype=checker.rng_state_dtype)

        if attn_bias_type == NVTE_Bias_Type.NVTE_NO_BIAS:
            bias_batch = bias_heads = 0
        else:
            *bias_batch_shape, bias_heads, _, _ = bias_aval.shape
            bias_batch = reduce(operator.mul, bias_batch_shape)

        # do a dummy kernel call here to get workspace buffer shapes/dtypes that XLA needs to
        # prepare for the active fused-attn backend
        input_batch = reduce(operator.mul, batch_shape)
        wkspace_info = transformer_engine_jax.get_fused_attn_fwd_workspace_sizes(
            input_batch,
            bias_batch,
            q_max_seqlen,
            kv_max_seqlen,
            attn_heads,
            num_gqa_groups,
            bias_heads,
            head_dim,
            scaling_factor,
            dropout_probability,
            attn_bias_type,
            attn_mask_type,
            qkv_layout,
            jax_dtype_to_te_dtype(q_aval.dtype),
            is_training,
        )
        wkspace_aval = q_aval.update(
            shape=wkspace_info[0], dtype=te_dtype_to_jax_dtype(wkspace_info[1])
        )

        return out_aval, softmax_aux_aval, rng_state_aval, wkspace_aval

    @staticmethod
    def outer_abstract(*args, **kwargs):
        """
        Fused attention fwd outer primitive abstract
        """
        out_aval, softmax_aux_aval, rng_state_aval, _ = FusedAttnFwdPrimitive.abstract(
            *args, **kwargs
        )
        return out_aval, softmax_aux_aval, rng_state_aval

    @staticmethod
    def lowering(
        ctx,
        q,
        k,
        v,
        bias,
        q_cu_seqlen,
        kv_cu_seqlen,
        seed,
        *,
        attn_bias_type,
        attn_mask_type,
        qkv_layout,
        scaling_factor,
        dropout_probability,
        is_training,
    ):
        """
        Fused attention fwd lowering rules
        """
        operands = [q, k, v, bias, q_cu_seqlen, kv_cu_seqlen, seed]
        operand_shapes = map(lambda x: x.type.shape, operands)
        out_types = [
            ir.RankedTensorType.get(output.shape, mlir.dtype_to_ir_type(output.dtype))
            for output in ctx.avals_out
        ]
        args = CustomCallArgsWrapper(out_types, operands, operand_shapes)

        q_aval, k_aval, v_aval, bias_aval, *_ = ctx.avals_in

        batch_shape, q_max_seqlen, kv_max_seqlen, attn_heads, num_gqa_groups, head_dim = (
            FusedAttnHelper.parse_qkv_aval(q_aval, k_aval, v_aval, qkv_layout)
        )

        input_batch = reduce(operator.mul, batch_shape)

        if attn_bias_type == NVTE_Bias_Type.NVTE_NO_BIAS:
            bias_batch = bias_heads = 0
        else:
            *bias_batch_shape, bias_heads, _, _ = bias_aval.shape
            bias_batch = reduce(operator.mul, bias_batch_shape)

        wkspace_aval = ctx.avals_out[-1]

        opaque = transformer_engine_jax.pack_fused_attn_descriptor(
            input_batch,
            bias_batch,
            q_max_seqlen,
            kv_max_seqlen,
            attn_heads,
            num_gqa_groups,
            bias_heads,
            head_dim,
            wkspace_aval.size,
            scaling_factor,
            dropout_probability,
            attn_bias_type,
            attn_mask_type,
            qkv_layout,
            jax_dtype_to_te_dtype(q_aval.dtype),
            jax_dtype_to_te_dtype(wkspace_aval.dtype),
            is_training,
        )

        out = custom_caller(FusedAttnFwdPrimitive.name, args, opaque, has_side_effect=False)

        return out

    @staticmethod
    def impl(
        q,
        k,
        v,
        bias,
        q_seqlen,
        kv_seqlen,
        seed,
        attn_bias_type,
        attn_mask_type,
        qkv_layout,
        scaling_factor,
        dropout_probability,
        is_training,
    ):
        assert FusedAttnFwdPrimitive.inner_primitive is not None

        q_cu_seqlen = generate_cu_seqlen(q_seqlen)
        kv_cu_seqlen = generate_cu_seqlen(kv_seqlen)

        output, softmax_aux, rng_state, _ = FusedAttnFwdPrimitive.inner_primitive.bind(
            q,
            k,
            v,
            bias,
            q_cu_seqlen,
            kv_cu_seqlen,
            seed,
            attn_bias_type=attn_bias_type,
            attn_mask_type=attn_mask_type,
            qkv_layout=qkv_layout,
            scaling_factor=scaling_factor,
            dropout_probability=dropout_probability,
            is_training=is_training,
        )
        return output, softmax_aux, rng_state

    @staticmethod
    def batcher(
        batched_args,
        batch_dims,
        *,
        attn_bias_type,
        attn_mask_type,
        qkv_layout,
        scaling_factor,
        dropout_probability,
        is_training,
    ):
        check_valid_batch_dims(batch_dims)
        assert FusedAttnFwdPrimitive.outer_primitive is not None
        q_bdim, *_, seed_bdim = batch_dims

        out_bdims = q_bdim, q_bdim, seed_bdim
        return (
            FusedAttnFwdPrimitive.outer_primitive.bind(
                *batched_args,
                attn_bias_type=attn_bias_type,
                attn_mask_type=attn_mask_type,
                qkv_layout=qkv_layout,
                scaling_factor=scaling_factor,
                dropout_probability=dropout_probability,
                is_training=is_training,
            ),
            out_bdims,
        )

    @staticmethod
    def infer_sharding_from_operands(
        attn_bias_type,
        attn_mask_type,
        qkv_layout,
        scaling_factor,
        dropout_probability,
        is_training,
        mesh,
        arg_infos,
        result_infos,
    ):
        del attn_bias_type, attn_mask_type, scaling_factor
        del dropout_probability, is_training, result_infos
        q_spec = get_padded_spec(arg_infos[0])
        k_spec = get_padded_spec(arg_infos[1])
        match qkv_layout:
            case NVTE_QKV_Layout.NVTE_BS3HD:
                # q_spec = (...batch, q_seqlen, head, hidden)
                out_sharding = NamedSharding(mesh, PartitionSpec(*q_spec[:-3], *q_spec[-2:]))
                softmax_aux_sharding = NamedSharding(
                    mesh, PartitionSpec(*q_spec[:-4], q_spec[-2], q_spec[-4], None)
                )
            case NVTE_QKV_Layout.NVTE_BSHD_BS2HD:
                # q_spec = (...batch, q_seqlen, head, hidden)
                # k_spec = (...batch, kv_seqlen, 2, num_gqa_groups, hidden)
                out_sharding = NamedSharding(mesh, PartitionSpec(*q_spec))
                softmax_aux_sharding = NamedSharding(
                    mesh, PartitionSpec(*q_spec[:-3], q_spec[-2], q_spec[-3], k_spec[-4])
                )
            case NVTE_QKV_Layout.NVTE_BSHD_BSHD_BSHD:
                # q_spec = (...batch, q_seqlen, head, hidden)
                # k_spec = (...batch, kv_seqlen, num_gqa_groups, hidden)
                out_sharding = NamedSharding(mesh, PartitionSpec(*q_spec))
                softmax_aux_sharding = NamedSharding(
                    mesh, PartitionSpec(*q_spec[:-3], q_spec[-2], q_spec[-3], k_spec[-3])
                )
            case _:
                raise ValueError(f"Unsupported {qkv_layout=}")
        rng_state_sharding = NamedSharding(mesh, PartitionSpec(get_all_mesh_axes(), None))
        return (out_sharding, softmax_aux_sharding, rng_state_sharding)

    @staticmethod
    def partition(
        attn_bias_type,
        attn_mask_type,
        qkv_layout,
        scaling_factor,
        dropout_probability,
        is_training,
        mesh,
        arg_infos,
        result_infos,
    ):
        out_sharding = result_infos[0].sharding
        softmax_aux_sharding = result_infos[1].sharding
        rng_state_sharding = seed_sharding = NamedSharding(
            mesh, PartitionSpec(get_all_mesh_axes(), None)
        )
        arg_shardings = tuple([arg_i.sharding for arg_i in arg_infos[:-1]] + [seed_sharding])
        out_shardings = (out_sharding, softmax_aux_sharding, rng_state_sharding)
        impl = partial(
            FusedAttnFwdPrimitive.impl,
            attn_bias_type=attn_bias_type,
            attn_mask_type=attn_mask_type,
            qkv_layout=qkv_layout,
            scaling_factor=scaling_factor,
            dropout_probability=dropout_probability,
            is_training=is_training,
        )
        return mesh, impl, out_shardings, arg_shardings


register_primitive(FusedAttnFwdPrimitive)


class FusedAttnBwdPrimitive(BasePrimitive):
    """
    Fused Attention Backward Primitive
    """

    name = "te_fused_attn_backward"
    multiple_results = True
    impl_static_args = (10, 11, 12, 13, 14, 15)
    inner_primitive = None
    outer_primitive = None

    @staticmethod
    def abstract(
        q_aval,
        k_aval,
        v_aval,
        bias_aval,
        softmax_aux_aval,
        rng_state_aval,
        output_aval,
        doutput_aval,
        q_cu_seqlen_aval,
        kv_cu_seqlen_aval,
        *,
        attn_bias_type,
        attn_mask_type,
        qkv_layout,
        scaling_factor,
        dropout_probability,
        is_training,
    ):
        """
        Fused attention bwd abstract
        """
        del softmax_aux_aval, rng_state_aval, output_aval

        q_dtype = dtypes.canonicalize_dtype(q_aval.dtype)
        k_dtype = dtypes.canonicalize_dtype(k_aval.dtype)
        v_dtype = dtypes.canonicalize_dtype(v_aval.dtype)
        bias_dtype = dtypes.canonicalize_dtype(bias_aval.dtype)
        doutput_dtype = dtypes.canonicalize_dtype(doutput_aval.dtype)
        assert q_dtype == k_dtype == v_dtype == bias_dtype == doutput_dtype
        assert q_cu_seqlen_aval.dtype == kv_cu_seqlen_aval.dtype

        batch_shape, q_max_seqlen, kv_max_seqlen, attn_heads, num_gqa_groups, head_dim = (
            FusedAttnHelper.parse_qkv_aval(q_aval, k_aval, v_aval, qkv_layout)
        )

        if attn_bias_type == NVTE_Bias_Type.NVTE_NO_BIAS:
            bias_batch = bias_heads = 0
        else:
            *bias_batch_shape, bias_heads, _, _ = bias_aval.shape
            bias_batch = reduce(operator.mul, bias_batch_shape)

        input_batch = reduce(operator.mul, batch_shape)
        wkspace_shape, wkspace_dtype = transformer_engine_jax.get_fused_attn_bwd_workspace_sizes(
            input_batch,
            bias_batch,
            q_max_seqlen,
            kv_max_seqlen,
            attn_heads,
            num_gqa_groups,
            bias_heads,
            head_dim,
            scaling_factor,
            dropout_probability,
            attn_bias_type,
            attn_mask_type,
            qkv_layout,
            jax_dtype_to_te_dtype(q_aval.dtype),
            is_training,
        )

        dq_aval = q_aval.update(shape=q_aval.shape, dtype=q_dtype)
        dk_aval = k_aval.update(shape=k_aval.shape, dtype=k_dtype)
        dv_aval = v_aval.update(shape=v_aval.shape, dtype=v_dtype)
        dbias_aval = bias_aval.update(shape=bias_aval.shape, dtype=bias_dtype)
        wkspace_aval = q_aval.update(
            shape=wkspace_shape, dtype=te_dtype_to_jax_dtype(wkspace_dtype)
        )

        return dq_aval, dk_aval, dv_aval, dbias_aval, wkspace_aval

    @staticmethod
    def outer_abstract(*args, **kwargs):
        """
        Fused attention fwd outer primitive abstract
        """
        dq_aval, dk_aval, dv_aval, dbias_aval, _ = FusedAttnBwdPrimitive.abstract(*args, **kwargs)
        return dq_aval, dk_aval, dv_aval, dbias_aval

    @staticmethod
    def lowering(
        ctx,
        q,
        k,
        v,
        bias,
        softmax_aux,
        rng_state,
        output,
        doutput,
        q_cu_seqlen,
        kv_cu_seqlen,
        *,
        attn_bias_type,
        attn_mask_type,
        qkv_layout,
        scaling_factor,
        dropout_probability,
        is_training,
    ):
        """
        Fused attention bwd lowering rules
        """
        operands = [
            q,
            k,
            v,
            bias,
            softmax_aux,
            rng_state,
            output,
            doutput,
            q_cu_seqlen,
            kv_cu_seqlen,
        ]
        operand_shapes = map(lambda x: x.type.shape, operands)
        out_types = [
            ir.RankedTensorType.get(output.shape, mlir.dtype_to_ir_type(output.dtype))
            for output in ctx.avals_out
        ]

        args = CustomCallArgsWrapper(out_types, operands, operand_shapes)

        q_aval, k_aval, v_aval, bias_aval, *_ = ctx.avals_in

        batch_shape, q_max_seqlen, kv_max_seqlen, attn_heads, num_gqa_groups, head_dim = (
            FusedAttnHelper.parse_qkv_aval(q_aval, k_aval, v_aval, qkv_layout)
        )

        input_batch = reduce(operator.mul, batch_shape)

        if attn_bias_type == NVTE_Bias_Type.NVTE_NO_BIAS:
            bias_batch = bias_heads = 0
        else:
            *bias_batch_shape, bias_heads, _, _ = bias_aval.shape
            bias_batch = reduce(operator.mul, bias_batch_shape)

        wkspace_aval = ctx.avals_out[-1]

        opaque = transformer_engine_jax.pack_fused_attn_descriptor(
            input_batch,
            bias_batch,
            q_max_seqlen,
            kv_max_seqlen,
            attn_heads,
            num_gqa_groups,
            bias_heads,
            head_dim,
            wkspace_aval.size,
            scaling_factor,
            dropout_probability,
            attn_bias_type,
            attn_mask_type,
            qkv_layout,
            jax_dtype_to_te_dtype(q_aval.dtype),
            jax_dtype_to_te_dtype(wkspace_aval.dtype),
            is_training,
        )

        out = custom_caller(FusedAttnBwdPrimitive.name, args, opaque, has_side_effect=False)

        return out

    @staticmethod
    def impl(
        q,
        k,
        v,
        bias,
        softmax_aux,
        rng_state,
        output,
        doutput,
        q_seqlen,
        kv_seqlen,
        attn_bias_type,
        attn_mask_type,
        qkv_layout,
        scaling_factor,
        dropout_probability,
        is_training,
    ):
        assert FusedAttnBwdPrimitive.inner_primitive is not None

        q_cu_seqlen = generate_cu_seqlen(q_seqlen)
        kv_cu_seqlen = generate_cu_seqlen(kv_seqlen)

        dq, dk, dv, dbias, _ = FusedAttnBwdPrimitive.inner_primitive.bind(
            q,
            k,
            v,
            bias,
            softmax_aux,
            rng_state,
            output,
            doutput,
            q_cu_seqlen,
            kv_cu_seqlen,
            attn_bias_type=attn_bias_type,
            attn_mask_type=attn_mask_type,
            qkv_layout=qkv_layout,
            scaling_factor=scaling_factor,
            dropout_probability=dropout_probability,
            is_training=is_training,
        )
        return dq, dk, dv, dbias

    @staticmethod
    def batcher(
        batched_args,
        batch_dims,
        *,
        attn_bias_type,
        attn_mask_type,
        qkv_layout,
        scaling_factor,
        dropout_probability,
        is_training,
    ):
        check_valid_batch_dims(batch_dims)
        assert FusedAttnBwdPrimitive.outer_primitive is not None
        q_bdim, k_bdim, v_bdim, *_ = batch_dims

        out_bdims = q_bdim, k_bdim, v_bdim, q_bdim
        return (
            FusedAttnBwdPrimitive.outer_primitive.bind(
                *batched_args,
                attn_bias_type=attn_bias_type,
                attn_mask_type=attn_mask_type,
                qkv_layout=qkv_layout,
                scaling_factor=scaling_factor,
                dropout_probability=dropout_probability,
                is_training=is_training,
            ),
            out_bdims,
        )

    @staticmethod
    def infer_sharding_from_operands(
        attn_bias_type,
        attn_mask_type,
        qkv_layout,
        scaling_factor,
        dropout_probability,
        is_training,
        mesh,
        arg_infos,
        result_infos,
    ):
        del attn_bias_type, attn_mask_type, qkv_layout, scaling_factor
        del dropout_probability, is_training, result_infos
        q_spec = get_padded_spec(arg_infos[0])
        k_spec = get_padded_spec(arg_infos[1])
        v_spec = get_padded_spec(arg_infos[2])
        bias_spec = get_padded_spec(arg_infos[3])
        dq_sharding = NamedSharding(mesh, PartitionSpec(*q_spec))
        dk_sharding = NamedSharding(mesh, PartitionSpec(*k_spec))
        dv_sharding = NamedSharding(mesh, PartitionSpec(*v_spec))
        dbias_sharding = NamedSharding(mesh, PartitionSpec(*bias_spec))
        return (dq_sharding, dk_sharding, dv_sharding, dbias_sharding)

    @staticmethod
    def partition(
        attn_bias_type,
        attn_mask_type,
        qkv_layout,
        scaling_factor,
        dropout_probability,
        is_training,
        mesh,
        arg_infos,
        result_infos,
    ):
        del result_infos
        q_spec = get_padded_spec(arg_infos[0])
        k_spec = get_padded_spec(arg_infos[1])
        v_spec = get_padded_spec(arg_infos[2])
        bias_spec = get_padded_spec(arg_infos[3])
        dq_sharding = NamedSharding(mesh, PartitionSpec(*q_spec))
        dk_sharding = NamedSharding(mesh, PartitionSpec(*k_spec))
        dv_sharding = NamedSharding(mesh, PartitionSpec(*v_spec))
        dbias_sharding = NamedSharding(mesh, PartitionSpec(*bias_spec))
        arg_shardings = tuple(arg_i.sharding for arg_i in arg_infos)
        out_shardings = (dq_sharding, dk_sharding, dv_sharding, dbias_sharding)

        def sharded_impl(
            q, k, v, bias, softmax_aux, rng_state, output, doutput, q_cu_seqlen, kv_cu_seqlen
        ):
            local_dq, local_dk, local_dv, local_dbias = FusedAttnBwdPrimitive.impl(
                q,
                k,
                v,
                bias,
                softmax_aux,
                rng_state,
                output,
                doutput,
                q_cu_seqlen,
                kv_cu_seqlen,
                attn_bias_type=attn_bias_type,
                attn_mask_type=attn_mask_type,
                qkv_layout=qkv_layout,
                scaling_factor=scaling_factor,
                dropout_probability=dropout_probability,
                is_training=is_training,
            )
            global_dbias = local_dbias
            if attn_bias_type is not NVTE_Bias_Type.NVTE_NO_BIAS:
                global_dbias = all_reduce_sum_along_dp_fsdp(local_dbias)
            return local_dq, local_dk, local_dv, global_dbias

        return mesh, sharded_impl, out_shardings, arg_shardings


register_primitive(FusedAttnBwdPrimitive)


def fused_attn_fwd_qkvpacked(
    qkv: jnp.ndarray,
    bias: jnp.ndarray,
    seqlen: jnp.ndarray,
    seed: jnp.ndarray,
    attn_bias_type: NVTE_Bias_Type,
    attn_mask_type: NVTE_Mask_Type,
    scaling_factor: float,
    dropout_probability: float,
    is_training: bool,
):
    """
    Wrapper for TE self fused attention fwd
    Return BMM1 -> (PreBias) -> ScaleMaskSoftmax -> (PostBias) -> (Dropout) -> BMM2
    """
    checker = _FusedAttnRNGStateChecker()
    seed = checker.check_seed(seed, dropout_probability, is_training)

    if attn_bias_type == NVTE_Bias_Type.NVTE_NO_BIAS:
        assert bias is None
        bias = jnp.zeros(0, dtype=qkv.dtype)

    _not_used = jnp.zeros(0, qkv.dtype)
    return FusedAttnFwdPrimitive.outer_primitive.bind(
        qkv,
        _not_used,
        _not_used,
        bias,
        seqlen,
        seqlen,
        seed,
        attn_bias_type=attn_bias_type,
        attn_mask_type=attn_mask_type,
        qkv_layout=NVTE_QKV_Layout.NVTE_BS3HD,
        scaling_factor=scaling_factor,
        dropout_probability=dropout_probability,
        is_training=is_training,
    )


def fused_attn_bwd_qkvpacked(
    qkv: jnp.ndarray,
    bias: jnp.ndarray,
    softmax_aux: jnp.ndarray,
    rng_state: jnp.ndarray,
    output: jnp.ndarray,
    doutput: jnp.ndarray,
    seqlen: jnp.ndarray,
    attn_bias_type: NVTE_Bias_Type,
    attn_mask_type: NVTE_Mask_Type,
    scaling_factor: float,
    dropout_probability: float,
    is_training: bool,
):
    """
    Wrapper for TE self fused attention bwd
    Return the gradients of self fused attention with packed qkv input
    """
    if attn_bias_type == NVTE_Bias_Type.NVTE_NO_BIAS:
        assert bias is None
        bias = jnp.zeros(0, dtype=qkv.dtype)
    dummy_input = jnp.zeros(0, dtype=qkv.dtype)
    dqkv, *_, dbias = FusedAttnBwdPrimitive.outer_primitive.bind(
        qkv,
        dummy_input,
        dummy_input,
        bias,
        softmax_aux,
        rng_state,
        output,
        doutput,
        seqlen,
        seqlen,
        attn_bias_type=attn_bias_type,
        attn_mask_type=attn_mask_type,
        qkv_layout=NVTE_QKV_Layout.NVTE_BS3HD,
        scaling_factor=scaling_factor,
        dropout_probability=dropout_probability,
        is_training=is_training,
    )
    return dqkv, dbias


def fused_attn_fwd_kvpacked(
    q: jnp.ndarray,
    kv: jnp.ndarray,
    bias: jnp.ndarray,
    q_seqlen: jnp.ndarray,
    kv_seqlen: jnp.ndarray,
    seed: jnp.ndarray,
    attn_bias_type: NVTE_Bias_Type,
    attn_mask_type: NVTE_Mask_Type,
    scaling_factor: float,
    dropout_probability: float,
    is_training: bool,
):
    """
    Wrapper for TE fused attention fwd with kvpacked inputs
    Return BMM1 -> (PreBias) -> ScaleMaskSoftmax -> (PostBias) -> (Dropout) -> BMM2
    """
    checker = _FusedAttnRNGStateChecker()
    seed = checker.check_seed(seed, dropout_probability, is_training)

    if attn_bias_type == NVTE_Bias_Type.NVTE_NO_BIAS:
        assert bias is None
        bias = jnp.zeros(0, dtype=q.dtype)

    return FusedAttnFwdPrimitive.outer_primitive.bind(
        q,
        kv,
        jnp.zeros(0, q.dtype),
        bias,
        q_seqlen,
        kv_seqlen,
        seed,
        attn_bias_type=attn_bias_type,
        attn_mask_type=attn_mask_type,
        qkv_layout=NVTE_QKV_Layout.NVTE_BSHD_BS2HD,
        scaling_factor=scaling_factor,
        dropout_probability=dropout_probability,
        is_training=is_training,
    )


def fused_attn_bwd_kvpacked(
    q: jnp.ndarray,
    kv: jnp.ndarray,
    bias: jnp.ndarray,
    softmax_aux: jnp.ndarray,
    rng_state: jnp.ndarray,
    output: jnp.ndarray,
    doutput: jnp.ndarray,
    q_seqlen: jnp.ndarray,
    kv_seqlen: jnp.ndarray,
    attn_bias_type: NVTE_Bias_Type,
    attn_mask_type: NVTE_Mask_Type,
    scaling_factor: float,
    dropout_probability: float,
    is_training: bool,
):
    """
    Wrapper for TE fused attention bwd with kvpacked inputs
    Return the gradients of fused attention with packed kv input
    """
    if attn_bias_type == NVTE_Bias_Type.NVTE_NO_BIAS:
        assert bias is None
        bias = jnp.zeros(0, dtype=q.dtype)
    dummy_input = jnp.zeros(0, q.dtype)
    dq, dkv, _, dbias = FusedAttnBwdPrimitive.outer_primitive.bind(
        q,
        kv,
        dummy_input,
        bias,
        softmax_aux,
        rng_state,
        output,
        doutput,
        q_seqlen,
        kv_seqlen,
        attn_bias_type=attn_bias_type,
        attn_mask_type=attn_mask_type,
        qkv_layout=NVTE_QKV_Layout.NVTE_BSHD_BS2HD,
        scaling_factor=scaling_factor,
        dropout_probability=dropout_probability,
        is_training=is_training,
    )
    return dq, dkv, dbias


def fused_attn_fwd(
    q: jnp.ndarray,
    k: jnp.ndarray,
    v: jnp.ndarray,
    bias: jnp.ndarray,
    q_seqlen: jnp.ndarray,
    kv_seqlen: jnp.ndarray,
    seed: jnp.ndarray,
    attn_bias_type: NVTE_Bias_Type,
    attn_mask_type: NVTE_Mask_Type,
    scaling_factor: float,
    dropout_probability: float,
    is_training: bool,
):
    """
    Wrapper for TE fused attention fwd, where query, key, value are seperated tensors
    Return BMM1 -> (PreBias) -> ScaleMaskSoftmax -> (PostBias) -> (Dropout) -> BMM2
    """
    checker = _FusedAttnRNGStateChecker()
    seed = checker.check_seed(seed, dropout_probability, is_training)

    if attn_bias_type == NVTE_Bias_Type.NVTE_NO_BIAS:
        assert bias is None
        bias = jnp.zeros(0, dtype=q.dtype)

    return FusedAttnFwdPrimitive.outer_primitive.bind(
        q,
        k,
        v,
        bias,
        q_seqlen,
        kv_seqlen,
        seed,
        attn_bias_type=attn_bias_type,
        attn_mask_type=attn_mask_type,
        qkv_layout=NVTE_QKV_Layout.NVTE_BSHD_BSHD_BSHD,
        scaling_factor=scaling_factor,
        dropout_probability=dropout_probability,
        is_training=is_training,
    )


def fused_attn_bwd(
    q: jnp.ndarray,
    k: jnp.ndarray,
    v: jnp.ndarray,
    bias: jnp.ndarray,
    softmax_aux: jnp.ndarray,
    rng_state: jnp.ndarray,
    output: jnp.ndarray,
    doutput: jnp.ndarray,
    q_seqlen: jnp.ndarray,
    kv_seqlen: jnp.ndarray,
    attn_bias_type: NVTE_Bias_Type,
    attn_mask_type: NVTE_Mask_Type,
    scaling_factor: float,
    dropout_probability: float,
    is_training: bool,
):
    """
    Wrapper for TE fused attention bwd
    Return the gradients of fused attention with seperated query, key, value tensors
    """
    if attn_bias_type == NVTE_Bias_Type.NVTE_NO_BIAS:
        assert bias is None
        bias = jnp.zeros(0, dtype=q.dtype)
    return FusedAttnBwdPrimitive.outer_primitive.bind(
        q,
        k,
        v,
        bias,
        softmax_aux,
        rng_state,
        output,
        doutput,
        q_seqlen,
        kv_seqlen,
        attn_bias_type=attn_bias_type,
        attn_mask_type=attn_mask_type,
        qkv_layout=NVTE_QKV_Layout.NVTE_BSHD_BSHD_BSHD,
        scaling_factor=scaling_factor,
        dropout_probability=dropout_probability,
        is_training=is_training,
    )<|MERGE_RESOLUTION|>--- conflicted
+++ resolved
@@ -234,17 +234,13 @@
                 softmax_shape = (*batch_shape, attn_heads, q_max_seqlen, 1)
                 softmax_dtype = dtypes.canonicalize_dtype(jnp.float32)
             else:
-                raise ValueError(f'Unsupported {backend=}')
+                raise ValueError(f"Unsupported {backend=}")
         else:
-<<<<<<< HEAD
             if backend in [NVTE_Fused_Attn_Backend.NVTE_AOTriton, NVTE_Fused_Attn_Backend.NVTE_CK]:
                 softmax_shape = (*batch_shape, attn_heads, q_max_seqlen, 1)
                 softmax_dtype = dtypes.canonicalize_dtype(jnp.float32)
             else:
-                raise ValueError(f'Unsupported {backend=}')
-=======
-            raise ValueError(f"Unsupported {backend=}")
->>>>>>> d71fc946
+                raise ValueError(f"Unsupported {backend=}")
         softmax_aux_aval = q_aval.update(shape=softmax_shape, dtype=softmax_dtype)
 
         # JAX does not enable 64-bit int by default so we get XLA to allocate x8 memory with
