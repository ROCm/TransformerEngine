--- conflicted
+++ resolved
@@ -90,11 +90,7 @@
     inner_p.multiple_results = cls.multiple_results
     inner_p.def_impl(partial(xla.apply_primitive, inner_p))
     inner_p.def_abstract_eval(cls.abstract)
-<<<<<<< HEAD
-    mlir.register_lowering(inner_p, cls.lowering, platform='rocm' if is_hip_extension() else 'cuda')
-=======
-    mlir.register_lowering(inner_p, cls.lowering, platform="cuda")
->>>>>>> d71fc946
+    mlir.register_lowering(inner_p, cls.lowering, platform="rocm" if is_hip_extension() else "cuda")
     cls.inner_primitive = inner_p
 
     outer_p = core.Primitive(name_of_wrapper_p())
