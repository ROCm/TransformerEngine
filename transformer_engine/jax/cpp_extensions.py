--- conflicted
+++ resolved
@@ -1787,7 +1787,6 @@
         dz, softmax_out, scale_factor=scale_factor)
 
 
-<<<<<<< HEAD
 if not is_hip_extension():
     @dataclass(frozen=True)
     class FusedAttnHelper:
@@ -1867,8 +1866,8 @@
         cu_seqlen = jnp.cumsum(actual_seqlen)
         cu_seqlen = jnp.hstack((0, cu_seqlen))
         return cu_seqlen
-    
-    
+
+
     class SelfFusedAttnFwdPrimitive(BasePrimitive):
         """
         Self Fused Attention Forward Primitive
@@ -1899,6 +1898,7 @@
             backend = FusedAttnHelper(qkv_dtype, qkv_dtype, NVTE_QKV_Layout.NVTE_BS3HD, attn_bias_type,
                                       attn_mask_type, dropout_probability, num_heads, num_heads,
                                       max_seqlen, max_seqlen, head_dim).get_fused_attn_backend()
+
             if backend == NVTE_Fused_Attn_Backend.NVTE_F16_max512_seqlen:
                 softmax_shape = (*batch_shape, num_heads, max_seqlen, max_seqlen)
                 softmax_dtype = qkv_dtype
@@ -1969,295 +1969,6 @@
     
         @staticmethod
         def impl(qkv, bias, seqlen, seed, attn_bias_type, attn_mask_type, scaling_factor,
-=======
-@dataclass(frozen=True)
-class FusedAttnHelper:
-    """
-    Helper for the fused attention backend
-    """
-
-    q_type: jnp.dtype
-    kv_type: jnp.dtype
-    qkv_layout: NVTE_QKV_Layout
-    attn_bias_type: NVTE_Bias_Type
-    attn_mask_type: NVTE_Mask_Type
-    dropout_probability: float
-    num_heads_q: int
-    num_heads_kv: int
-    max_seqlen_q: int
-    max_seqlen_kv: int
-    head_dim: int
-
-    def is_fused_attn_kernel_available(self):
-        """Check if there is available fused attention kernel"""
-        return self.get_fused_attn_backend() != NVTE_Fused_Attn_Backend.NVTE_No_Backend
-
-    def get_fused_attn_backend(self):
-        """Get the fused attention kernel backend"""
-        return transformer_engine_jax.get_fused_attn_backend(
-            jax_dtype_to_te_dtype(self.q_type), jax_dtype_to_te_dtype(self.kv_type),
-            self.qkv_layout, self.attn_bias_type, self.attn_mask_type, self.dropout_probability,
-            self.num_heads_q, self.num_heads_kv, self.max_seqlen_q, self.max_seqlen_kv,
-            self.head_dim)
-
-
-@dataclass(frozen=True)
-class _FusedAttnRNGStateChecker:
-    """
-    Checker for guarding the fused attention rng state.
-    The fused attention backend requires a 64 bits seed and a 64 bits offset.
-    However, JAX doesn't enable 64 bits by default,
-    so we have to emulate seed as two 32 bits array.
-    The offset calculation is maintained in the backend.
-    """
-    rng_state_dtype: jnp.dtype = jnp.uint32
-    # (seed,) with internal dtype int64
-    seed_size: int = 2
-    # (seed, offset) with internal dtype int64
-    rng_state_size: int = 2 * 2
-
-    def check_seed(self, seed, dropout_probability, is_training):
-        """
-        Check the seed and convert the data type of seed if possible.
-        """
-        # Jax can't bind None, create a dummy tensor for None
-        if seed is None:
-            dropout_enabled = dropout_probability > 0 and is_training
-            assert not dropout_enabled, "seed is not allowed to be None when dropout is enabled."
-            seed = jnp.zeros(2, dtype=self.rng_state_dtype)
-            seed = jnp.repeat(seed, num_of_devices())
-
-        if seed.dtype != self.rng_state_dtype:
-            warnings.warn(
-                f"Requested {seed.dtype=} is not available, and will be "
-                f"casted to dtype {self.rng_state_dtype}. "
-                f"Please use threefry/rbg/unsafe_rbg PRNG implementations to remove this warning.")
-            seed = seed.astype(self.rng_state_dtype)
-
-        assert seed.dtype == self.rng_state_dtype
-        # Backend takes an int64_t seed, so only the first two u32 elements are taken
-        assert seed.size >= self.seed_size
-
-        return seed
-
-
-def generate_cu_seqlen(actual_seqlen):
-    """
-    Generating cumsum seqlen for a batch
-    """
-    cu_seqlen = jnp.cumsum(actual_seqlen)
-    cu_seqlen = jnp.hstack((0, cu_seqlen))
-    return cu_seqlen
-
-
-class SelfFusedAttnFwdPrimitive(BasePrimitive):
-    """
-    Self Fused Attention Forward Primitive
-    """
-    name = "te_self_fused_attn_forward"
-    multiple_results = True
-    impl_static_args = (4, 5, 6, 7, 8)
-    inner_primitive = None
-    outer_primitive = None
-
-    @staticmethod
-    def abstract(qkv_aval, bias_aval, seqlen_or_cu_seqlen_aval, seed_aval, *, attn_bias_type,
-                 attn_mask_type, scaling_factor, dropout_probability, is_training):
-        """
-        Self fused attention fwd inner primitive abstract
-        """
-        # outer_primitve is squeezed_mask, inner_primitive is cu_seqlen
-        del seqlen_or_cu_seqlen_aval
-        qkv_dtype = dtypes.canonicalize_dtype(qkv_aval.dtype)
-        *batch_shape, max_seqlen, nqkv, num_heads, head_dim = qkv_aval.shape
-        assert nqkv == 3
-        assert qkv_aval.dtype == bias_aval.dtype
-
-        output_shape = (*batch_shape, max_seqlen, num_heads, head_dim)
-        out_aval = qkv_aval.update(shape=output_shape, dtype=qkv_dtype)
-
-        # backend determines the softmax buffer shape/dtype
-        backend = FusedAttnHelper(qkv_dtype, qkv_dtype, NVTE_QKV_Layout.NVTE_BS3HD, attn_bias_type,
-                                  attn_mask_type, dropout_probability, num_heads, num_heads,
-                                  max_seqlen, max_seqlen, head_dim).get_fused_attn_backend()
-
-        if backend == NVTE_Fused_Attn_Backend.NVTE_F16_max512_seqlen:
-            softmax_shape = (*batch_shape, num_heads, max_seqlen, max_seqlen)
-            softmax_dtype = qkv_dtype
-        elif backend == NVTE_Fused_Attn_Backend.NVTE_F16_arbitrary_seqlen:
-            softmax_shape = (*batch_shape, num_heads, max_seqlen, 1)
-            softmax_dtype = dtypes.canonicalize_dtype(jnp.float32)
-        else:
-            raise ValueError(f'Unsupported {backend=}')
-        softmax_aux_aval = qkv_aval.update(shape=softmax_shape, dtype=softmax_dtype)
-
-        # JAX does not enable 64-bit int by default so we get XLA to allocate x8 memory with
-        # 32-bit unsigned int to get the buffer size we need in the C++ kernel
-        checker = _FusedAttnRNGStateChecker()
-        seed_dtype = dtypes.canonicalize_dtype(seed_aval.dtype)
-        assert seed_dtype == checker.rng_state_dtype
-        rng_state_shape = (seed_aval.shape[0], checker.rng_state_size)
-        rng_state_aval = seed_aval.update(shape=rng_state_shape, dtype=checker.rng_state_dtype)
-
-        # do a dummy kernel call here to get workspace buffer shapes/dtypes that XLA needs to
-        # prepare for the active fused-attn backend
-        batch_size = reduce(operator.mul, batch_shape)
-        wkspace_info = transformer_engine_jax.get_self_fused_attn_fwd_workspace_sizes(
-            batch_size, max_seqlen, num_heads, head_dim, scaling_factor, dropout_probability,
-            attn_bias_type, attn_mask_type, jax_dtype_to_te_dtype(qkv_aval.dtype), is_training)
-        wkspace_aval = qkv_aval.update(shape=wkspace_info[0],
-                                       dtype=te_dtype_to_jax_dtype(wkspace_info[1]))
-
-        return out_aval, softmax_aux_aval, rng_state_aval, wkspace_aval
-
-    @staticmethod
-    def outer_abstract(*args, **kwargs):
-        """
-        Self fused attention fwd outer primitive abstract
-        """
-        out_aval, softmax_aux_aval, rng_state_aval, _ = \
-            SelfFusedAttnFwdPrimitive.abstract(*args, **kwargs)
-        return out_aval, softmax_aux_aval, rng_state_aval
-
-    @staticmethod
-    def lowering(ctx, qkv, bias, cu_seqlen, seed, *, attn_bias_type, attn_mask_type, scaling_factor,
-                 dropout_probability, is_training):
-        """
-        Self fused attention fwd lowering rules
-        """
-        operands = [qkv, bias, cu_seqlen, seed]
-        operand_shapes = map(lambda x: x.type.shape, operands)
-        out_types = [
-            ir.RankedTensorType.get(output.shape, mlir.dtype_to_ir_type(output.dtype))
-            for output in ctx.avals_out
-        ]
-        args = CustomCallArgsWrapper(out_types, operands, operand_shapes)
-
-        qkv_aval = ctx.avals_in[0]
-        *batch_shape, max_seqlen, _, num_heads, head_dim = qkv_aval.shape
-        batch_size = reduce(operator.mul, batch_shape)
-
-        wkspace_aval = ctx.avals_out[-1]
-
-        opaque = transformer_engine_jax.pack_fused_attn_descriptor(
-            batch_size, max_seqlen, max_seqlen, num_heads, num_heads, head_dim, wkspace_aval.size,
-            scaling_factor, dropout_probability, attn_bias_type, attn_mask_type,
-            jax_dtype_to_te_dtype(qkv_aval.dtype), jax_dtype_to_te_dtype(wkspace_aval.dtype),
-            is_training)
-
-        out = custom_caller(SelfFusedAttnFwdPrimitive.name, args, opaque, has_side_effect=False)
-
-        return out
-
-    @staticmethod
-    def impl(qkv, bias, seqlen, seed, attn_bias_type, attn_mask_type, scaling_factor,
-             dropout_probability, is_training):
-        assert SelfFusedAttnFwdPrimitive.inner_primitive is not None
-
-        cu_seqlen = generate_cu_seqlen(seqlen)
-
-        output, softmax_aux, rng_state, _ = SelfFusedAttnFwdPrimitive.inner_primitive.bind(
-            qkv,
-            bias,
-            cu_seqlen,
-            seed,
-            attn_bias_type=attn_bias_type,
-            attn_mask_type=attn_mask_type,
-            scaling_factor=scaling_factor,
-            dropout_probability=dropout_probability,
-            is_training=is_training)
-        return output, softmax_aux, rng_state
-
-    @staticmethod
-    def batcher(batched_args, batch_dims, *, attn_bias_type, attn_mask_type, scaling_factor,
-                dropout_probability, is_training):
-        _check_valid_batch_dims(batch_dims)
-        assert SelfFusedAttnFwdPrimitive.outer_primitive is not None
-        qkv_bdim, _, _, seed_bdim = batch_dims
-
-        out_bdims = qkv_bdim, qkv_bdim, seed_bdim
-        return SelfFusedAttnFwdPrimitive.outer_primitive.bind(
-            *batched_args,
-            attn_bias_type=attn_bias_type,
-            attn_mask_type=attn_mask_type,
-            scaling_factor=scaling_factor,
-            dropout_probability=dropout_probability,
-            is_training=is_training), out_bdims
-
-    @staticmethod
-    def infer_sharding_from_operands(attn_bias_type, attn_mask_type, scaling_factor,
-                                     dropout_probability, is_training, mesh, arg_infos,
-                                     result_infos):
-        del attn_bias_type, attn_mask_type, scaling_factor
-        del dropout_probability, is_training, result_infos
-        x_spec = get_padded_spec(arg_infos[0])    # (...batch, seqlen, 3, head, hidden)
-        out_sharding = NamedSharding(mesh, PartitionSpec(*x_spec[:-3], *x_spec[-2:]))
-        softmax_aux_sharding = NamedSharding(
-            mesh, PartitionSpec(*x_spec[:-4], x_spec[-2], x_spec[-4], None))
-        rng_state_sharding = NamedSharding(mesh, PartitionSpec(get_all_mesh_axes(), None))
-        return (out_sharding, softmax_aux_sharding, rng_state_sharding)
-
-    @staticmethod
-    def partition(attn_bias_type, attn_mask_type, scaling_factor, dropout_probability, is_training,
-                  mesh, arg_infos, result_infos):
-        del result_infos
-        x_spec = get_padded_spec(arg_infos[0])    # (...batch, seqlen, 3, head, hidden)
-        out_sharding = NamedSharding(mesh, PartitionSpec(*x_spec[:-3], *x_spec[-2:]))
-        softmax_aux_sharding = NamedSharding(
-            mesh, PartitionSpec(*x_spec[:-4], x_spec[-2], x_spec[-4], None))
-        rng_state_sharding = NamedSharding(mesh, PartitionSpec(get_all_mesh_axes(), None))
-        arg_shardings = tuple([arg_i.sharding for arg_i in arg_infos[:-1]] + [rng_state_sharding])
-        out_shardings = (out_sharding, softmax_aux_sharding, rng_state_sharding)
-        impl = partial(SelfFusedAttnFwdPrimitive.impl,
-                       attn_bias_type=attn_bias_type,
-                       attn_mask_type=attn_mask_type,
-                       scaling_factor=scaling_factor,
-                       dropout_probability=dropout_probability,
-                       is_training=is_training)
-        return mesh, impl, out_shardings, arg_shardings
-
-
-register_primitive(SelfFusedAttnFwdPrimitive)
-
-
-def self_fused_attn_fwd(qkv: jnp.ndarray, bias: jnp.ndarray, seqlen: jnp.ndarray, seed: jnp.ndarray,
-                        attn_bias_type: NVTE_Bias_Type, attn_mask_type: NVTE_Mask_Type,
-                        scaling_factor: float, dropout_probability: float, is_training: bool):
-    """
-    Wrapper for TE self fused attention fwd
-    Return BMM1 -> (PreScaleBias) -> Scale -> (PostScaleBias) -> Softmax -> (Dropout) -> BMM2
-    """
-    checker = _FusedAttnRNGStateChecker()
-    seed = checker.check_seed(seed, dropout_probability, is_training)
-
-    if attn_bias_type == NVTE_Bias_Type.NVTE_NO_BIAS:
-        assert bias is None
-        bias = jnp.zeros(0, dtype=qkv.dtype)
-    return SelfFusedAttnFwdPrimitive.outer_primitive.bind(qkv,
-                                                          bias,
-                                                          seqlen,
-                                                          seed,
-                                                          attn_bias_type=attn_bias_type,
-                                                          attn_mask_type=attn_mask_type,
-                                                          scaling_factor=scaling_factor,
-                                                          dropout_probability=dropout_probability,
-                                                          is_training=is_training)
-
-
-class SelfFusedAttnBwdPrimitive(BasePrimitive):
-    """
-    Self Fused Attention Backward Primitive
-    """
-    name = "te_self_fused_attn_backward"
-    multiple_results = True
-    impl_static_args = (7, 8, 9, 10, 11)
-    inner_primitive = None
-    outer_primitive = None
-
-    @staticmethod
-    def abstract(qkv_aval, bias_aval, softmax_aux_aval, rng_state_aval, output_aval, doutput_aval,
-                 seqlen_or_cu_seqlen_aval, *, attn_bias_type, attn_mask_type, scaling_factor,
->>>>>>> 9b2fed51
                  dropout_probability, is_training):
             assert SelfFusedAttnFwdPrimitive.inner_primitive is not None
     
@@ -2332,7 +2043,7 @@
                             scaling_factor: float, dropout_probability: float, is_training: bool):
         """
         Wrapper for TE self fused attention fwd
-        Return BMM1 -> (PreBias) -> ScaleMaskSoftmax -> (PostBias) -> (Dropout) -> BMM2
+        Return BMM1 -> (PreScaleBias) -> Scale -> (PostScaleBias) -> Softmax -> (Dropout) -> BMM2
         """
         checker = _FusedAttnRNGStateChecker()
         seed = checker.check_seed(seed, dropout_probability, is_training)
@@ -2449,7 +2160,6 @@
                 scaling_factor=scaling_factor,
                 dropout_probability=dropout_probability,
                 is_training=is_training)
-<<<<<<< HEAD
             return dqkv, dbias
     
         @staticmethod
@@ -2577,6 +2287,7 @@
                                       attn_bias_type, attn_mask_type, dropout_probability, num_heads,
                                       num_gqa_groups, q_max_seqlen, kv_max_seqlen,
                                       q_head_dim).get_fused_attn_backend()
+
             if backend == NVTE_Fused_Attn_Backend.NVTE_F16_max512_seqlen:
                 softmax_shape = (*q_batch_shape, num_heads, q_max_seqlen, kv_max_seqlen)
                 softmax_dtype = q_dtype
@@ -2599,291 +2310,6 @@
             # prepare for the active fused-attn backend
             batch_size = reduce(operator.mul, q_batch_shape)
             wkspace_info = transformer_engine_jax.get_cross_fused_attn_fwd_workspace_sizes(
-=======
-            global_dbias = local_dbias
-            if attn_bias_type is not NVTE_Bias_Type.NVTE_NO_BIAS:
-                global_dbias = all_reduce_sum_along_dp_fsdp(local_dbias)
-            return local_dx, global_dbias
-
-        return mesh, sharded_impl, out_shardings, arg_shardings
-
-
-register_primitive(SelfFusedAttnBwdPrimitive)
-
-
-def self_fused_attn_bwd(qkv: jnp.ndarray, bias: jnp.ndarray, softmax_aux: jnp.ndarray,
-                        rng_state: jnp.ndarray, output: jnp.ndarray, doutput: jnp.ndarray,
-                        seqlen: jnp.ndarray, attn_bias_type: NVTE_Bias_Type,
-                        attn_mask_type: NVTE_Mask_Type, scaling_factor: float,
-                        dropout_probability: float, is_training: bool):
-    """
-    Wrapper for TE self fused attention bwd
-    Return the gradients of self fused attention with packed qkv input
-    """
-    if attn_bias_type == NVTE_Bias_Type.NVTE_NO_BIAS:
-        assert bias is None
-        bias = jnp.zeros(0, dtype=qkv.dtype)
-    return SelfFusedAttnBwdPrimitive.outer_primitive.bind(qkv,
-                                                          bias,
-                                                          softmax_aux,
-                                                          rng_state,
-                                                          output,
-                                                          doutput,
-                                                          seqlen,
-                                                          attn_bias_type=attn_bias_type,
-                                                          attn_mask_type=attn_mask_type,
-                                                          scaling_factor=scaling_factor,
-                                                          dropout_probability=dropout_probability,
-                                                          is_training=is_training)
-
-
-class CrossFusedAttnFwdPrimitive(BasePrimitive):
-    """
-    Cross Fused Attention Forward Primitive
-    """
-    name = "te_cross_fused_attn_forward"
-    multiple_results = True
-    impl_static_args = (6, 7, 8, 9, 10)
-    inner_primitive = None
-    outer_primitive = None
-
-    @staticmethod
-    def abstract(q_aval, kv_aval, bias_aval, q_seqlen_or_cu_seqlen_aval,
-                 kv_seqlen_or_cu_seqlen_aval, seed_aval, *, attn_bias_type, attn_mask_type,
-                 scaling_factor, dropout_probability, is_training):
-        """
-        Cross fused attention fwd abstract
-        """
-        q_dtype = dtypes.canonicalize_dtype(q_aval.dtype)
-        kv_dtype = dtypes.canonicalize_dtype(kv_aval.dtype)
-        bias_dtype = dtypes.canonicalize_dtype(bias_aval.dtype)
-        assert q_dtype == kv_dtype == bias_dtype
-        assert q_seqlen_or_cu_seqlen_aval.dtype == kv_seqlen_or_cu_seqlen_aval.dtype
-
-        *q_batch_shape, q_max_seqlen, num_heads, q_head_dim = q_aval.shape
-        *kv_batch_shape, kv_max_seqlen, nkv, num_gqa_groups, kv_head_dim = kv_aval.shape
-        assert q_batch_shape == kv_batch_shape
-        assert q_head_dim == kv_head_dim
-        assert nkv == 2
-        out_aval = q_aval.update(shape=q_aval.shape, dtype=q_dtype)
-
-        # backend determines the softmax buffer shape/dtype
-        backend = FusedAttnHelper(q_dtype, kv_dtype, NVTE_QKV_Layout.NVTE_BSHD_BS2HD,
-                                  attn_bias_type, attn_mask_type, dropout_probability, num_heads,
-                                  num_gqa_groups, q_max_seqlen, kv_max_seqlen,
-                                  q_head_dim).get_fused_attn_backend()
-
-        if backend == NVTE_Fused_Attn_Backend.NVTE_F16_max512_seqlen:
-            softmax_shape = (*q_batch_shape, num_heads, q_max_seqlen, kv_max_seqlen)
-            softmax_dtype = q_dtype
-        elif backend == NVTE_Fused_Attn_Backend.NVTE_F16_arbitrary_seqlen:
-            softmax_shape = (*q_batch_shape, num_heads, q_max_seqlen, 1)
-            softmax_dtype = dtypes.canonicalize_dtype(jnp.float32)
-        else:
-            raise ValueError(f'Unsupported {backend=}')
-        softmax_aux_aval = q_aval.update(shape=softmax_shape, dtype=softmax_dtype)
-
-        # JAX does not enable 64-bit int by default so we get XLA to allocate x8 memory with
-        # 32-bit unsigned int to get the buffer size we need in the C++ kernel
-        checker = _FusedAttnRNGStateChecker()
-        seed_dtype = dtypes.canonicalize_dtype(seed_aval.dtype)
-        assert seed_dtype == checker.rng_state_dtype
-        rng_state_shape = (seed_aval.shape[0], checker.rng_state_size)
-        rng_state_aval = seed_aval.update(shape=rng_state_shape, dtype=checker.rng_state_dtype)
-
-        # do a dummy kernel call here to get workspace buffer shapes/dtypes that XLA needs to
-        # prepare for the active fused-attn backend
-        batch_size = reduce(operator.mul, q_batch_shape)
-        wkspace_info = transformer_engine_jax.get_cross_fused_attn_fwd_workspace_sizes(
-            batch_size, q_max_seqlen, kv_max_seqlen, num_heads, num_gqa_groups, q_head_dim,
-            scaling_factor, dropout_probability, attn_bias_type, attn_mask_type,
-            jax_dtype_to_te_dtype(q_aval.dtype), is_training)
-        wkspace_aval = q_aval.update(shape=wkspace_info[0],
-                                     dtype=te_dtype_to_jax_dtype(wkspace_info[1]))
-
-        return out_aval, softmax_aux_aval, rng_state_aval, wkspace_aval
-
-    @staticmethod
-    def outer_abstract(*args, **kwargs):
-        """
-        Cross fused attention fwd outer primitive abstract
-        """
-        out_aval, softmax_aux_aval, rng_state_aval, _ = \
-            CrossFusedAttnFwdPrimitive.abstract(*args, **kwargs)
-        return out_aval, softmax_aux_aval, rng_state_aval
-
-    @staticmethod
-    def lowering(ctx, q, kv, bias, q_cu_seqlen, kv_cu_seqlen, seed, *, attn_bias_type,
-                 attn_mask_type, scaling_factor, dropout_probability, is_training):
-        """
-        Cross fused attention fwd lowering rules
-        """
-        operands = [q, kv, bias, q_cu_seqlen, kv_cu_seqlen, seed]
-        operand_shapes = map(lambda x: x.type.shape, operands)
-        out_types = [
-            ir.RankedTensorType.get(output.shape, mlir.dtype_to_ir_type(output.dtype))
-            for output in ctx.avals_out
-        ]
-        args = CustomCallArgsWrapper(out_types, operands, operand_shapes)
-
-        q_aval, kv_aval, *_ = ctx.avals_in
-        *batch_shape, q_max_seqlen, num_heads, head_dim = q_aval.shape
-        *_, kv_max_seqlen, _, num_gqa_groups, _ = kv_aval.shape
-        batch_size = reduce(operator.mul, batch_shape)
-
-        wkspace_aval = ctx.avals_out[-1]
-
-        opaque = transformer_engine_jax.pack_fused_attn_descriptor(
-            batch_size, q_max_seqlen, kv_max_seqlen, num_heads, num_gqa_groups, head_dim,
-            wkspace_aval.size, scaling_factor, dropout_probability, attn_bias_type, attn_mask_type,
-            jax_dtype_to_te_dtype(q_aval.dtype), jax_dtype_to_te_dtype(wkspace_aval.dtype),
-            is_training)
-
-        out = custom_caller(CrossFusedAttnFwdPrimitive.name, args, opaque, has_side_effect=False)
-
-        return out
-
-    @staticmethod
-    def impl(q, kv, bias, q_seqlen, kv_seqlen, seed, attn_bias_type, attn_mask_type, scaling_factor,
-             dropout_probability, is_training):
-        assert CrossFusedAttnFwdPrimitive.inner_primitive is not None
-
-        q_cu_seqlen = generate_cu_seqlen(q_seqlen)
-        kv_cu_seqlen = generate_cu_seqlen(kv_seqlen)
-
-        output, softmax_aux, rng_state, _ = CrossFusedAttnFwdPrimitive.inner_primitive.bind(
-            q,
-            kv,
-            bias,
-            q_cu_seqlen,
-            kv_cu_seqlen,
-            seed,
-            attn_bias_type=attn_bias_type,
-            attn_mask_type=attn_mask_type,
-            scaling_factor=scaling_factor,
-            dropout_probability=dropout_probability,
-            is_training=is_training)
-        return output, softmax_aux, rng_state
-
-    @staticmethod
-    def batcher(batched_args, batch_dims, *, attn_bias_type, attn_mask_type, scaling_factor,
-                dropout_probability, is_training):
-        _check_valid_batch_dims(batch_dims)
-        assert CrossFusedAttnFwdPrimitive.outer_primitive is not None
-        q_bdim, *_, seed_bdim = batch_dims
-
-        out_bdims = q_bdim, q_bdim, seed_bdim
-        return CrossFusedAttnFwdPrimitive.outer_primitive.bind(
-            *batched_args,
-            attn_bias_type=attn_bias_type,
-            attn_mask_type=attn_mask_type,
-            scaling_factor=scaling_factor,
-            dropout_probability=dropout_probability,
-            is_training=is_training), out_bdims
-
-    @staticmethod
-    def infer_sharding_from_operands(attn_bias_type, attn_mask_type, scaling_factor,
-                                     dropout_probability, is_training, mesh, arg_infos,
-                                     result_infos):
-        del attn_bias_type, attn_mask_type, scaling_factor
-        del dropout_probability, is_training, result_infos
-        q_spec = get_padded_spec(arg_infos[0])    # (...batch, q_seqlen, head, hidden)
-        kv_spec = get_padded_spec(arg_infos[1])    # (...batch, kv_seqlen, 2, head, hidden)
-        out_sharding = NamedSharding(mesh, PartitionSpec(*q_spec))
-        softmax_aux_sharding = NamedSharding(
-            mesh, PartitionSpec(*q_spec[:-3], q_spec[-2], q_spec[-3], kv_spec[-4]))
-        rng_state_sharding = NamedSharding(mesh, PartitionSpec(get_all_mesh_axes(), None))
-        return (out_sharding, softmax_aux_sharding, rng_state_sharding)
-
-    @staticmethod
-    def partition(attn_bias_type, attn_mask_type, scaling_factor, dropout_probability, is_training,
-                  mesh, arg_infos, result_infos):
-        del result_infos
-        q_spec = get_padded_spec(arg_infos[0])    # (...batch, q_seqlen, head, hidden)
-        kv_spec = get_padded_spec(arg_infos[1])    # (...batch, kv_seqlen, 2, head, hidden)
-        out_sharding = NamedSharding(mesh, PartitionSpec(*q_spec))
-        softmax_aux_sharding = NamedSharding(
-            mesh, PartitionSpec(*q_spec[:-3], q_spec[-2], q_spec[-3], kv_spec[-4]))
-        rng_state_sharding = seed_sharding = NamedSharding(mesh,
-                                                           PartitionSpec(get_all_mesh_axes(), None))
-        arg_shardings = tuple([arg_i.sharding for arg_i in arg_infos[:-1]] + [seed_sharding])
-        out_shardings = (out_sharding, softmax_aux_sharding, rng_state_sharding)
-        impl = partial(CrossFusedAttnFwdPrimitive.impl,
-                       attn_bias_type=attn_bias_type,
-                       attn_mask_type=attn_mask_type,
-                       scaling_factor=scaling_factor,
-                       dropout_probability=dropout_probability,
-                       is_training=is_training)
-        return mesh, impl, out_shardings, arg_shardings
-
-
-register_primitive(CrossFusedAttnFwdPrimitive)
-
-
-def cross_fused_attn_fwd(q: jnp.ndarray, kv: jnp.ndarray, bias: jnp.ndarray, q_seqlen: jnp.ndarray,
-                         kv_seqlen: jnp.ndarray, seed: jnp.ndarray, attn_bias_type: NVTE_Bias_Type,
-                         attn_mask_type: NVTE_Mask_Type, scaling_factor: float,
-                         dropout_probability: float, is_training: bool):
-    """
-    Wrapper for TE cross fused attention fwd
-    Return BMM1 -> (PreScaleBias) -> Scale -> (PostScaleBias) -> Softmax -> (Dropout) -> BMM2
-    """
-    checker = _FusedAttnRNGStateChecker()
-    seed = checker.check_seed(seed, dropout_probability, is_training)
-
-    if attn_bias_type == NVTE_Bias_Type.NVTE_NO_BIAS:
-        assert bias is None
-        bias = jnp.zeros(0, dtype=q.dtype)
-
-    return CrossFusedAttnFwdPrimitive.outer_primitive.bind(q,
-                                                           kv,
-                                                           bias,
-                                                           q_seqlen,
-                                                           kv_seqlen,
-                                                           seed,
-                                                           attn_bias_type=attn_bias_type,
-                                                           attn_mask_type=attn_mask_type,
-                                                           scaling_factor=scaling_factor,
-                                                           dropout_probability=dropout_probability,
-                                                           is_training=is_training)
-
-
-class CrossFusedAttnBwdPrimitive(BasePrimitive):
-    """
-    Cross Fused Attention Backward Primitive
-    """
-    name = "te_cross_fused_attn_backward"
-    multiple_results = True
-    impl_static_args = (9, 10, 11, 12, 13)
-    inner_primitive = None
-    outer_primitive = None
-
-    @staticmethod
-    def abstract(q_aval, kv_aval, bias_aval, softmax_aux_aval, rng_state_aval, output_aval,
-                 doutput_aval, q_cu_seqlen_aval, kv_cu_seqlen_aval, *, attn_bias_type,
-                 attn_mask_type, scaling_factor, dropout_probability, is_training):
-        """
-        Cross fused attention bwd abstract
-        """
-        del softmax_aux_aval, rng_state_aval, output_aval
-
-        q_dtype = dtypes.canonicalize_dtype(q_aval.dtype)
-        kv_dtype = dtypes.canonicalize_dtype(kv_aval.dtype)
-        bias_dtype = dtypes.canonicalize_dtype(bias_aval.dtype)
-        doutput_dtype = dtypes.canonicalize_dtype(doutput_aval.dtype)
-        assert q_dtype == kv_dtype == bias_dtype == doutput_dtype
-        assert q_cu_seqlen_aval.dtype == kv_cu_seqlen_aval.dtype
-
-        *q_batch_shape, q_max_seqlen, num_heads, q_head_dim = q_aval.shape
-        *kv_batch_shape, kv_max_seqlen, nkv, num_gqa_groups, kv_head_dim = kv_aval.shape
-        assert q_batch_shape == kv_batch_shape
-        assert q_head_dim == kv_head_dim
-        assert nkv == 2
-
-        batch_size = reduce(operator.mul, q_batch_shape)
-        wkspace_shape, wkspace_dtype = \
-            transformer_engine_jax.get_cross_fused_attn_bwd_workspace_sizes(
->>>>>>> 9b2fed51
                 batch_size, q_max_seqlen, kv_max_seqlen, num_heads, num_gqa_groups, q_head_dim,
                 scaling_factor, dropout_probability, attn_bias_type, attn_mask_type,
                 jax_dtype_to_te_dtype(q_aval.dtype), is_training)
@@ -3015,7 +2441,7 @@
                              dropout_probability: float, is_training: bool):
         """
         Wrapper for TE cross fused attention fwd
-        Return BMM1 -> (PreBias) -> ScaleMaskSoftmax -> (PostBias) -> (Dropout) -> BMM2
+        Return BMM1 -> (PreScaleBias) -> Scale -> (PostScaleBias) -> Softmax -> (Dropout) -> BMM2
         """
         checker = _FusedAttnRNGStateChecker()
         seed = checker.check_seed(seed, dropout_probability, is_training)
@@ -3251,390 +2677,324 @@
                                                                is_training=is_training)
 
 
-class FusedAttnFwdPrimitive(BasePrimitive):
-    """
-    Fused Attention Forward Primitive
-    Query, key, value are seperated tensors
-    """
-    name = "te_fused_attn_forward"
-    multiple_results = True
-    impl_static_args = (7, 8, 9, 10, 11)
-    inner_primitive = None
-    outer_primitive = None
-
-    @staticmethod
-    def abstract(q_aval, k_aval, v_aval, bias_aval, q_seqlen_or_cu_seqlen_aval,
-                 kv_seqlen_or_cu_seqlen_aval, seed_aval, *, attn_bias_type, attn_mask_type,
+    class FusedAttnFwdPrimitive(BasePrimitive):
+        """
+        Fused Attention Forward Primitive
+        Query, key, value are seperated tensors
+        """
+        name = "te_fused_attn_forward"
+        multiple_results = True
+        impl_static_args = (7, 8, 9, 10, 11)
+        inner_primitive = None
+        outer_primitive = None
+    
+        @staticmethod
+        def abstract(q_aval, k_aval, v_aval, bias_aval, q_seqlen_or_cu_seqlen_aval,
+                     kv_seqlen_or_cu_seqlen_aval, seed_aval, *, attn_bias_type, attn_mask_type,
+                     scaling_factor, dropout_probability, is_training):
+            """
+            Fused attention fwd abstract
+            """
+            q_dtype = dtypes.canonicalize_dtype(q_aval.dtype)
+            k_dtype = dtypes.canonicalize_dtype(k_aval.dtype)
+            v_dtype = dtypes.canonicalize_dtype(v_aval.dtype)
+            bias_dtype = dtypes.canonicalize_dtype(bias_aval.dtype)
+            assert q_dtype == k_dtype == v_dtype == bias_dtype
+            assert q_seqlen_or_cu_seqlen_aval.dtype == kv_seqlen_or_cu_seqlen_aval.dtype
+    
+            *q_batch_shape, q_max_seqlen, num_heads, q_head_dim = q_aval.shape
+            *kv_batch_shape, kv_max_seqlen, num_gqa_groups, kv_head_dim = k_aval.shape
+            assert q_batch_shape == kv_batch_shape
+            assert q_head_dim == kv_head_dim
+            assert k_aval.shape == v_aval.shape
+            out_aval = q_aval.update(shape=q_aval.shape, dtype=q_dtype)
+    
+            # backend determines the softmax buffer shape/dtype
+            backend = FusedAttnHelper(q_dtype, k_dtype, NVTE_QKV_Layout.NVTE_BSHD_BS2HD, attn_bias_type,
+                                      attn_mask_type, dropout_probability, num_heads, num_gqa_groups,
+                                      q_max_seqlen, kv_max_seqlen, q_head_dim).get_fused_attn_backend()
+    
+            if backend == NVTE_Fused_Attn_Backend.NVTE_F16_max512_seqlen:
+                softmax_shape = (*q_batch_shape, num_heads, q_max_seqlen, kv_max_seqlen)
+                softmax_dtype = q_dtype
+            elif backend == NVTE_Fused_Attn_Backend.NVTE_F16_arbitrary_seqlen:
+                softmax_shape = (*q_batch_shape, num_heads, q_max_seqlen, 1)
+                softmax_dtype = dtypes.canonicalize_dtype(jnp.float32)
+            else:
+                raise ValueError(f'Unsupported {backend=}')
+            softmax_aux_aval = q_aval.update(shape=softmax_shape, dtype=softmax_dtype)
+    
+            # JAX does not enable 64-bit int by default so we get XLA to allocate x8 memory with
+            # 32-bit unsigned int to get the buffer size we need in the C++ kernel
+            checker = _FusedAttnRNGStateChecker()
+            seed_dtype = dtypes.canonicalize_dtype(seed_aval.dtype)
+            assert seed_dtype == checker.rng_state_dtype
+            rng_state_shape = (seed_aval.shape[0], checker.rng_state_size)
+            rng_state_aval = seed_aval.update(shape=rng_state_shape, dtype=checker.rng_state_dtype)
+    
+            # do a dummy kernel call here to get workspace buffer shapes/dtypes that XLA needs to
+            # prepare for the active fused-attn backend
+            batch_size = reduce(operator.mul, q_batch_shape)
+            wkspace_info = transformer_engine_jax.get_fused_attn_fwd_workspace_sizes(
+                batch_size, q_max_seqlen, kv_max_seqlen, num_heads, num_gqa_groups, q_head_dim,
+                scaling_factor, dropout_probability, attn_bias_type, attn_mask_type,
+                jax_dtype_to_te_dtype(q_aval.dtype), is_training)
+            wkspace_aval = q_aval.update(shape=wkspace_info[0],
+                                         dtype=te_dtype_to_jax_dtype(wkspace_info[1]))
+    
+            return out_aval, softmax_aux_aval, rng_state_aval, wkspace_aval
+    
+        @staticmethod
+        def outer_abstract(*args, **kwargs):
+            """
+            Fused attention fwd outer primitive abstract
+            """
+            out_aval, softmax_aux_aval, rng_state_aval, _ = \
+                FusedAttnFwdPrimitive.abstract(*args, **kwargs)
+            return out_aval, softmax_aux_aval, rng_state_aval
+    
+        @staticmethod
+        def lowering(ctx, q, k, v, bias, q_cu_seqlen, kv_cu_seqlen, seed, *, attn_bias_type,
+                     attn_mask_type, scaling_factor, dropout_probability, is_training):
+            """
+            Fused attention fwd lowering rules
+            """
+            operands = [q, k, v, bias, q_cu_seqlen, kv_cu_seqlen, seed]
+            operand_shapes = map(lambda x: x.type.shape, operands)
+            out_types = [
+                ir.RankedTensorType.get(output.shape, mlir.dtype_to_ir_type(output.dtype))
+                for output in ctx.avals_out
+            ]
+            args = CustomCallArgsWrapper(out_types, operands, operand_shapes)
+    
+            q_aval, k_aval, v_aval, *_ = ctx.avals_in
+            *batch_shape, q_max_seqlen, num_heads, head_dim = q_aval.shape
+            *_, kv_max_seqlen, num_gqa_groups, _ = k_aval.shape
+            assert k_aval.shape == v_aval.shape
+            batch_size = reduce(operator.mul, batch_shape)
+    
+            wkspace_aval = ctx.avals_out[-1]
+    
+            opaque = transformer_engine_jax.pack_fused_attn_descriptor(
+                batch_size, q_max_seqlen, kv_max_seqlen, num_heads, num_gqa_groups, head_dim,
+                wkspace_aval.size, scaling_factor, dropout_probability, attn_bias_type, attn_mask_type,
+                jax_dtype_to_te_dtype(q_aval.dtype), jax_dtype_to_te_dtype(wkspace_aval.dtype),
+                is_training)
+    
+            out = custom_caller(FusedAttnFwdPrimitive.name, args, opaque, has_side_effect=False)
+    
+            return out
+    
+        @staticmethod
+        def impl(q, k, v, bias, q_seqlen, kv_seqlen, seed, attn_bias_type, attn_mask_type,
                  scaling_factor, dropout_probability, is_training):
-        """
-        Fused attention fwd abstract
-        """
-        q_dtype = dtypes.canonicalize_dtype(q_aval.dtype)
-        k_dtype = dtypes.canonicalize_dtype(k_aval.dtype)
-        v_dtype = dtypes.canonicalize_dtype(v_aval.dtype)
-        bias_dtype = dtypes.canonicalize_dtype(bias_aval.dtype)
-        assert q_dtype == k_dtype == v_dtype == bias_dtype
-        assert q_seqlen_or_cu_seqlen_aval.dtype == kv_seqlen_or_cu_seqlen_aval.dtype
-
-        *q_batch_shape, q_max_seqlen, num_heads, q_head_dim = q_aval.shape
-        *kv_batch_shape, kv_max_seqlen, num_gqa_groups, kv_head_dim = k_aval.shape
-        assert q_batch_shape == kv_batch_shape
-        assert q_head_dim == kv_head_dim
-        assert k_aval.shape == v_aval.shape
-        out_aval = q_aval.update(shape=q_aval.shape, dtype=q_dtype)
-
-        # backend determines the softmax buffer shape/dtype
-        backend = FusedAttnHelper(q_dtype, k_dtype, NVTE_QKV_Layout.NVTE_BSHD_BS2HD, attn_bias_type,
-                                  attn_mask_type, dropout_probability, num_heads, num_gqa_groups,
-                                  q_max_seqlen, kv_max_seqlen, q_head_dim).get_fused_attn_backend()
-
-        if backend == NVTE_Fused_Attn_Backend.NVTE_F16_max512_seqlen:
-            softmax_shape = (*q_batch_shape, num_heads, q_max_seqlen, kv_max_seqlen)
-            softmax_dtype = q_dtype
-        elif backend == NVTE_Fused_Attn_Backend.NVTE_F16_arbitrary_seqlen:
-            softmax_shape = (*q_batch_shape, num_heads, q_max_seqlen, 1)
-            softmax_dtype = dtypes.canonicalize_dtype(jnp.float32)
-        else:
-            raise ValueError(f'Unsupported {backend=}')
-        softmax_aux_aval = q_aval.update(shape=softmax_shape, dtype=softmax_dtype)
-
-        # JAX does not enable 64-bit int by default so we get XLA to allocate x8 memory with
-        # 32-bit unsigned int to get the buffer size we need in the C++ kernel
+            assert FusedAttnFwdPrimitive.inner_primitive is not None
+    
+            q_cu_seqlen = generate_cu_seqlen(q_seqlen)
+            kv_cu_seqlen = generate_cu_seqlen(kv_seqlen)
+    
+            output, softmax_aux, rng_state, _ = FusedAttnFwdPrimitive.inner_primitive.bind(
+                q,
+                k,
+                v,
+                bias,
+                q_cu_seqlen,
+                kv_cu_seqlen,
+                seed,
+                attn_bias_type=attn_bias_type,
+                attn_mask_type=attn_mask_type,
+                scaling_factor=scaling_factor,
+                dropout_probability=dropout_probability,
+                is_training=is_training)
+            return output, softmax_aux, rng_state
+    
+        @staticmethod
+        def batcher(batched_args, batch_dims, *, attn_bias_type, attn_mask_type, scaling_factor,
+                    dropout_probability, is_training):
+            _check_valid_batch_dims(batch_dims)
+            assert FusedAttnFwdPrimitive.outer_primitive is not None
+            q_bdim, *_, seed_bdim = batch_dims
+    
+            out_bdims = q_bdim, q_bdim, seed_bdim
+            return FusedAttnFwdPrimitive.outer_primitive.bind(*batched_args,
+                                                              attn_bias_type=attn_bias_type,
+                                                              attn_mask_type=attn_mask_type,
+                                                              scaling_factor=scaling_factor,
+                                                              dropout_probability=dropout_probability,
+                                                              is_training=is_training), out_bdims
+    
+        @staticmethod
+        def infer_sharding_from_operands(attn_bias_type, attn_mask_type, scaling_factor,
+                                         dropout_probability, is_training, mesh, arg_infos,
+                                         result_infos):
+            del attn_bias_type, attn_mask_type, scaling_factor
+            del dropout_probability, is_training, result_infos
+            q_spec = get_padded_spec(arg_infos[0])    # (...batch, q_seqlen, head, hidden)
+            k_spec = get_padded_spec(arg_infos[1])    # (...batch, kv_seqlen, head, hidden)
+            out_sharding = NamedSharding(mesh, PartitionSpec(*q_spec))
+            softmax_aux_sharding = NamedSharding(
+                mesh, PartitionSpec(*q_spec[:-3], q_spec[-2], q_spec[-3], k_spec[-3]))
+            rng_state_sharding = NamedSharding(mesh, PartitionSpec(get_all_mesh_axes(), None))
+            return (out_sharding, softmax_aux_sharding, rng_state_sharding)
+    
+        @staticmethod
+        def partition(attn_bias_type, attn_mask_type, scaling_factor, dropout_probability, is_training,
+                      mesh, arg_infos, result_infos):
+            del result_infos
+            q_spec = get_padded_spec(arg_infos[0])    # (...batch, q_seqlen, head, hidden)
+            k_spec = get_padded_spec(arg_infos[1])    # (...batch, kv_seqlen, head, hidden)
+            out_sharding = NamedSharding(mesh, PartitionSpec(*q_spec))
+            softmax_aux_sharding = NamedSharding(
+                mesh, PartitionSpec(*q_spec[:-3], q_spec[-2], q_spec[-3], k_spec[-3]))
+            rng_state_sharding = seed_sharding = NamedSharding(mesh,
+                                                               PartitionSpec(get_all_mesh_axes(), None))
+            arg_shardings = tuple([arg_i.sharding for arg_i in arg_infos[:-1]] + [seed_sharding])
+            out_shardings = (out_sharding, softmax_aux_sharding, rng_state_sharding)
+            impl = partial(FusedAttnFwdPrimitive.impl,
+                           attn_bias_type=attn_bias_type,
+                           attn_mask_type=attn_mask_type,
+                           scaling_factor=scaling_factor,
+                           dropout_probability=dropout_probability,
+                           is_training=is_training)
+            return mesh, impl, out_shardings, arg_shardings
+    
+    
+    register_primitive(FusedAttnFwdPrimitive)
+    
+    
+    def fused_attn_fwd(q: jnp.ndarray, k: jnp.ndarray, v: jnp.ndarray, bias: jnp.ndarray,
+                       q_seqlen: jnp.ndarray, kv_seqlen: jnp.ndarray, seed: jnp.ndarray,
+                       attn_bias_type: NVTE_Bias_Type, attn_mask_type: NVTE_Mask_Type,
+                       scaling_factor: float, dropout_probability: float, is_training: bool):
+        """
+        Wrapper for TE fused attention fwd, where query, key, value are seperated tensors
+        Return BMM1 -> (PreScaleBias) -> Scale -> (PostScaleBias) -> Softmax -> (Dropout) -> BMM2
+        """
         checker = _FusedAttnRNGStateChecker()
-        seed_dtype = dtypes.canonicalize_dtype(seed_aval.dtype)
-        assert seed_dtype == checker.rng_state_dtype
-        rng_state_shape = (seed_aval.shape[0], checker.rng_state_size)
-        rng_state_aval = seed_aval.update(shape=rng_state_shape, dtype=checker.rng_state_dtype)
-
-        # do a dummy kernel call here to get workspace buffer shapes/dtypes that XLA needs to
-        # prepare for the active fused-attn backend
-        batch_size = reduce(operator.mul, q_batch_shape)
-        wkspace_info = transformer_engine_jax.get_fused_attn_fwd_workspace_sizes(
-            batch_size, q_max_seqlen, kv_max_seqlen, num_heads, num_gqa_groups, q_head_dim,
-            scaling_factor, dropout_probability, attn_bias_type, attn_mask_type,
-            jax_dtype_to_te_dtype(q_aval.dtype), is_training)
-        wkspace_aval = q_aval.update(shape=wkspace_info[0],
-                                     dtype=te_dtype_to_jax_dtype(wkspace_info[1]))
-
-        return out_aval, softmax_aux_aval, rng_state_aval, wkspace_aval
-
-    @staticmethod
-    def outer_abstract(*args, **kwargs):
-        """
-        Fused attention fwd outer primitive abstract
-        """
-        out_aval, softmax_aux_aval, rng_state_aval, _ = \
-            FusedAttnFwdPrimitive.abstract(*args, **kwargs)
-        return out_aval, softmax_aux_aval, rng_state_aval
-
-    @staticmethod
-    def lowering(ctx, q, k, v, bias, q_cu_seqlen, kv_cu_seqlen, seed, *, attn_bias_type,
-                 attn_mask_type, scaling_factor, dropout_probability, is_training):
-        """
-        Fused attention fwd lowering rules
-        """
-        operands = [q, k, v, bias, q_cu_seqlen, kv_cu_seqlen, seed]
-        operand_shapes = map(lambda x: x.type.shape, operands)
-        out_types = [
-            ir.RankedTensorType.get(output.shape, mlir.dtype_to_ir_type(output.dtype))
-            for output in ctx.avals_out
-        ]
-        args = CustomCallArgsWrapper(out_types, operands, operand_shapes)
-
-        q_aval, k_aval, v_aval, *_ = ctx.avals_in
-        *batch_shape, q_max_seqlen, num_heads, head_dim = q_aval.shape
-        *_, kv_max_seqlen, num_gqa_groups, _ = k_aval.shape
-        assert k_aval.shape == v_aval.shape
-        batch_size = reduce(operator.mul, batch_shape)
-
-        wkspace_aval = ctx.avals_out[-1]
-
-        opaque = transformer_engine_jax.pack_fused_attn_descriptor(
-            batch_size, q_max_seqlen, kv_max_seqlen, num_heads, num_gqa_groups, head_dim,
-            wkspace_aval.size, scaling_factor, dropout_probability, attn_bias_type, attn_mask_type,
-            jax_dtype_to_te_dtype(q_aval.dtype), jax_dtype_to_te_dtype(wkspace_aval.dtype),
-            is_training)
-
-        out = custom_caller(FusedAttnFwdPrimitive.name, args, opaque, has_side_effect=False)
-
-        return out
-
-    @staticmethod
-    def impl(q, k, v, bias, q_seqlen, kv_seqlen, seed, attn_bias_type, attn_mask_type,
-             scaling_factor, dropout_probability, is_training):
-        assert FusedAttnFwdPrimitive.inner_primitive is not None
-
-        q_cu_seqlen = generate_cu_seqlen(q_seqlen)
-        kv_cu_seqlen = generate_cu_seqlen(kv_seqlen)
-
-        output, softmax_aux, rng_state, _ = FusedAttnFwdPrimitive.inner_primitive.bind(
-            q,
-            k,
-            v,
-            bias,
-            q_cu_seqlen,
-            kv_cu_seqlen,
-            seed,
-            attn_bias_type=attn_bias_type,
-            attn_mask_type=attn_mask_type,
-            scaling_factor=scaling_factor,
-            dropout_probability=dropout_probability,
-            is_training=is_training)
-        return output, softmax_aux, rng_state
-
-    @staticmethod
-    def batcher(batched_args, batch_dims, *, attn_bias_type, attn_mask_type, scaling_factor,
-                dropout_probability, is_training):
-        _check_valid_batch_dims(batch_dims)
-        assert FusedAttnFwdPrimitive.outer_primitive is not None
-        q_bdim, *_, seed_bdim = batch_dims
-
-        out_bdims = q_bdim, q_bdim, seed_bdim
-        return FusedAttnFwdPrimitive.outer_primitive.bind(*batched_args,
+        seed = checker.check_seed(seed, dropout_probability, is_training)
+    
+        if attn_bias_type == NVTE_Bias_Type.NVTE_NO_BIAS:
+            assert bias is None
+            bias = jnp.zeros(0, dtype=q.dtype)
+    
+        return FusedAttnFwdPrimitive.outer_primitive.bind(q,
+                                                          k,
+                                                          v,
+                                                          bias,
+                                                          q_seqlen,
+                                                          kv_seqlen,
+                                                          seed,
                                                           attn_bias_type=attn_bias_type,
                                                           attn_mask_type=attn_mask_type,
                                                           scaling_factor=scaling_factor,
                                                           dropout_probability=dropout_probability,
-                                                          is_training=is_training), out_bdims
-
-    @staticmethod
-    def infer_sharding_from_operands(attn_bias_type, attn_mask_type, scaling_factor,
-                                     dropout_probability, is_training, mesh, arg_infos,
-                                     result_infos):
-        del attn_bias_type, attn_mask_type, scaling_factor
-        del dropout_probability, is_training, result_infos
-        q_spec = get_padded_spec(arg_infos[0])    # (...batch, q_seqlen, head, hidden)
-        k_spec = get_padded_spec(arg_infos[1])    # (...batch, kv_seqlen, head, hidden)
-        out_sharding = NamedSharding(mesh, PartitionSpec(*q_spec))
-        softmax_aux_sharding = NamedSharding(
-            mesh, PartitionSpec(*q_spec[:-3], q_spec[-2], q_spec[-3], k_spec[-3]))
-        rng_state_sharding = NamedSharding(mesh, PartitionSpec(get_all_mesh_axes(), None))
-        return (out_sharding, softmax_aux_sharding, rng_state_sharding)
-
-    @staticmethod
-    def partition(attn_bias_type, attn_mask_type, scaling_factor, dropout_probability, is_training,
-                  mesh, arg_infos, result_infos):
-        del result_infos
-        q_spec = get_padded_spec(arg_infos[0])    # (...batch, q_seqlen, head, hidden)
-        k_spec = get_padded_spec(arg_infos[1])    # (...batch, kv_seqlen, head, hidden)
-        out_sharding = NamedSharding(mesh, PartitionSpec(*q_spec))
-        softmax_aux_sharding = NamedSharding(
-            mesh, PartitionSpec(*q_spec[:-3], q_spec[-2], q_spec[-3], k_spec[-3]))
-        rng_state_sharding = seed_sharding = NamedSharding(mesh,
-                                                           PartitionSpec(get_all_mesh_axes(), None))
-        arg_shardings = tuple([arg_i.sharding for arg_i in arg_infos[:-1]] + [seed_sharding])
-        out_shardings = (out_sharding, softmax_aux_sharding, rng_state_sharding)
-        impl = partial(FusedAttnFwdPrimitive.impl,
-                       attn_bias_type=attn_bias_type,
-                       attn_mask_type=attn_mask_type,
-                       scaling_factor=scaling_factor,
-                       dropout_probability=dropout_probability,
-                       is_training=is_training)
-        return mesh, impl, out_shardings, arg_shardings
-
-
-register_primitive(FusedAttnFwdPrimitive)
-
-
-def fused_attn_fwd(q: jnp.ndarray, k: jnp.ndarray, v: jnp.ndarray, bias: jnp.ndarray,
-                   q_seqlen: jnp.ndarray, kv_seqlen: jnp.ndarray, seed: jnp.ndarray,
-                   attn_bias_type: NVTE_Bias_Type, attn_mask_type: NVTE_Mask_Type,
-                   scaling_factor: float, dropout_probability: float, is_training: bool):
-    """
-    Wrapper for TE fused attention fwd, where query, key, value are seperated tensors
-    Return BMM1 -> (PreScaleBias) -> Scale -> (PostScaleBias) -> Softmax -> (Dropout) -> BMM2
-    """
-    checker = _FusedAttnRNGStateChecker()
-    seed = checker.check_seed(seed, dropout_probability, is_training)
-
-    if attn_bias_type == NVTE_Bias_Type.NVTE_NO_BIAS:
-        assert bias is None
-        bias = jnp.zeros(0, dtype=q.dtype)
-
-    return FusedAttnFwdPrimitive.outer_primitive.bind(q,
-                                                      k,
-                                                      v,
-                                                      bias,
-                                                      q_seqlen,
-                                                      kv_seqlen,
-                                                      seed,
-                                                      attn_bias_type=attn_bias_type,
-                                                      attn_mask_type=attn_mask_type,
-                                                      scaling_factor=scaling_factor,
-                                                      dropout_probability=dropout_probability,
-                                                      is_training=is_training)
-
-
-class FusedAttnBwdPrimitive(BasePrimitive):
-    """
-    Fused Attention Backward Primitive
-    """
-    name = "te_fused_attn_backward"
-    multiple_results = True
-    impl_static_args = (10, 11, 12, 13, 14)
-    inner_primitive = None
-    outer_primitive = None
-
-    @staticmethod
-    def abstract(q_aval, k_aval, v_aval, bias_aval, softmax_aux_aval, rng_state_aval, output_aval,
-                 doutput_aval, q_cu_seqlen_aval, kv_cu_seqlen_aval, *, attn_bias_type,
-                 attn_mask_type, scaling_factor, dropout_probability, is_training):
-        """
-        Fused attention bwd abstract
-        """
-        del softmax_aux_aval, rng_state_aval, output_aval
-
-        q_dtype = dtypes.canonicalize_dtype(q_aval.dtype)
-        k_dtype = dtypes.canonicalize_dtype(k_aval.dtype)
-        v_dtype = dtypes.canonicalize_dtype(v_aval.dtype)
-        bias_dtype = dtypes.canonicalize_dtype(bias_aval.dtype)
-        doutput_dtype = dtypes.canonicalize_dtype(doutput_aval.dtype)
-        assert q_dtype == k_dtype == v_dtype == bias_dtype == doutput_dtype
-        assert q_cu_seqlen_aval.dtype == kv_cu_seqlen_aval.dtype
-
-        *q_batch_shape, q_max_seqlen, num_heads, q_head_dim = q_aval.shape
-        *kv_batch_shape, kv_max_seqlen, num_gqa_groups, kv_head_dim = k_aval.shape
-        assert q_batch_shape == kv_batch_shape
-        assert q_head_dim == kv_head_dim
-        assert k_aval.shape == v_aval.shape
-
-        batch_size = reduce(operator.mul, q_batch_shape)
-        wkspace_shape, wkspace_dtype = \
-            transformer_engine_jax.get_fused_attn_bwd_workspace_sizes(
-                batch_size, q_max_seqlen, kv_max_seqlen, num_heads, num_gqa_groups, q_head_dim,
-                scaling_factor, dropout_probability, attn_bias_type, attn_mask_type,
-                jax_dtype_to_te_dtype(q_aval.dtype), is_training
-            )
-
-        dq_aval = q_aval.update(shape=q_aval.shape, dtype=q_dtype)
-        dk_aval = k_aval.update(shape=k_aval.shape, dtype=k_dtype)
-        dv_aval = v_aval.update(shape=v_aval.shape, dtype=v_dtype)
-        dbias_aval = bias_aval.update(shape=bias_aval.shape, dtype=bias_dtype)
-        wkspace_aval = q_aval.update(shape=wkspace_shape,
-                                     dtype=te_dtype_to_jax_dtype(wkspace_dtype))
-
-        return dq_aval, dk_aval, dv_aval, dbias_aval, wkspace_aval
-
-    @staticmethod
-    def outer_abstract(*args, **kwargs):
-        """
-        Fused attention fwd outer primitive abstract
-        """
-        dq_aval, dk_aval, dv_aval, dbias_aval, _ = \
-            FusedAttnBwdPrimitive.abstract(*args, **kwargs)
-        return dq_aval, dk_aval, dv_aval, dbias_aval
-
-    @staticmethod
-    def lowering(ctx, q, k, v, bias, softmax_aux, rng_state, output, doutput, q_cu_seqlen,
-                 kv_cu_seqlen, *, attn_bias_type, attn_mask_type, scaling_factor,
-                 dropout_probability, is_training):
-        """
-        Fused attention bwd lowering rules
-        """
-        operands = [
-            q, k, v, bias, softmax_aux, rng_state, output, doutput, q_cu_seqlen, kv_cu_seqlen
-        ]
-        operand_shapes = map(lambda x: x.type.shape, operands)
-        out_types = [
-            ir.RankedTensorType.get(output.shape, mlir.dtype_to_ir_type(output.dtype))
-            for output in ctx.avals_out
-        ]
-
-        args = CustomCallArgsWrapper(out_types, operands, operand_shapes)
-
-        q_aval, k_aval, v_aval, *_ = ctx.avals_in
-        *batch_shape, q_max_seqlen, num_heads, head_dim = q_aval.shape
-        *_, kv_max_seqlen, num_gqa_groups, _ = k_aval.shape
-        assert k_aval.shape == v_aval.shape
-        batch_size = reduce(operator.mul, batch_shape)
-
-        wkspace_aval = ctx.avals_out[-1]
-
-        opaque = transformer_engine_jax.pack_fused_attn_descriptor(
-            batch_size, q_max_seqlen, kv_max_seqlen, num_heads, num_gqa_groups, head_dim,
-            wkspace_aval.size, scaling_factor, dropout_probability, attn_bias_type, attn_mask_type,
-            jax_dtype_to_te_dtype(q_aval.dtype), jax_dtype_to_te_dtype(wkspace_aval.dtype),
-            is_training)
-
-        out = custom_caller(FusedAttnBwdPrimitive.name, args, opaque, has_side_effect=False)
-
-        return out
-
-    @staticmethod
-    def impl(q, k, v, bias, softmax_aux, rng_state, output, doutput, q_seqlen, kv_seqlen,
-             attn_bias_type, attn_mask_type, scaling_factor, dropout_probability, is_training):
-        assert FusedAttnBwdPrimitive.inner_primitive is not None
-
-        q_cu_seqlen = generate_cu_seqlen(q_seqlen)
-        kv_cu_seqlen = generate_cu_seqlen(kv_seqlen)
-
-        dq, dk, dv, dbias, _ = FusedAttnBwdPrimitive.inner_primitive.bind(
-            q,
-            k,
-            v,
-            bias,
-            softmax_aux,
-            rng_state,
-            output,
-            doutput,
-            q_cu_seqlen,
-            kv_cu_seqlen,
-            attn_bias_type=attn_bias_type,
-            attn_mask_type=attn_mask_type,
-            scaling_factor=scaling_factor,
-            dropout_probability=dropout_probability,
-            is_training=is_training)
-        return dq, dk, dv, dbias
-
-    @staticmethod
-    def batcher(batched_args, batch_dims, *, attn_bias_type, attn_mask_type, scaling_factor,
-                dropout_probability, is_training):
-        _check_valid_batch_dims(batch_dims)
-        assert FusedAttnBwdPrimitive.outer_primitive is not None
-        q_bdim, k_bdim, v_bdim, *_ = batch_dims
-
-        out_bdims = q_bdim, k_bdim, v_bdim, q_bdim
-        return FusedAttnBwdPrimitive.outer_primitive.bind(*batched_args,
-                                                          attn_bias_type=attn_bias_type,
-                                                          attn_mask_type=attn_mask_type,
-                                                          scaling_factor=scaling_factor,
-                                                          dropout_probability=dropout_probability,
-                                                          is_training=is_training), out_bdims
-
-    @staticmethod
-    def infer_sharding_from_operands(attn_bias_type, attn_mask_type, scaling_factor,
-                                     dropout_probability, is_training, mesh, arg_infos,
-                                     result_infos):
-        del attn_bias_type, attn_mask_type, scaling_factor
-        del dropout_probability, is_training, result_infos
-        q_spec = get_padded_spec(arg_infos[0])
-        k_spec = get_padded_spec(arg_infos[1])
-        v_spec = get_padded_spec(arg_infos[2])
-        bias_spec = get_padded_spec(arg_infos[3])
-        dq_sharding = NamedSharding(mesh, PartitionSpec(*q_spec))
-        dk_sharding = NamedSharding(mesh, PartitionSpec(*k_spec))
-        dv_sharding = NamedSharding(mesh, PartitionSpec(*v_spec))
-        dbias_sharding = NamedSharding(mesh, PartitionSpec(*bias_spec))
-        return (dq_sharding, dk_sharding, dv_sharding, dbias_sharding)
-
-    @staticmethod
-    def partition(attn_bias_type, attn_mask_type, scaling_factor, dropout_probability, is_training,
-                  mesh, arg_infos, result_infos):
-        del result_infos
-        q_spec = get_padded_spec(arg_infos[0])
-        k_spec = get_padded_spec(arg_infos[1])
-        v_spec = get_padded_spec(arg_infos[2])
-        bias_spec = get_padded_spec(arg_infos[3])
-        dq_sharding = NamedSharding(mesh, PartitionSpec(*q_spec))
-        dk_sharding = NamedSharding(mesh, PartitionSpec(*k_spec))
-        dv_sharding = NamedSharding(mesh, PartitionSpec(*v_spec))
-        dbias_sharding = NamedSharding(mesh, PartitionSpec(*bias_spec))
-        arg_shardings = tuple(arg_i.sharding for arg_i in arg_infos)
-        out_shardings = (dq_sharding, dk_sharding, dv_sharding, dbias_sharding)
-
-        def sharded_impl(q, k, v, bias, softmax_aux, rng_state, output, doutput, q_cu_seqlen,
-                         kv_cu_seqlen):
-            local_dq, local_dk, local_dv, local_dbias = FusedAttnBwdPrimitive.impl(
+                                                          is_training=is_training)
+    
+    
+    class FusedAttnBwdPrimitive(BasePrimitive):
+        """
+        Fused Attention Backward Primitive
+        """
+        name = "te_fused_attn_backward"
+        multiple_results = True
+        impl_static_args = (10, 11, 12, 13, 14)
+        inner_primitive = None
+        outer_primitive = None
+    
+        @staticmethod
+        def abstract(q_aval, k_aval, v_aval, bias_aval, softmax_aux_aval, rng_state_aval, output_aval,
+                     doutput_aval, q_cu_seqlen_aval, kv_cu_seqlen_aval, *, attn_bias_type,
+                     attn_mask_type, scaling_factor, dropout_probability, is_training):
+            """
+            Fused attention bwd abstract
+            """
+            del softmax_aux_aval, rng_state_aval, output_aval
+    
+            q_dtype = dtypes.canonicalize_dtype(q_aval.dtype)
+            k_dtype = dtypes.canonicalize_dtype(k_aval.dtype)
+            v_dtype = dtypes.canonicalize_dtype(v_aval.dtype)
+            bias_dtype = dtypes.canonicalize_dtype(bias_aval.dtype)
+            doutput_dtype = dtypes.canonicalize_dtype(doutput_aval.dtype)
+            assert q_dtype == k_dtype == v_dtype == bias_dtype == doutput_dtype
+            assert q_cu_seqlen_aval.dtype == kv_cu_seqlen_aval.dtype
+    
+            *q_batch_shape, q_max_seqlen, num_heads, q_head_dim = q_aval.shape
+            *kv_batch_shape, kv_max_seqlen, num_gqa_groups, kv_head_dim = k_aval.shape
+            assert q_batch_shape == kv_batch_shape
+            assert q_head_dim == kv_head_dim
+            assert k_aval.shape == v_aval.shape
+    
+            batch_size = reduce(operator.mul, q_batch_shape)
+            wkspace_shape, wkspace_dtype = \
+                transformer_engine_jax.get_fused_attn_bwd_workspace_sizes(
+                    batch_size, q_max_seqlen, kv_max_seqlen, num_heads, num_gqa_groups, q_head_dim,
+                    scaling_factor, dropout_probability, attn_bias_type, attn_mask_type,
+                    jax_dtype_to_te_dtype(q_aval.dtype), is_training
+                )
+    
+            dq_aval = q_aval.update(shape=q_aval.shape, dtype=q_dtype)
+            dk_aval = k_aval.update(shape=k_aval.shape, dtype=k_dtype)
+            dv_aval = v_aval.update(shape=v_aval.shape, dtype=v_dtype)
+            dbias_aval = bias_aval.update(shape=bias_aval.shape, dtype=bias_dtype)
+            wkspace_aval = q_aval.update(shape=wkspace_shape,
+                                         dtype=te_dtype_to_jax_dtype(wkspace_dtype))
+    
+            return dq_aval, dk_aval, dv_aval, dbias_aval, wkspace_aval
+    
+        @staticmethod
+        def outer_abstract(*args, **kwargs):
+            """
+            Fused attention fwd outer primitive abstract
+            """
+            dq_aval, dk_aval, dv_aval, dbias_aval, _ = \
+                FusedAttnBwdPrimitive.abstract(*args, **kwargs)
+            return dq_aval, dk_aval, dv_aval, dbias_aval
+    
+        @staticmethod
+        def lowering(ctx, q, k, v, bias, softmax_aux, rng_state, output, doutput, q_cu_seqlen,
+                     kv_cu_seqlen, *, attn_bias_type, attn_mask_type, scaling_factor,
+                     dropout_probability, is_training):
+            """
+            Fused attention bwd lowering rules
+            """
+            operands = [
+                q, k, v, bias, softmax_aux, rng_state, output, doutput, q_cu_seqlen, kv_cu_seqlen
+            ]
+            operand_shapes = map(lambda x: x.type.shape, operands)
+            out_types = [
+                ir.RankedTensorType.get(output.shape, mlir.dtype_to_ir_type(output.dtype))
+                for output in ctx.avals_out
+            ]
+    
+            args = CustomCallArgsWrapper(out_types, operands, operand_shapes)
+    
+            q_aval, k_aval, v_aval, *_ = ctx.avals_in
+            *batch_shape, q_max_seqlen, num_heads, head_dim = q_aval.shape
+            *_, kv_max_seqlen, num_gqa_groups, _ = k_aval.shape
+            assert k_aval.shape == v_aval.shape
+            batch_size = reduce(operator.mul, batch_shape)
+    
+            wkspace_aval = ctx.avals_out[-1]
+    
+            opaque = transformer_engine_jax.pack_fused_attn_descriptor(
+                batch_size, q_max_seqlen, kv_max_seqlen, num_heads, num_gqa_groups, head_dim,
+                wkspace_aval.size, scaling_factor, dropout_probability, attn_bias_type, attn_mask_type,
+                jax_dtype_to_te_dtype(q_aval.dtype), jax_dtype_to_te_dtype(wkspace_aval.dtype),
+                is_training)
+    
+            out = custom_caller(FusedAttnBwdPrimitive.name, args, opaque, has_side_effect=False)
+    
+            return out
+    
+        @staticmethod
+        def impl(q, k, v, bias, softmax_aux, rng_state, output, doutput, q_seqlen, kv_seqlen,
+                 attn_bias_type, attn_mask_type, scaling_factor, dropout_probability, is_training):
+            assert FusedAttnBwdPrimitive.inner_primitive is not None
+    
+            q_cu_seqlen = generate_cu_seqlen(q_seqlen)
+            kv_cu_seqlen = generate_cu_seqlen(kv_seqlen)
+    
+            dq, dk, dv, dbias, _ = FusedAttnBwdPrimitive.inner_primitive.bind(
                 q,
                 k,
                 v,
@@ -3650,45 +3010,111 @@
                 scaling_factor=scaling_factor,
                 dropout_probability=dropout_probability,
                 is_training=is_training)
-            global_dbias = local_dbias
-            if attn_bias_type is not NVTE_Bias_Type.NVTE_NO_BIAS:
-                global_dbias = all_reduce_sum_along_dp_fsdp(local_dbias)
-            return local_dq, local_dk, local_dv, global_dbias
-
-        return mesh, sharded_impl, out_shardings, arg_shardings
-
-
-register_primitive(FusedAttnBwdPrimitive)
-
-
-def fused_attn_bwd(q: jnp.ndarray, k: jnp.ndarray, v: jnp.ndarray, bias: jnp.ndarray,
-                   softmax_aux: jnp.ndarray, rng_state: jnp.ndarray, output: jnp.ndarray,
-                   doutput: jnp.ndarray, q_seqlen: jnp.ndarray, kv_seqlen: jnp.ndarray,
-                   attn_bias_type: NVTE_Bias_Type, attn_mask_type: NVTE_Mask_Type,
-                   scaling_factor: float, dropout_probability: float, is_training: bool):
-    """
-    Wrapper for TE fused attention bwd
-    Return the gradients of fused attention with seperated query, key, value tensors
-    """
-    if attn_bias_type == NVTE_Bias_Type.NVTE_NO_BIAS:
-        assert bias is None
-        bias = jnp.zeros(0, dtype=q.dtype)
-    return FusedAttnBwdPrimitive.outer_primitive.bind(q,
-                                                      k,
-                                                      v,
-                                                      bias,
-                                                      softmax_aux,
-                                                      rng_state,
-                                                      output,
-                                                      doutput,
-                                                      q_seqlen,
-                                                      kv_seqlen,
-                                                      attn_bias_type=attn_bias_type,
-                                                      attn_mask_type=attn_mask_type,
-                                                      scaling_factor=scaling_factor,
-                                                      dropout_probability=dropout_probability,
-                                                      is_training=is_training)
-
+            return dq, dk, dv, dbias
+    
+        @staticmethod
+        def batcher(batched_args, batch_dims, *, attn_bias_type, attn_mask_type, scaling_factor,
+                    dropout_probability, is_training):
+            _check_valid_batch_dims(batch_dims)
+            assert FusedAttnBwdPrimitive.outer_primitive is not None
+            q_bdim, k_bdim, v_bdim, *_ = batch_dims
+    
+            out_bdims = q_bdim, k_bdim, v_bdim, q_bdim
+            return FusedAttnBwdPrimitive.outer_primitive.bind(*batched_args,
+                                                              attn_bias_type=attn_bias_type,
+                                                              attn_mask_type=attn_mask_type,
+                                                              scaling_factor=scaling_factor,
+                                                              dropout_probability=dropout_probability,
+                                                              is_training=is_training), out_bdims
+    
+        @staticmethod
+        def infer_sharding_from_operands(attn_bias_type, attn_mask_type, scaling_factor,
+                                         dropout_probability, is_training, mesh, arg_infos,
+                                         result_infos):
+            del attn_bias_type, attn_mask_type, scaling_factor
+            del dropout_probability, is_training, result_infos
+            q_spec = get_padded_spec(arg_infos[0])
+            k_spec = get_padded_spec(arg_infos[1])
+            v_spec = get_padded_spec(arg_infos[2])
+            bias_spec = get_padded_spec(arg_infos[3])
+            dq_sharding = NamedSharding(mesh, PartitionSpec(*q_spec))
+            dk_sharding = NamedSharding(mesh, PartitionSpec(*k_spec))
+            dv_sharding = NamedSharding(mesh, PartitionSpec(*v_spec))
+            dbias_sharding = NamedSharding(mesh, PartitionSpec(*bias_spec))
+            return (dq_sharding, dk_sharding, dv_sharding, dbias_sharding)
+    
+        @staticmethod
+        def partition(attn_bias_type, attn_mask_type, scaling_factor, dropout_probability, is_training,
+                      mesh, arg_infos, result_infos):
+            del result_infos
+            q_spec = get_padded_spec(arg_infos[0])
+            k_spec = get_padded_spec(arg_infos[1])
+            v_spec = get_padded_spec(arg_infos[2])
+            bias_spec = get_padded_spec(arg_infos[3])
+            dq_sharding = NamedSharding(mesh, PartitionSpec(*q_spec))
+            dk_sharding = NamedSharding(mesh, PartitionSpec(*k_spec))
+            dv_sharding = NamedSharding(mesh, PartitionSpec(*v_spec))
+            dbias_sharding = NamedSharding(mesh, PartitionSpec(*bias_spec))
+            arg_shardings = tuple(arg_i.sharding for arg_i in arg_infos)
+            out_shardings = (dq_sharding, dk_sharding, dv_sharding, dbias_sharding)
+    
+            def sharded_impl(q, k, v, bias, softmax_aux, rng_state, output, doutput, q_cu_seqlen,
+                             kv_cu_seqlen):
+                local_dq, local_dk, local_dv, local_dbias = FusedAttnBwdPrimitive.impl(
+                    q,
+                    k,
+                    v,
+                    bias,
+                    softmax_aux,
+                    rng_state,
+                    output,
+                    doutput,
+                    q_cu_seqlen,
+                    kv_cu_seqlen,
+                    attn_bias_type=attn_bias_type,
+                    attn_mask_type=attn_mask_type,
+                    scaling_factor=scaling_factor,
+                    dropout_probability=dropout_probability,
+                    is_training=is_training)
+                global_dbias = local_dbias
+                if attn_bias_type is not NVTE_Bias_Type.NVTE_NO_BIAS:
+                    global_dbias = all_reduce_sum_along_dp_fsdp(local_dbias)
+                return local_dq, local_dk, local_dv, global_dbias
+    
+            return mesh, sharded_impl, out_shardings, arg_shardings
+    
+    
+    register_primitive(FusedAttnBwdPrimitive)
+    
+    
+    def fused_attn_bwd(q: jnp.ndarray, k: jnp.ndarray, v: jnp.ndarray, bias: jnp.ndarray,
+                       softmax_aux: jnp.ndarray, rng_state: jnp.ndarray, output: jnp.ndarray,
+                       doutput: jnp.ndarray, q_seqlen: jnp.ndarray, kv_seqlen: jnp.ndarray,
+                       attn_bias_type: NVTE_Bias_Type, attn_mask_type: NVTE_Mask_Type,
+                       scaling_factor: float, dropout_probability: float, is_training: bool):
+        """
+        Wrapper for TE fused attention bwd
+        Return the gradients of fused attention with seperated query, key, value tensors
+        """
+        if attn_bias_type == NVTE_Bias_Type.NVTE_NO_BIAS:
+            assert bias is None
+            bias = jnp.zeros(0, dtype=q.dtype)
+        return FusedAttnBwdPrimitive.outer_primitive.bind(q,
+                                                          k,
+                                                          v,
+                                                          bias,
+                                                          softmax_aux,
+                                                          rng_state,
+                                                          output,
+                                                          doutput,
+                                                          q_seqlen,
+                                                          kv_seqlen,
+                                                          attn_bias_type=attn_bias_type,
+                                                          attn_mask_type=attn_mask_type,
+                                                          scaling_factor=scaling_factor,
+                                                          dropout_probability=dropout_probability,
+                                                          is_training=is_training)
+    
 
 class GeluPrimitive(BasePrimitive):
     """
