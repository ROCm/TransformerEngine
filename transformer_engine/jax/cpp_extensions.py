--- conflicted
+++ resolved
@@ -1,10 +1,6 @@
-<<<<<<< HEAD
-# Copyright (c) 2022-2024, NVIDIA CORPORATION & AFFILIATES. All rights reserved.
-=======
 # This file was modified for portability to AMDGPU
 # Copyright (c) 2024, Advanced Micro Devices, Inc. All rights reserved.
-# Copyright (c) 2022-2023, NVIDIA CORPORATION & AFFILIATES. All rights reserved.
->>>>>>> 3ef10328
+# Copyright (c) 2022-2024, NVIDIA CORPORATION & AFFILIATES. All rights reserved.
 #
 # See LICENSE for license information.
 """JAX te custom call"""
@@ -30,6 +26,7 @@
 import transformer_engine_jax
 from transformer_engine_jax import DType as TEDType
 from .util import is_hip_extension
+from .fp8 import jnp_float8_e4m3_type, jnp_float8_e5m2_type
 
 #TODO: add back once fused_attn is supported in TE
 if not is_hip_extension():
@@ -56,8 +53,6 @@
     else:
       xla_client.register_custom_call_target(_name, _value, platform="ROCM")
 
-
-
 def te_dtype_to_jax_dtype(te_dtype):
     """
     convert TE dtype to jax dtype
@@ -70,8 +65,8 @@
         TEDType.kBFloat16: jnp.bfloat16,
         TEDType.kInt32: jnp.int32,
         TEDType.kInt64: jnp.int64,
-        TEDType.kFloat8E4M3: jnp.float8_e4m3fn,
-        TEDType.kFloat8E5M2: jnp.float8_e5m2,
+        TEDType.kFloat8E4M3: jnp_float8_e4m3_type,
+        TEDType.kFloat8E5M2: jnp_float8_e5m2_type,
         TEDType.kByte: jnp.uint8
     }
 
@@ -95,17 +90,10 @@
     return dtype_to_ir_type(np.dtype(jax_dtype))
 
 
-<<<<<<< HEAD
 def jax_dtype_to_te_dtype(jax_dtype):
-=======
-if not is_hip_extension():
-  @dataclass(frozen=True)
-  class FusedAttnHelper:
->>>>>>> 3ef10328
     """
     convert jax dtype to TE dtype
     """
-<<<<<<< HEAD
     jax_dtype = dtypes.canonicalize_dtype(jax_dtype)
 
     converter = {
@@ -114,8 +102,8 @@
         jnp.bfloat16.dtype: TEDType.kBFloat16,
         jnp.int32.dtype: TEDType.kInt32,
         jnp.int64.dtype: TEDType.kInt64,
-        jnp.float8_e4m3fn.dtype: TEDType.kFloat8E4M3,
-        jnp.float8_e5m2.dtype: TEDType.kFloat8E5M2,
+        jnp_float8_e4m3_type.dtype: TEDType.kFloat8E4M3,
+        jnp_float8_e5m2_type.dtype: TEDType.kFloat8E5M2,
         jnp.uint8.dtype: TEDType.kByte,
     }
 
@@ -123,28 +111,6 @@
         raise ValueError(f"Unsupported {jax_dtype=}")
 
     return converter.get(jax_dtype)
-=======
-    
-    q_type: jnp.dtype
-    kv_type: jnp.dtype
-    attn_bias_type: NVTE_Bias_Type
-    attn_mask_type: NVTE_Mask_Type
-    dropout_probability: float
-    max_seqlen_q: int
-    max_seqlen_kv: int
-    head_dim: int
-    
-    def is_fused_attn_kernel_available(self):
-      """Check if there is available fused attention kernel"""
-      return self.get_fused_attn_backend() != NVTE_Fused_Attn_Backend.NVTE_No_Backend
-    
-    def get_fused_attn_backend(self):
-      """Get the fused attention kernel backend"""
-      return transformer_engine_jax.get_fused_attn_backend(
-        jax_dtype_to_te_dtype(self.q_type), jax_dtype_to_te_dtype(self.kv_type),
-        NVTE_QKV_Layout.NVTE_QKV_INTERLEAVED, self.attn_bias_type, self.attn_mask_type,
-        self.dropout_probability, self.max_seqlen_q, self.max_seqlen_kv, self.head_dim)
->>>>>>> 3ef10328
 
 
 def get_padded_spec(arg_info):
@@ -232,7 +198,6 @@
     """
     register jax primitive
     """
-<<<<<<< HEAD
 
     def name_of_wrapper_p():
         return cls.name + "_wrapper"
@@ -242,7 +207,10 @@
     inner_p.multiple_results = cls.multiple_results
     inner_p.def_impl(partial(xla.apply_primitive, inner_p))
     inner_p.def_abstract_eval(cls.abstract)
-    mlir.register_lowering(inner_p, cls.lowering, platform='cuda')
+    if not is_hip_extension():
+        mlir.register_lowering(inner_p, cls.lowering, platform='cuda')
+    else:
+        mlir.register_lowering(inner_p, cls.lowering, platform='rocm')
     cls.inner_primitive = inner_p
 
     outer_p = core.Primitive(name_of_wrapper_p())
@@ -257,17 +225,6 @@
     mlir.register_lowering(outer_p,
                            mlir.lower_fun(outer_p_lower, multiple_results=cls.multiple_results))
     cls.outer_primitive = outer_p
-=======
-    p = core.Primitive(cls.name)
-    p.multiple_results = cls.multiple_results
-    p.def_impl(partial(xla.apply_primitive, p))
-    p.def_abstract_eval(cls.abstract)
-    if not is_hip_extension():
-      mlir.register_lowering(p, cls.lowering, platform='cuda')
-    else:
-      mlir.register_lowering(p, cls.lowering, platform='rocm')
-    return p
->>>>>>> 3ef10328
 
 
 @dataclass
@@ -1830,420 +1787,366 @@
         dz, softmax_out, scale_factor=scale_factor)
 
 
-@dataclass(frozen=True)
-class FusedAttnHelper:
-    """
-    Helper for the fused attention backend
-    """
-
-    q_type: jnp.dtype
-    kv_type: jnp.dtype
-    qkv_layout: NVTE_QKV_Layout
-    attn_bias_type: NVTE_Bias_Type
-    attn_mask_type: NVTE_Mask_Type
-    dropout_probability: float
-    num_heads_q: int
-    num_heads_kv: int
-    max_seqlen_q: int
-    max_seqlen_kv: int
-    head_dim: int
-
-    def is_fused_attn_kernel_available(self):
-        """Check if there is available fused attention kernel"""
-        return self.get_fused_attn_backend() != NVTE_Fused_Attn_Backend.NVTE_No_Backend
-
-    def get_fused_attn_backend(self):
-        """Get the fused attention kernel backend"""
-        return transformer_engine_jax.get_fused_attn_backend(
-            jax_dtype_to_te_dtype(self.q_type), jax_dtype_to_te_dtype(self.kv_type),
-            self.qkv_layout, self.attn_bias_type, self.attn_mask_type, self.dropout_probability,
-            self.num_heads_q, self.num_heads_kv, self.max_seqlen_q, self.max_seqlen_kv,
-            self.head_dim)
-
-
-@dataclass(frozen=True)
-class _FusedAttnRNGStateChecker:
-    """
-    Checker for guarding the fused attention rng state.
-    The fused attention backend requires a 64 bits seed and a 64 bits offset.
-    However, JAX doesn't enable 64 bits by default,
-    so we have to emulate seed as two 32 bits array.
-    The offset calculation is maintained in the backend.
-    """
-    rng_state_dtype: jnp.dtype = jnp.uint32
-    # (seed,) with internal dtype int64
-    seed_size: int = 2
-    # (seed, offset) with internal dtype int64
-    rng_state_size: int = 2 * 2
-
-    def check_seed(self, seed, dropout_probability, is_training):
-        """
-        Check the seed and convert the data type of seed if possible.
-        """
-        # Jax can't bind None, create a dummy tensor for None
-        if seed is None:
-            dropout_enabled = dropout_probability > 0 and is_training
-            assert not dropout_enabled, "seed is not allowed to be None when dropout is enabled."
-            seed = jnp.zeros(2, dtype=self.rng_state_dtype)
-            seed = jnp.repeat(seed, num_of_devices())
-
-        if seed.dtype != self.rng_state_dtype:
-            warnings.warn(
-                f"Requested {seed.dtype=} is not available, and will be "
-                f"casted to dtype {self.rng_state_dtype}. "
-                f"Please use threefry/rbg/unsafe_rbg PRNG implementations to remove this warning.")
-            seed = seed.astype(self.rng_state_dtype)
-
-        assert seed.dtype == self.rng_state_dtype
-        # Backend takes an int64_t seed, so only the first two u32 elements are taken
-        assert seed.size >= self.seed_size
-
-        return seed
-
-
-def generate_cu_seqlen(actual_seqlen):
-    """
-    Generating cumsum seqlen for a batch
-    """
-    cu_seqlen = jnp.cumsum(actual_seqlen)
-    cu_seqlen = jnp.hstack((0, cu_seqlen))
-    return cu_seqlen
-
-
-class SelfFusedAttnFwdPrimitive(BasePrimitive):
-    """
-    Self Fused Attention Forward Primitive
-    """
-    name = "te_self_fused_attn_forward"
-    multiple_results = True
-    impl_static_args = (4, 5, 6, 7, 8)
-    inner_primitive = None
-    outer_primitive = None
-
-    @staticmethod
-    def abstract(qkv_aval, bias_aval, seqlen_or_cu_seqlen_aval, seed_aval, *, attn_bias_type,
+if not is_hip_extension():
+    @dataclass(frozen=True)
+    class FusedAttnHelper:
+        """
+        Helper for the fused attention backend
+        """
+    
+        q_type: jnp.dtype
+        kv_type: jnp.dtype
+        qkv_layout: NVTE_QKV_Layout
+        attn_bias_type: NVTE_Bias_Type
+        attn_mask_type: NVTE_Mask_Type
+        dropout_probability: float
+        num_heads_q: int
+        num_heads_kv: int
+        max_seqlen_q: int
+        max_seqlen_kv: int
+        head_dim: int
+    
+        def is_fused_attn_kernel_available(self):
+            """Check if there is available fused attention kernel"""
+            return self.get_fused_attn_backend() != NVTE_Fused_Attn_Backend.NVTE_No_Backend
+    
+        def get_fused_attn_backend(self):
+            """Get the fused attention kernel backend"""
+            return transformer_engine_jax.get_fused_attn_backend(
+                jax_dtype_to_te_dtype(self.q_type), jax_dtype_to_te_dtype(self.kv_type),
+                self.qkv_layout, self.attn_bias_type, self.attn_mask_type, self.dropout_probability,
+                self.num_heads_q, self.num_heads_kv, self.max_seqlen_q, self.max_seqlen_kv,
+                self.head_dim)
+    
+    
+    @dataclass(frozen=True)
+    class _FusedAttnRNGStateChecker:
+        """
+        Checker for guarding the fused attention rng state.
+        The fused attention backend requires a 64 bits seed and a 64 bits offset.
+        However, JAX doesn't enable 64 bits by default,
+        so we have to emulate seed as two 32 bits array.
+        The offset calculation is maintained in the backend.
+        """
+        rng_state_dtype: jnp.dtype = jnp.uint32
+        # (seed,) with internal dtype int64
+        seed_size: int = 2
+        # (seed, offset) with internal dtype int64
+        rng_state_size: int = 2 * 2
+    
+        def check_seed(self, seed, dropout_probability, is_training):
+            """
+            Check the seed and convert the data type of seed if possible.
+            """
+            # Jax can't bind None, create a dummy tensor for None
+            if seed is None:
+                dropout_enabled = dropout_probability > 0 and is_training
+                assert not dropout_enabled, "seed is not allowed to be None when dropout is enabled."
+                seed = jnp.zeros(2, dtype=self.rng_state_dtype)
+                seed = jnp.repeat(seed, num_of_devices())
+    
+            if seed.dtype != self.rng_state_dtype:
+                warnings.warn(
+                    f"Requested {seed.dtype=} is not available, and will be "
+                    f"casted to dtype {self.rng_state_dtype}. "
+                    f"Please use threefry/rbg/unsafe_rbg PRNG implementations to remove this warning.")
+                seed = seed.astype(self.rng_state_dtype)
+    
+            assert seed.dtype == self.rng_state_dtype
+            # Backend takes an int64_t seed, so only the first two u32 elements are taken
+            assert seed.size >= self.seed_size
+    
+            return seed
+    
+    
+    def generate_cu_seqlen(actual_seqlen):
+        """
+        Generating cumsum seqlen for a batch
+        """
+        cu_seqlen = jnp.cumsum(actual_seqlen)
+        cu_seqlen = jnp.hstack((0, cu_seqlen))
+        return cu_seqlen
+    
+    
+    class SelfFusedAttnFwdPrimitive(BasePrimitive):
+        """
+        Self Fused Attention Forward Primitive
+        """
+        name = "te_self_fused_attn_forward"
+        multiple_results = True
+        impl_static_args = (4, 5, 6, 7, 8)
+        inner_primitive = None
+        outer_primitive = None
+    
+        @staticmethod
+        def abstract(qkv_aval, bias_aval, seqlen_or_cu_seqlen_aval, seed_aval, *, attn_bias_type,
+                     attn_mask_type, scaling_factor, dropout_probability, is_training):
+            """
+            Self fused attention fwd inner primitive abstract
+            """
+            # outer_primitve is squeezed_mask, inner_primitive is cu_seqlen
+            del seqlen_or_cu_seqlen_aval
+            qkv_dtype = dtypes.canonicalize_dtype(qkv_aval.dtype)
+            *batch_shape, max_seqlen, nqkv, num_heads, head_dim = qkv_aval.shape
+            assert nqkv == 3
+            assert qkv_aval.dtype == bias_aval.dtype
+    
+            output_shape = (*batch_shape, max_seqlen, num_heads, head_dim)
+            out_aval = qkv_aval.update(shape=output_shape, dtype=qkv_dtype)
+    
+            # backend determines the softmax buffer shape/dtype
+            backend = FusedAttnHelper(qkv_dtype, qkv_dtype, NVTE_QKV_Layout.NVTE_BS3HD, attn_bias_type,
+                                      attn_mask_type, dropout_probability, num_heads, num_heads,
+                                      max_seqlen, max_seqlen, head_dim).get_fused_attn_backend()
+            if backend == NVTE_Fused_Attn_Backend.NVTE_F16_max512_seqlen:
+                softmax_shape = (*batch_shape, num_heads, max_seqlen, max_seqlen)
+                softmax_dtype = qkv_dtype
+            elif backend == NVTE_Fused_Attn_Backend.NVTE_F16_arbitrary_seqlen:
+                softmax_shape = (*batch_shape, num_heads, max_seqlen, 1)
+                softmax_dtype = dtypes.canonicalize_dtype(jnp.float32)
+            else:
+                raise ValueError(f'Unsupported {backend=}')
+            softmax_aux_aval = qkv_aval.update(shape=softmax_shape, dtype=softmax_dtype)
+    
+            # JAX does not enable 64-bit int by default so we get XLA to allocate x8 memory with
+            # 32-bit unsigned int to get the buffer size we need in the C++ kernel
+            checker = _FusedAttnRNGStateChecker()
+            seed_dtype = dtypes.canonicalize_dtype(seed_aval.dtype)
+            assert seed_dtype == checker.rng_state_dtype
+            rng_state_shape = (seed_aval.shape[0], checker.rng_state_size)
+            rng_state_aval = seed_aval.update(shape=rng_state_shape, dtype=checker.rng_state_dtype)
+    
+            # do a dummy kernel call here to get workspace buffer shapes/dtypes that XLA needs to
+            # prepare for the active fused-attn backend
+            batch_size = reduce(operator.mul, batch_shape)
+            wkspace_info = transformer_engine_jax.get_self_fused_attn_fwd_workspace_sizes(
+                batch_size, max_seqlen, num_heads, head_dim, scaling_factor, dropout_probability,
+                attn_bias_type, attn_mask_type, jax_dtype_to_te_dtype(qkv_aval.dtype), is_training)
+            wkspace_aval = qkv_aval.update(shape=wkspace_info[0],
+                                           dtype=te_dtype_to_jax_dtype(wkspace_info[1]))
+    
+            return out_aval, softmax_aux_aval, rng_state_aval, wkspace_aval
+    
+        @staticmethod
+        def outer_abstract(*args, **kwargs):
+            """
+            Self fused attention fwd outer primitive abstract
+            """
+            out_aval, softmax_aux_aval, rng_state_aval, _ = \
+                SelfFusedAttnFwdPrimitive.abstract(*args, **kwargs)
+            return out_aval, softmax_aux_aval, rng_state_aval
+    
+        @staticmethod
+        def lowering(ctx, qkv, bias, cu_seqlen, seed, *, attn_bias_type, attn_mask_type, scaling_factor,
+                     dropout_probability, is_training):
+            """
+            Self fused attention fwd lowering rules
+            """
+            operands = [qkv, bias, cu_seqlen, seed]
+            operand_shapes = map(lambda x: x.type.shape, operands)
+            out_types = [
+                ir.RankedTensorType.get(output.shape, mlir.dtype_to_ir_type(output.dtype))
+                for output in ctx.avals_out
+            ]
+            args = CustomCallArgsWrapper(out_types, operands, operand_shapes)
+    
+            qkv_aval = ctx.avals_in[0]
+            *batch_shape, max_seqlen, _, num_heads, head_dim = qkv_aval.shape
+            batch_size = reduce(operator.mul, batch_shape)
+    
+            wkspace_aval = ctx.avals_out[-1]
+    
+            opaque = transformer_engine_jax.pack_fused_attn_descriptor(
+                batch_size, max_seqlen, max_seqlen, num_heads, num_heads, head_dim, wkspace_aval.size,
+                scaling_factor, dropout_probability, attn_bias_type, attn_mask_type,
+                jax_dtype_to_te_dtype(qkv_aval.dtype), jax_dtype_to_te_dtype(wkspace_aval.dtype),
+                is_training)
+    
+            out = custom_caller(SelfFusedAttnFwdPrimitive.name, args, opaque, has_side_effect=False)
+    
+            return out
+    
+        @staticmethod
+        def impl(qkv, bias, seqlen, seed, attn_bias_type, attn_mask_type, scaling_factor,
+                 dropout_probability, is_training):
+            assert SelfFusedAttnFwdPrimitive.inner_primitive is not None
+    
+            cu_seqlen = generate_cu_seqlen(seqlen)
+    
+            output, softmax_aux, rng_state, _ = SelfFusedAttnFwdPrimitive.inner_primitive.bind(
+                qkv,
+                bias,
+                cu_seqlen,
+                seed,
+                attn_bias_type=attn_bias_type,
+                attn_mask_type=attn_mask_type,
+                scaling_factor=scaling_factor,
+                dropout_probability=dropout_probability,
+                is_training=is_training)
+            return output, softmax_aux, rng_state
+    
+        @staticmethod
+        def batcher(batched_args, batch_dims, *, attn_bias_type, attn_mask_type, scaling_factor,
+                    dropout_probability, is_training):
+            _check_valid_batch_dims(batch_dims)
+            assert SelfFusedAttnFwdPrimitive.outer_primitive is not None
+            qkv_bdim, _, _, seed_bdim = batch_dims
+    
+            out_bdims = qkv_bdim, qkv_bdim, seed_bdim
+            return SelfFusedAttnFwdPrimitive.outer_primitive.bind(
+                *batched_args,
+                attn_bias_type=attn_bias_type,
+                attn_mask_type=attn_mask_type,
+                scaling_factor=scaling_factor,
+                dropout_probability=dropout_probability,
+                is_training=is_training), out_bdims
+    
+        @staticmethod
+        def infer_sharding_from_operands(attn_bias_type, attn_mask_type, scaling_factor,
+                                         dropout_probability, is_training, mesh, arg_infos,
+                                         result_infos):
+            del attn_bias_type, attn_mask_type, scaling_factor
+            del dropout_probability, is_training, result_infos
+            x_spec = get_padded_spec(arg_infos[0])    # (...batch, seqlen, 3, head, hidden)
+            out_sharding = NamedSharding(mesh, PartitionSpec(*x_spec[:-3], *x_spec[-2:]))
+            softmax_aux_sharding = NamedSharding(
+                mesh, PartitionSpec(*x_spec[:-4], x_spec[-2], x_spec[-4], None))
+            rng_state_sharding = NamedSharding(mesh, PartitionSpec(get_all_mesh_axes(), None))
+            return (out_sharding, softmax_aux_sharding, rng_state_sharding)
+    
+        @staticmethod
+        def partition(attn_bias_type, attn_mask_type, scaling_factor, dropout_probability, is_training,
+                      mesh, arg_infos, result_infos):
+            del result_infos
+            x_spec = get_padded_spec(arg_infos[0])    # (...batch, seqlen, 3, head, hidden)
+            out_sharding = NamedSharding(mesh, PartitionSpec(*x_spec[:-3], *x_spec[-2:]))
+            softmax_aux_sharding = NamedSharding(
+                mesh, PartitionSpec(*x_spec[:-4], x_spec[-2], x_spec[-4], None))
+            rng_state_sharding = NamedSharding(mesh, PartitionSpec(get_all_mesh_axes(), None))
+            arg_shardings = tuple([arg_i.sharding for arg_i in arg_infos[:-1]] + [rng_state_sharding])
+            out_shardings = (out_sharding, softmax_aux_sharding, rng_state_sharding)
+            impl = partial(SelfFusedAttnFwdPrimitive.impl,
+                           attn_bias_type=attn_bias_type,
+                           attn_mask_type=attn_mask_type,
+                           scaling_factor=scaling_factor,
+                           dropout_probability=dropout_probability,
+                           is_training=is_training)
+            return mesh, impl, out_shardings, arg_shardings
+    
+    
+    register_primitive(SelfFusedAttnFwdPrimitive)
+    
+    
+    def self_fused_attn_fwd(qkv: jnp.ndarray, bias: jnp.ndarray, seqlen: jnp.ndarray, seed: jnp.ndarray,
+                            attn_bias_type: NVTE_Bias_Type, attn_mask_type: NVTE_Mask_Type,
+                            scaling_factor: float, dropout_probability: float, is_training: bool):
+        """
+        Wrapper for TE self fused attention fwd
+        Return BMM1 -> (PreBias) -> ScaleMaskSoftmax -> (PostBias) -> (Dropout) -> BMM2
+        """
+        checker = _FusedAttnRNGStateChecker()
+        seed = checker.check_seed(seed, dropout_probability, is_training)
+    
+        if attn_bias_type == NVTE_Bias_Type.NVTE_NO_BIAS:
+            assert bias is None
+            bias = jnp.zeros(0, dtype=qkv.dtype)
+        return SelfFusedAttnFwdPrimitive.outer_primitive.bind(qkv,
+                                                              bias,
+                                                              seqlen,
+                                                              seed,
+                                                              attn_bias_type=attn_bias_type,
+                                                              attn_mask_type=attn_mask_type,
+                                                              scaling_factor=scaling_factor,
+                                                              dropout_probability=dropout_probability,
+                                                              is_training=is_training)
+    
+    
+    class SelfFusedAttnBwdPrimitive(BasePrimitive):
+        """
+        Self Fused Attention Backward Primitive
+        """
+        name = "te_self_fused_attn_backward"
+        multiple_results = True
+        impl_static_args = (7, 8, 9, 10, 11)
+        inner_primitive = None
+        outer_primitive = None
+    
+        @staticmethod
+        def abstract(qkv_aval, bias_aval, softmax_aux_aval, rng_state_aval, output_aval, doutput_aval,
+                     seqlen_or_cu_seqlen_aval, *, attn_bias_type, attn_mask_type, scaling_factor,
+                     dropout_probability, is_training):
+            """
+            Self fused attention bwd abstract
+            """
+            del softmax_aux_aval, rng_state_aval, seqlen_or_cu_seqlen_aval
+    
+            assert qkv_aval.dtype == bias_aval.dtype == output_aval.dtype == doutput_aval.dtype
+            *batch_shape, max_seqlen, nqkv, num_heads, head_dim = qkv_aval.shape
+            assert nqkv == 3
+            qkv_dtype = dtypes.canonicalize_dtype(qkv_aval.dtype)
+            bias_dtype = dtypes.canonicalize_dtype(bias_aval.dtype)
+    
+            batch_size = reduce(operator.mul, batch_shape)
+            wkspace_shape, wkspace_dtype = \
+                transformer_engine_jax.get_self_fused_attn_bwd_workspace_sizes(
+                    batch_size, max_seqlen, num_heads, head_dim,
+                    scaling_factor, dropout_probability, attn_bias_type, attn_mask_type,
+                    jax_dtype_to_te_dtype(qkv_aval.dtype), is_training
+                )
+    
+            dqkv_aval = qkv_aval.update(shape=qkv_aval.shape, dtype=qkv_dtype)
+            dbias_aval = bias_aval.update(shape=bias_aval.shape, dtype=bias_dtype)
+            wkspace_aval = qkv_aval.update(shape=wkspace_shape,
+                                           dtype=te_dtype_to_jax_dtype(wkspace_dtype))
+    
+            return dqkv_aval, dbias_aval, wkspace_aval
+    
+        @staticmethod
+        def outer_abstract(*args, **kwargs):
+            """
+            Self fused attention bwd outer primitive abstract
+            """
+            dqkv_aval, dbias_aval, _ = SelfFusedAttnBwdPrimitive.abstract(*args, **kwargs)
+            return dqkv_aval, dbias_aval
+    
+        @staticmethod
+        def lowering(ctx, qkv, bias, softmax_aux, rng_state, output, doutput, cu_seqlen, *,
+                     attn_bias_type, attn_mask_type, scaling_factor, dropout_probability, is_training):
+            """
+            Self fused attention bwd lowering rules
+            """
+            operands = [qkv, bias, softmax_aux, rng_state, output, doutput, cu_seqlen]
+            operand_shapes = map(lambda x: x.type.shape, operands)
+            out_types = [
+                ir.RankedTensorType.get(output.shape, mlir.dtype_to_ir_type(output.dtype))
+                for output in ctx.avals_out
+            ]
+            args = CustomCallArgsWrapper(out_types, operands, operand_shapes)
+    
+            qkv_aval = ctx.avals_in[0]
+            *batch_shape, max_seqlen, _, num_heads, head_dim = qkv_aval.shape
+            batch_size = reduce(operator.mul, batch_shape)
+    
+            wkspace_aval = ctx.avals_out[-1]
+    
+            opaque = transformer_engine_jax.pack_fused_attn_descriptor(
+                batch_size, max_seqlen, max_seqlen, num_heads, num_heads, head_dim, wkspace_aval.size,
+                scaling_factor, dropout_probability, attn_bias_type, attn_mask_type,
+                jax_dtype_to_te_dtype(qkv_aval.dtype), jax_dtype_to_te_dtype(wkspace_aval.dtype),
+                is_training)
+    
+            out = custom_caller(SelfFusedAttnBwdPrimitive.name, args, opaque, has_side_effect=False)
+    
+            return out
+    
+        @staticmethod
+        def impl(qkv, bias, softmax_aux, rng_state, output, doutput, seqlen, attn_bias_type,
                  attn_mask_type, scaling_factor, dropout_probability, is_training):
-        """
-        Self fused attention fwd inner primitive abstract
-        """
-        # outer_primitve is squeezed_mask, inner_primitive is cu_seqlen
-        del seqlen_or_cu_seqlen_aval
-        qkv_dtype = dtypes.canonicalize_dtype(qkv_aval.dtype)
-        *batch_shape, max_seqlen, nqkv, num_heads, head_dim = qkv_aval.shape
-        assert nqkv == 3
-        assert qkv_aval.dtype == bias_aval.dtype
-
-        output_shape = (*batch_shape, max_seqlen, num_heads, head_dim)
-        out_aval = qkv_aval.update(shape=output_shape, dtype=qkv_dtype)
-
-        # backend determines the softmax buffer shape/dtype
-        backend = FusedAttnHelper(qkv_dtype, qkv_dtype, NVTE_QKV_Layout.NVTE_BS3HD, attn_bias_type,
-                                  attn_mask_type, dropout_probability, num_heads, num_heads,
-                                  max_seqlen, max_seqlen, head_dim).get_fused_attn_backend()
-        if backend == NVTE_Fused_Attn_Backend.NVTE_F16_max512_seqlen:
-            softmax_shape = (*batch_shape, num_heads, max_seqlen, max_seqlen)
-            softmax_dtype = qkv_dtype
-        elif backend == NVTE_Fused_Attn_Backend.NVTE_F16_arbitrary_seqlen:
-            softmax_shape = (*batch_shape, num_heads, max_seqlen, 1)
-            softmax_dtype = dtypes.canonicalize_dtype(jnp.float32)
-        else:
-            raise ValueError(f'Unsupported {backend=}')
-        softmax_aux_aval = qkv_aval.update(shape=softmax_shape, dtype=softmax_dtype)
-
-        # JAX does not enable 64-bit int by default so we get XLA to allocate x8 memory with
-        # 32-bit unsigned int to get the buffer size we need in the C++ kernel
-        checker = _FusedAttnRNGStateChecker()
-        seed_dtype = dtypes.canonicalize_dtype(seed_aval.dtype)
-        assert seed_dtype == checker.rng_state_dtype
-        rng_state_shape = (seed_aval.shape[0], checker.rng_state_size)
-        rng_state_aval = seed_aval.update(shape=rng_state_shape, dtype=checker.rng_state_dtype)
-
-        # do a dummy kernel call here to get workspace buffer shapes/dtypes that XLA needs to
-        # prepare for the active fused-attn backend
-        batch_size = reduce(operator.mul, batch_shape)
-        wkspace_info = transformer_engine_jax.get_self_fused_attn_fwd_workspace_sizes(
-            batch_size, max_seqlen, num_heads, head_dim, scaling_factor, dropout_probability,
-            attn_bias_type, attn_mask_type, jax_dtype_to_te_dtype(qkv_aval.dtype), is_training)
-        wkspace_aval = qkv_aval.update(shape=wkspace_info[0],
-                                       dtype=te_dtype_to_jax_dtype(wkspace_info[1]))
-
-        return out_aval, softmax_aux_aval, rng_state_aval, wkspace_aval
-
-    @staticmethod
-    def outer_abstract(*args, **kwargs):
-        """
-        Self fused attention fwd outer primitive abstract
-        """
-        out_aval, softmax_aux_aval, rng_state_aval, _ = \
-            SelfFusedAttnFwdPrimitive.abstract(*args, **kwargs)
-        return out_aval, softmax_aux_aval, rng_state_aval
-
-    @staticmethod
-    def lowering(ctx, qkv, bias, cu_seqlen, seed, *, attn_bias_type, attn_mask_type, scaling_factor,
-                 dropout_probability, is_training):
-        """
-        Self fused attention fwd lowering rules
-        """
-        operands = [qkv, bias, cu_seqlen, seed]
-        operand_shapes = map(lambda x: x.type.shape, operands)
-        out_types = [
-            ir.RankedTensorType.get(output.shape, mlir.dtype_to_ir_type(output.dtype))
-            for output in ctx.avals_out
-        ]
-        args = CustomCallArgsWrapper(out_types, operands, operand_shapes)
-
-        qkv_aval = ctx.avals_in[0]
-        *batch_shape, max_seqlen, _, num_heads, head_dim = qkv_aval.shape
-        batch_size = reduce(operator.mul, batch_shape)
-
-        wkspace_aval = ctx.avals_out[-1]
-
-        opaque = transformer_engine_jax.pack_fused_attn_descriptor(
-            batch_size, max_seqlen, max_seqlen, num_heads, num_heads, head_dim, wkspace_aval.size,
-            scaling_factor, dropout_probability, attn_bias_type, attn_mask_type,
-            jax_dtype_to_te_dtype(qkv_aval.dtype), jax_dtype_to_te_dtype(wkspace_aval.dtype),
-            is_training)
-
-        out = custom_caller(SelfFusedAttnFwdPrimitive.name, args, opaque, has_side_effect=False)
-
-        return out
-
-    @staticmethod
-    def impl(qkv, bias, seqlen, seed, attn_bias_type, attn_mask_type, scaling_factor,
-             dropout_probability, is_training):
-        assert SelfFusedAttnFwdPrimitive.inner_primitive is not None
-
-        cu_seqlen = generate_cu_seqlen(seqlen)
-
-        output, softmax_aux, rng_state, _ = SelfFusedAttnFwdPrimitive.inner_primitive.bind(
-            qkv,
-            bias,
-            cu_seqlen,
-            seed,
-            attn_bias_type=attn_bias_type,
-            attn_mask_type=attn_mask_type,
-            scaling_factor=scaling_factor,
-            dropout_probability=dropout_probability,
-            is_training=is_training)
-        return output, softmax_aux, rng_state
-
-    @staticmethod
-    def batcher(batched_args, batch_dims, *, attn_bias_type, attn_mask_type, scaling_factor,
-                dropout_probability, is_training):
-        _check_valid_batch_dims(batch_dims)
-        assert SelfFusedAttnFwdPrimitive.outer_primitive is not None
-        qkv_bdim, _, _, seed_bdim = batch_dims
-
-        out_bdims = qkv_bdim, qkv_bdim, seed_bdim
-        return SelfFusedAttnFwdPrimitive.outer_primitive.bind(
-            *batched_args,
-            attn_bias_type=attn_bias_type,
-            attn_mask_type=attn_mask_type,
-            scaling_factor=scaling_factor,
-            dropout_probability=dropout_probability,
-            is_training=is_training), out_bdims
-
-    @staticmethod
-    def infer_sharding_from_operands(attn_bias_type, attn_mask_type, scaling_factor,
-                                     dropout_probability, is_training, mesh, arg_infos,
-                                     result_infos):
-        del attn_bias_type, attn_mask_type, scaling_factor
-        del dropout_probability, is_training, result_infos
-        x_spec = get_padded_spec(arg_infos[0])    # (...batch, seqlen, 3, head, hidden)
-        out_sharding = NamedSharding(mesh, PartitionSpec(*x_spec[:-3], *x_spec[-2:]))
-        softmax_aux_sharding = NamedSharding(
-            mesh, PartitionSpec(*x_spec[:-4], x_spec[-2], x_spec[-4], None))
-        rng_state_sharding = NamedSharding(mesh, PartitionSpec(get_all_mesh_axes(), None))
-        return (out_sharding, softmax_aux_sharding, rng_state_sharding)
-
-    @staticmethod
-    def partition(attn_bias_type, attn_mask_type, scaling_factor, dropout_probability, is_training,
-                  mesh, arg_infos, result_infos):
-        del result_infos
-        x_spec = get_padded_spec(arg_infos[0])    # (...batch, seqlen, 3, head, hidden)
-        out_sharding = NamedSharding(mesh, PartitionSpec(*x_spec[:-3], *x_spec[-2:]))
-        softmax_aux_sharding = NamedSharding(
-            mesh, PartitionSpec(*x_spec[:-4], x_spec[-2], x_spec[-4], None))
-        rng_state_sharding = NamedSharding(mesh, PartitionSpec(get_all_mesh_axes(), None))
-        arg_shardings = tuple([arg_i.sharding for arg_i in arg_infos[:-1]] + [rng_state_sharding])
-        out_shardings = (out_sharding, softmax_aux_sharding, rng_state_sharding)
-        impl = partial(SelfFusedAttnFwdPrimitive.impl,
-                       attn_bias_type=attn_bias_type,
-                       attn_mask_type=attn_mask_type,
-                       scaling_factor=scaling_factor,
-                       dropout_probability=dropout_probability,
-                       is_training=is_training)
-        return mesh, impl, out_shardings, arg_shardings
-
-
-register_primitive(SelfFusedAttnFwdPrimitive)
-
-
-def self_fused_attn_fwd(qkv: jnp.ndarray, bias: jnp.ndarray, seqlen: jnp.ndarray, seed: jnp.ndarray,
-                        attn_bias_type: NVTE_Bias_Type, attn_mask_type: NVTE_Mask_Type,
-                        scaling_factor: float, dropout_probability: float, is_training: bool):
-    """
-    Wrapper for TE self fused attention fwd
-    Return BMM1 -> (PreBias) -> ScaleMaskSoftmax -> (PostBias) -> (Dropout) -> BMM2
-    """
-    checker = _FusedAttnRNGStateChecker()
-    seed = checker.check_seed(seed, dropout_probability, is_training)
-
-    if attn_bias_type == NVTE_Bias_Type.NVTE_NO_BIAS:
-        assert bias is None
-        bias = jnp.zeros(0, dtype=qkv.dtype)
-    return SelfFusedAttnFwdPrimitive.outer_primitive.bind(qkv,
-                                                          bias,
-                                                          seqlen,
-                                                          seed,
-                                                          attn_bias_type=attn_bias_type,
-                                                          attn_mask_type=attn_mask_type,
-                                                          scaling_factor=scaling_factor,
-                                                          dropout_probability=dropout_probability,
-                                                          is_training=is_training)
-
-
-class SelfFusedAttnBwdPrimitive(BasePrimitive):
-    """
-    Self Fused Attention Backward Primitive
-    """
-    name = "te_self_fused_attn_backward"
-    multiple_results = True
-    impl_static_args = (7, 8, 9, 10, 11)
-    inner_primitive = None
-    outer_primitive = None
-
-    @staticmethod
-    def abstract(qkv_aval, bias_aval, softmax_aux_aval, rng_state_aval, output_aval, doutput_aval,
-                 seqlen_or_cu_seqlen_aval, *, attn_bias_type, attn_mask_type, scaling_factor,
-                 dropout_probability, is_training):
-        """
-        Self fused attention bwd abstract
-        """
-        del softmax_aux_aval, rng_state_aval, seqlen_or_cu_seqlen_aval
-
-        assert qkv_aval.dtype == bias_aval.dtype == output_aval.dtype == doutput_aval.dtype
-        *batch_shape, max_seqlen, nqkv, num_heads, head_dim = qkv_aval.shape
-        assert nqkv == 3
-        qkv_dtype = dtypes.canonicalize_dtype(qkv_aval.dtype)
-        bias_dtype = dtypes.canonicalize_dtype(bias_aval.dtype)
-
-        batch_size = reduce(operator.mul, batch_shape)
-        wkspace_shape, wkspace_dtype = \
-            transformer_engine_jax.get_self_fused_attn_bwd_workspace_sizes(
-                batch_size, max_seqlen, num_heads, head_dim,
-                scaling_factor, dropout_probability, attn_bias_type, attn_mask_type,
-                jax_dtype_to_te_dtype(qkv_aval.dtype), is_training
-            )
-
-        dqkv_aval = qkv_aval.update(shape=qkv_aval.shape, dtype=qkv_dtype)
-        dbias_aval = bias_aval.update(shape=bias_aval.shape, dtype=bias_dtype)
-        wkspace_aval = qkv_aval.update(shape=wkspace_shape,
-                                       dtype=te_dtype_to_jax_dtype(wkspace_dtype))
-
-        return dqkv_aval, dbias_aval, wkspace_aval
-
-    @staticmethod
-    def outer_abstract(*args, **kwargs):
-        """
-        Self fused attention bwd outer primitive abstract
-        """
-        dqkv_aval, dbias_aval, _ = SelfFusedAttnBwdPrimitive.abstract(*args, **kwargs)
-        return dqkv_aval, dbias_aval
-
-    @staticmethod
-    def lowering(ctx, qkv, bias, softmax_aux, rng_state, output, doutput, cu_seqlen, *,
-                 attn_bias_type, attn_mask_type, scaling_factor, dropout_probability, is_training):
-        """
-        Self fused attention bwd lowering rules
-        """
-        operands = [qkv, bias, softmax_aux, rng_state, output, doutput, cu_seqlen]
-        operand_shapes = map(lambda x: x.type.shape, operands)
-        out_types = [
-            ir.RankedTensorType.get(output.shape, mlir.dtype_to_ir_type(output.dtype))
-            for output in ctx.avals_out
-        ]
-        args = CustomCallArgsWrapper(out_types, operands, operand_shapes)
-
-        qkv_aval = ctx.avals_in[0]
-        *batch_shape, max_seqlen, _, num_heads, head_dim = qkv_aval.shape
-        batch_size = reduce(operator.mul, batch_shape)
-
-        wkspace_aval = ctx.avals_out[-1]
-
-        opaque = transformer_engine_jax.pack_fused_attn_descriptor(
-            batch_size, max_seqlen, max_seqlen, num_heads, num_heads, head_dim, wkspace_aval.size,
-            scaling_factor, dropout_probability, attn_bias_type, attn_mask_type,
-            jax_dtype_to_te_dtype(qkv_aval.dtype), jax_dtype_to_te_dtype(wkspace_aval.dtype),
-            is_training)
-
-        out = custom_caller(SelfFusedAttnBwdPrimitive.name, args, opaque, has_side_effect=False)
-
-        return out
-
-    @staticmethod
-    def impl(qkv, bias, softmax_aux, rng_state, output, doutput, seqlen, attn_bias_type,
-             attn_mask_type, scaling_factor, dropout_probability, is_training):
-        assert SelfFusedAttnBwdPrimitive.inner_primitive is not None
-
-        cu_seqlen = generate_cu_seqlen(seqlen)
-
-        dqkv, dbias, _ = SelfFusedAttnBwdPrimitive.inner_primitive.bind(
-            qkv,
-            bias,
-            softmax_aux,
-            rng_state,
-            output,
-            doutput,
-            cu_seqlen,
-            attn_bias_type=attn_bias_type,
-            attn_mask_type=attn_mask_type,
-            scaling_factor=scaling_factor,
-            dropout_probability=dropout_probability,
-            is_training=is_training)
-        return dqkv, dbias
-
-    @staticmethod
-    def batcher(batched_args, batch_dims, *, attn_bias_type, attn_mask_type, scaling_factor,
-                dropout_probability, is_training):
-        _check_valid_batch_dims(batch_dims)
-        assert SelfFusedAttnBwdPrimitive.outer_primitive is not None
-        qkv_bdim, *_ = batch_dims
-
-        out_bdims = qkv_bdim, qkv_bdim
-        return SelfFusedAttnBwdPrimitive.outer_primitive.bind(
-            *batched_args,
-            attn_bias_type=attn_bias_type,
-            attn_mask_type=attn_mask_type,
-            scaling_factor=scaling_factor,
-            dropout_probability=dropout_probability,
-            is_training=is_training), out_bdims
-
-    @staticmethod
-    def infer_sharding_from_operands(attn_bias_type, attn_mask_type, scaling_factor,
-                                     dropout_probability, is_training, mesh, arg_infos,
-                                     result_infos):
-        del attn_bias_type, attn_mask_type, scaling_factor, dropout_probability,
-        del is_training, result_infos
-        x_spec = get_padded_spec(arg_infos[0])
-        bias_spec = get_padded_spec(arg_infos[1])
-        dx_sharding = NamedSharding(mesh, PartitionSpec(*x_spec))
-        dbias_sharding = NamedSharding(mesh, PartitionSpec(*bias_spec))
-        return (dx_sharding, dbias_sharding)
-
-    @staticmethod
-    def partition(attn_bias_type, attn_mask_type, scaling_factor, dropout_probability, is_training,
-                  mesh, arg_infos, result_infos):
-        del result_infos
-        x_spec = get_padded_spec(arg_infos[0])
-        bias_spec = get_padded_spec(arg_infos[1])
-        dx_sharding = NamedSharding(mesh, PartitionSpec(*x_spec))
-        dbias_sharding = NamedSharding(mesh, PartitionSpec(*bias_spec))
-        arg_shardings = tuple(arg_i.sharding for arg_i in arg_infos)
-        out_shardings = (dx_sharding, dbias_sharding)
-
-        def sharded_impl(qkv, bias, softmax_aux, rng_state, output, doutput, cu_seqlen):
-            local_dx, local_dbias = SelfFusedAttnBwdPrimitive.impl(
+            assert SelfFusedAttnBwdPrimitive.inner_primitive is not None
+    
+            cu_seqlen = generate_cu_seqlen(seqlen)
+    
+            dqkv, dbias, _ = SelfFusedAttnBwdPrimitive.inner_primitive.bind(
                 qkv,
                 bias,
                 softmax_aux,
@@ -2256,414 +2159,407 @@
                 scaling_factor=scaling_factor,
                 dropout_probability=dropout_probability,
                 is_training=is_training)
-            global_dbias = local_dbias
-            if attn_bias_type is not NVTE_Bias_Type.NVTE_NO_BIAS:
-                global_dbias = all_reduce_sum_along_dp_fsdp(local_dbias)
-            return local_dx, global_dbias
-
-        return mesh, sharded_impl, out_shardings, arg_shardings
-
-
-register_primitive(SelfFusedAttnBwdPrimitive)
-
-
-def self_fused_attn_bwd(qkv: jnp.ndarray, bias: jnp.ndarray, softmax_aux: jnp.ndarray,
-                        rng_state: jnp.ndarray, output: jnp.ndarray, doutput: jnp.ndarray,
-                        seqlen: jnp.ndarray, attn_bias_type: NVTE_Bias_Type,
-                        attn_mask_type: NVTE_Mask_Type, scaling_factor: float,
-                        dropout_probability: float, is_training: bool):
-    """
-    Wrapper for TE self fused attention bwd
-    Return the gradients of self fused attention with packed qkv input
-    """
-    if attn_bias_type == NVTE_Bias_Type.NVTE_NO_BIAS:
-        assert bias is None
-        bias = jnp.zeros(0, dtype=qkv.dtype)
-    return SelfFusedAttnBwdPrimitive.outer_primitive.bind(qkv,
-                                                          bias,
-                                                          softmax_aux,
-                                                          rng_state,
-                                                          output,
-                                                          doutput,
-                                                          seqlen,
-                                                          attn_bias_type=attn_bias_type,
-                                                          attn_mask_type=attn_mask_type,
-                                                          scaling_factor=scaling_factor,
-                                                          dropout_probability=dropout_probability,
-                                                          is_training=is_training)
-
-
-class CrossFusedAttnFwdPrimitive(BasePrimitive):
-    """
-    Cross Fused Attention Forward Primitive
-    """
-    name = "te_cross_fused_attn_forward"
-    multiple_results = True
-    impl_static_args = (6, 7, 8, 9, 10)
-    inner_primitive = None
-    outer_primitive = None
-
-    @staticmethod
-    def abstract(q_aval, kv_aval, bias_aval, q_seqlen_or_cu_seqlen_aval,
-                 kv_seqlen_or_cu_seqlen_aval, seed_aval, *, attn_bias_type, attn_mask_type,
-                 scaling_factor, dropout_probability, is_training):
-        """
-        Cross fused attention fwd abstract
-        """
-        q_dtype = dtypes.canonicalize_dtype(q_aval.dtype)
-        kv_dtype = dtypes.canonicalize_dtype(kv_aval.dtype)
-        bias_dtype = dtypes.canonicalize_dtype(bias_aval.dtype)
-        assert q_dtype == kv_dtype == bias_dtype
-        assert q_seqlen_or_cu_seqlen_aval.dtype == kv_seqlen_or_cu_seqlen_aval.dtype
-
-        *q_batch_shape, q_max_seqlen, num_heads, q_head_dim = q_aval.shape
-        *kv_batch_shape, kv_max_seqlen, nkv, num_gqa_groups, kv_head_dim = kv_aval.shape
-        assert q_batch_shape == kv_batch_shape
-        assert q_head_dim == kv_head_dim
-        assert nkv == 2
-        out_aval = q_aval.update(shape=q_aval.shape, dtype=q_dtype)
-
-        # backend determines the softmax buffer shape/dtype
-        backend = FusedAttnHelper(q_dtype, kv_dtype, NVTE_QKV_Layout.NVTE_BSHD_BS2HD,
-                                  attn_bias_type, attn_mask_type, dropout_probability, num_heads,
-                                  num_gqa_groups, q_max_seqlen, kv_max_seqlen,
-                                  q_head_dim).get_fused_attn_backend()
-        if backend == NVTE_Fused_Attn_Backend.NVTE_F16_max512_seqlen:
-            softmax_shape = (*q_batch_shape, num_heads, q_max_seqlen, kv_max_seqlen)
-            softmax_dtype = q_dtype
-        elif backend == NVTE_Fused_Attn_Backend.NVTE_F16_arbitrary_seqlen:
-            softmax_shape = (*q_batch_shape, num_heads, q_max_seqlen, 1)
-            softmax_dtype = dtypes.canonicalize_dtype(jnp.float32)
-        else:
-            raise ValueError(f'Unsupported {backend=}')
-        softmax_aux_aval = q_aval.update(shape=softmax_shape, dtype=softmax_dtype)
-
-        # JAX does not enable 64-bit int by default so we get XLA to allocate x8 memory with
-        # 32-bit unsigned int to get the buffer size we need in the C++ kernel
-        checker = _FusedAttnRNGStateChecker()
-        seed_dtype = dtypes.canonicalize_dtype(seed_aval.dtype)
-        assert seed_dtype == checker.rng_state_dtype
-        rng_state_shape = (seed_aval.shape[0], checker.rng_state_size)
-        rng_state_aval = seed_aval.update(shape=rng_state_shape, dtype=checker.rng_state_dtype)
-
-        # do a dummy kernel call here to get workspace buffer shapes/dtypes that XLA needs to
-        # prepare for the active fused-attn backend
-        batch_size = reduce(operator.mul, q_batch_shape)
-        wkspace_info = transformer_engine_jax.get_cross_fused_attn_fwd_workspace_sizes(
-            batch_size, q_max_seqlen, kv_max_seqlen, num_heads, num_gqa_groups, q_head_dim,
-            scaling_factor, dropout_probability, attn_bias_type, attn_mask_type,
-            jax_dtype_to_te_dtype(q_aval.dtype), is_training)
-        wkspace_aval = q_aval.update(shape=wkspace_info[0],
-                                     dtype=te_dtype_to_jax_dtype(wkspace_info[1]))
-
-        return out_aval, softmax_aux_aval, rng_state_aval, wkspace_aval
-
-    @staticmethod
-    def outer_abstract(*args, **kwargs):
-        """
-        Cross fused attention fwd outer primitive abstract
-        """
-        out_aval, softmax_aux_aval, rng_state_aval, _ = \
-            CrossFusedAttnFwdPrimitive.abstract(*args, **kwargs)
-        return out_aval, softmax_aux_aval, rng_state_aval
-
-    @staticmethod
-    def lowering(ctx, q, kv, bias, q_cu_seqlen, kv_cu_seqlen, seed, *, attn_bias_type,
-                 attn_mask_type, scaling_factor, dropout_probability, is_training):
-        """
-        Cross fused attention fwd lowering rules
-        """
-        operands = [q, kv, bias, q_cu_seqlen, kv_cu_seqlen, seed]
-        operand_shapes = map(lambda x: x.type.shape, operands)
-        out_types = [
-            ir.RankedTensorType.get(output.shape, mlir.dtype_to_ir_type(output.dtype))
-            for output in ctx.avals_out
-        ]
-        args = CustomCallArgsWrapper(out_types, operands, operand_shapes)
-
-        q_aval, kv_aval, *_ = ctx.avals_in
-        *batch_shape, q_max_seqlen, num_heads, head_dim = q_aval.shape
-        *_, kv_max_seqlen, _, num_gqa_groups, _ = kv_aval.shape
-        batch_size = reduce(operator.mul, batch_shape)
-
-        wkspace_aval = ctx.avals_out[-1]
-
-        opaque = transformer_engine_jax.pack_fused_attn_descriptor(
-            batch_size, q_max_seqlen, kv_max_seqlen, num_heads, num_gqa_groups, head_dim,
-            wkspace_aval.size, scaling_factor, dropout_probability, attn_bias_type, attn_mask_type,
-            jax_dtype_to_te_dtype(q_aval.dtype), jax_dtype_to_te_dtype(wkspace_aval.dtype),
-            is_training)
-
-        out = custom_caller(CrossFusedAttnFwdPrimitive.name, args, opaque, has_side_effect=False)
-
-        return out
-
-    @staticmethod
-    def impl(q, kv, bias, q_seqlen, kv_seqlen, seed, attn_bias_type, attn_mask_type, scaling_factor,
-             dropout_probability, is_training):
-        assert CrossFusedAttnFwdPrimitive.inner_primitive is not None
-
-        q_cu_seqlen = generate_cu_seqlen(q_seqlen)
-        kv_cu_seqlen = generate_cu_seqlen(kv_seqlen)
-
-        output, softmax_aux, rng_state, _ = CrossFusedAttnFwdPrimitive.inner_primitive.bind(
-            q,
-            kv,
-            bias,
-            q_cu_seqlen,
-            kv_cu_seqlen,
-            seed,
-            attn_bias_type=attn_bias_type,
-            attn_mask_type=attn_mask_type,
-            scaling_factor=scaling_factor,
-            dropout_probability=dropout_probability,
-            is_training=is_training)
-        return output, softmax_aux, rng_state
-
-    @staticmethod
-    def batcher(batched_args, batch_dims, *, attn_bias_type, attn_mask_type, scaling_factor,
-                dropout_probability, is_training):
-        _check_valid_batch_dims(batch_dims)
-        assert CrossFusedAttnFwdPrimitive.outer_primitive is not None
-        q_bdim, *_, seed_bdim = batch_dims
-
-        out_bdims = q_bdim, q_bdim, seed_bdim
-        return CrossFusedAttnFwdPrimitive.outer_primitive.bind(
-            *batched_args,
-            attn_bias_type=attn_bias_type,
-            attn_mask_type=attn_mask_type,
-            scaling_factor=scaling_factor,
-            dropout_probability=dropout_probability,
-            is_training=is_training), out_bdims
-
-    @staticmethod
-    def infer_sharding_from_operands(attn_bias_type, attn_mask_type, scaling_factor,
-                                     dropout_probability, is_training, mesh, arg_infos,
-                                     result_infos):
-        del attn_bias_type, attn_mask_type, scaling_factor
-        del dropout_probability, is_training, result_infos
-        q_spec = get_padded_spec(arg_infos[0])    # (...batch, q_seqlen, head, hidden)
-        kv_spec = get_padded_spec(arg_infos[1])    # (...batch, kv_seqlen, 2, head, hidden)
-        out_sharding = NamedSharding(mesh, PartitionSpec(*q_spec))
-        softmax_aux_sharding = NamedSharding(
-            mesh, PartitionSpec(*q_spec[:-3], q_spec[-2], q_spec[-3], kv_spec[-4]))
-        rng_state_sharding = NamedSharding(mesh, PartitionSpec(get_all_mesh_axes(), None))
-        return (out_sharding, softmax_aux_sharding, rng_state_sharding)
-
-    @staticmethod
-    def partition(attn_bias_type, attn_mask_type, scaling_factor, dropout_probability, is_training,
-                  mesh, arg_infos, result_infos):
-        del result_infos
-        q_spec = get_padded_spec(arg_infos[0])    # (...batch, q_seqlen, head, hidden)
-        kv_spec = get_padded_spec(arg_infos[1])    # (...batch, kv_seqlen, 2, head, hidden)
-        out_sharding = NamedSharding(mesh, PartitionSpec(*q_spec))
-        softmax_aux_sharding = NamedSharding(
-            mesh, PartitionSpec(*q_spec[:-3], q_spec[-2], q_spec[-3], kv_spec[-4]))
-        rng_state_sharding = seed_sharding = NamedSharding(mesh,
-                                                           PartitionSpec(get_all_mesh_axes(), None))
-        arg_shardings = tuple([arg_i.sharding for arg_i in arg_infos[:-1]] + [seed_sharding])
-        out_shardings = (out_sharding, softmax_aux_sharding, rng_state_sharding)
-        impl = partial(CrossFusedAttnFwdPrimitive.impl,
-                       attn_bias_type=attn_bias_type,
-                       attn_mask_type=attn_mask_type,
-                       scaling_factor=scaling_factor,
-                       dropout_probability=dropout_probability,
-                       is_training=is_training)
-        return mesh, impl, out_shardings, arg_shardings
-
-
-register_primitive(CrossFusedAttnFwdPrimitive)
-
-
-def cross_fused_attn_fwd(q: jnp.ndarray, kv: jnp.ndarray, bias: jnp.ndarray, q_seqlen: jnp.ndarray,
-                         kv_seqlen: jnp.ndarray, seed: jnp.ndarray, attn_bias_type: NVTE_Bias_Type,
-                         attn_mask_type: NVTE_Mask_Type, scaling_factor: float,
-                         dropout_probability: float, is_training: bool):
-    """
-    Wrapper for TE cross fused attention fwd
-    Return BMM1 -> (PreBias) -> ScaleMaskSoftmax -> (PostBias) -> (Dropout) -> BMM2
-    """
-    checker = _FusedAttnRNGStateChecker()
-    seed = checker.check_seed(seed, dropout_probability, is_training)
-
-    if attn_bias_type == NVTE_Bias_Type.NVTE_NO_BIAS:
-        assert bias is None
-        bias = jnp.zeros(0, dtype=q.dtype)
-
-    return CrossFusedAttnFwdPrimitive.outer_primitive.bind(q,
-                                                           kv,
-                                                           bias,
-                                                           q_seqlen,
-                                                           kv_seqlen,
-                                                           seed,
-                                                           attn_bias_type=attn_bias_type,
-                                                           attn_mask_type=attn_mask_type,
-                                                           scaling_factor=scaling_factor,
-                                                           dropout_probability=dropout_probability,
-                                                           is_training=is_training)
-
-
-class CrossFusedAttnBwdPrimitive(BasePrimitive):
-    """
-    Cross Fused Attention Backward Primitive
-    """
-    name = "te_cross_fused_attn_backward"
-    multiple_results = True
-    impl_static_args = (9, 10, 11, 12, 13)
-    inner_primitive = None
-    outer_primitive = None
-
-    @staticmethod
-    def abstract(q_aval, kv_aval, bias_aval, softmax_aux_aval, rng_state_aval, output_aval,
-                 doutput_aval, q_cu_seqlen_aval, kv_cu_seqlen_aval, *, attn_bias_type,
-                 attn_mask_type, scaling_factor, dropout_probability, is_training):
-        """
-        Cross fused attention bwd abstract
-        """
-        del softmax_aux_aval, rng_state_aval, output_aval
-
-        q_dtype = dtypes.canonicalize_dtype(q_aval.dtype)
-        kv_dtype = dtypes.canonicalize_dtype(kv_aval.dtype)
-        bias_dtype = dtypes.canonicalize_dtype(bias_aval.dtype)
-        doutput_dtype = dtypes.canonicalize_dtype(doutput_aval.dtype)
-        assert q_dtype == kv_dtype == bias_dtype == doutput_dtype
-        assert q_cu_seqlen_aval.dtype == kv_cu_seqlen_aval.dtype
-
-        *q_batch_shape, q_max_seqlen, num_heads, q_head_dim = q_aval.shape
-        *kv_batch_shape, kv_max_seqlen, nkv, num_gqa_groups, kv_head_dim = kv_aval.shape
-        assert q_batch_shape == kv_batch_shape
-        assert q_head_dim == kv_head_dim
-        assert nkv == 2
-
-        batch_size = reduce(operator.mul, q_batch_shape)
-        wkspace_shape, wkspace_dtype = \
-            transformer_engine_jax.get_cross_fused_attn_bwd_workspace_sizes(
+            return dqkv, dbias
+    
+        @staticmethod
+        def batcher(batched_args, batch_dims, *, attn_bias_type, attn_mask_type, scaling_factor,
+                    dropout_probability, is_training):
+            _check_valid_batch_dims(batch_dims)
+            assert SelfFusedAttnBwdPrimitive.outer_primitive is not None
+            qkv_bdim, *_ = batch_dims
+    
+            out_bdims = qkv_bdim, qkv_bdim
+            return SelfFusedAttnBwdPrimitive.outer_primitive.bind(
+                *batched_args,
+                attn_bias_type=attn_bias_type,
+                attn_mask_type=attn_mask_type,
+                scaling_factor=scaling_factor,
+                dropout_probability=dropout_probability,
+                is_training=is_training), out_bdims
+    
+        @staticmethod
+        def infer_sharding_from_operands(attn_bias_type, attn_mask_type, scaling_factor,
+                                         dropout_probability, is_training, mesh, arg_infos,
+                                         result_infos):
+            del attn_bias_type, attn_mask_type, scaling_factor, dropout_probability,
+            del is_training, result_infos
+            x_spec = get_padded_spec(arg_infos[0])
+            bias_spec = get_padded_spec(arg_infos[1])
+            dx_sharding = NamedSharding(mesh, PartitionSpec(*x_spec))
+            dbias_sharding = NamedSharding(mesh, PartitionSpec(*bias_spec))
+            return (dx_sharding, dbias_sharding)
+    
+        @staticmethod
+        def partition(attn_bias_type, attn_mask_type, scaling_factor, dropout_probability, is_training,
+                      mesh, arg_infos, result_infos):
+            del result_infos
+            x_spec = get_padded_spec(arg_infos[0])
+            bias_spec = get_padded_spec(arg_infos[1])
+            dx_sharding = NamedSharding(mesh, PartitionSpec(*x_spec))
+            dbias_sharding = NamedSharding(mesh, PartitionSpec(*bias_spec))
+            arg_shardings = tuple(arg_i.sharding for arg_i in arg_infos)
+            out_shardings = (dx_sharding, dbias_sharding)
+    
+            def sharded_impl(qkv, bias, softmax_aux, rng_state, output, doutput, cu_seqlen):
+                local_dx, local_dbias = SelfFusedAttnBwdPrimitive.impl(
+                    qkv,
+                    bias,
+                    softmax_aux,
+                    rng_state,
+                    output,
+                    doutput,
+                    cu_seqlen,
+                    attn_bias_type=attn_bias_type,
+                    attn_mask_type=attn_mask_type,
+                    scaling_factor=scaling_factor,
+                    dropout_probability=dropout_probability,
+                    is_training=is_training)
+                global_dbias = local_dbias
+                if attn_bias_type is not NVTE_Bias_Type.NVTE_NO_BIAS:
+                    global_dbias = all_reduce_sum_along_dp_fsdp(local_dbias)
+                return local_dx, global_dbias
+    
+            return mesh, sharded_impl, out_shardings, arg_shardings
+    
+    
+    register_primitive(SelfFusedAttnBwdPrimitive)
+    
+    
+    def self_fused_attn_bwd(qkv: jnp.ndarray, bias: jnp.ndarray, softmax_aux: jnp.ndarray,
+                            rng_state: jnp.ndarray, output: jnp.ndarray, doutput: jnp.ndarray,
+                            seqlen: jnp.ndarray, attn_bias_type: NVTE_Bias_Type,
+                            attn_mask_type: NVTE_Mask_Type, scaling_factor: float,
+                            dropout_probability: float, is_training: bool):
+        """
+        Wrapper for TE self fused attention bwd
+        Return the gradients of self fused attention with packed qkv input
+        """
+        if attn_bias_type == NVTE_Bias_Type.NVTE_NO_BIAS:
+            assert bias is None
+            bias = jnp.zeros(0, dtype=qkv.dtype)
+        return SelfFusedAttnBwdPrimitive.outer_primitive.bind(qkv,
+                                                              bias,
+                                                              softmax_aux,
+                                                              rng_state,
+                                                              output,
+                                                              doutput,
+                                                              seqlen,
+                                                              attn_bias_type=attn_bias_type,
+                                                              attn_mask_type=attn_mask_type,
+                                                              scaling_factor=scaling_factor,
+                                                              dropout_probability=dropout_probability,
+                                                              is_training=is_training)
+    
+    
+    class CrossFusedAttnFwdPrimitive(BasePrimitive):
+        """
+        Cross Fused Attention Forward Primitive
+        """
+        name = "te_cross_fused_attn_forward"
+        multiple_results = True
+        impl_static_args = (6, 7, 8, 9, 10)
+        inner_primitive = None
+        outer_primitive = None
+    
+        @staticmethod
+        def abstract(q_aval, kv_aval, bias_aval, q_seqlen_or_cu_seqlen_aval,
+                     kv_seqlen_or_cu_seqlen_aval, seed_aval, *, attn_bias_type, attn_mask_type,
+                     scaling_factor, dropout_probability, is_training):
+            """
+            Cross fused attention fwd abstract
+            """
+            q_dtype = dtypes.canonicalize_dtype(q_aval.dtype)
+            kv_dtype = dtypes.canonicalize_dtype(kv_aval.dtype)
+            bias_dtype = dtypes.canonicalize_dtype(bias_aval.dtype)
+            assert q_dtype == kv_dtype == bias_dtype
+            assert q_seqlen_or_cu_seqlen_aval.dtype == kv_seqlen_or_cu_seqlen_aval.dtype
+    
+            *q_batch_shape, q_max_seqlen, num_heads, q_head_dim = q_aval.shape
+            *kv_batch_shape, kv_max_seqlen, nkv, num_gqa_groups, kv_head_dim = kv_aval.shape
+            assert q_batch_shape == kv_batch_shape
+            assert q_head_dim == kv_head_dim
+            assert nkv == 2
+            out_aval = q_aval.update(shape=q_aval.shape, dtype=q_dtype)
+    
+            # backend determines the softmax buffer shape/dtype
+            backend = FusedAttnHelper(q_dtype, kv_dtype, NVTE_QKV_Layout.NVTE_BSHD_BS2HD,
+                                      attn_bias_type, attn_mask_type, dropout_probability, num_heads,
+                                      num_gqa_groups, q_max_seqlen, kv_max_seqlen,
+                                      q_head_dim).get_fused_attn_backend()
+            if backend == NVTE_Fused_Attn_Backend.NVTE_F16_max512_seqlen:
+                softmax_shape = (*q_batch_shape, num_heads, q_max_seqlen, kv_max_seqlen)
+                softmax_dtype = q_dtype
+            elif backend == NVTE_Fused_Attn_Backend.NVTE_F16_arbitrary_seqlen:
+                softmax_shape = (*q_batch_shape, num_heads, q_max_seqlen, 1)
+                softmax_dtype = dtypes.canonicalize_dtype(jnp.float32)
+            else:
+                raise ValueError(f'Unsupported {backend=}')
+            softmax_aux_aval = q_aval.update(shape=softmax_shape, dtype=softmax_dtype)
+    
+            # JAX does not enable 64-bit int by default so we get XLA to allocate x8 memory with
+            # 32-bit unsigned int to get the buffer size we need in the C++ kernel
+            checker = _FusedAttnRNGStateChecker()
+            seed_dtype = dtypes.canonicalize_dtype(seed_aval.dtype)
+            assert seed_dtype == checker.rng_state_dtype
+            rng_state_shape = (seed_aval.shape[0], checker.rng_state_size)
+            rng_state_aval = seed_aval.update(shape=rng_state_shape, dtype=checker.rng_state_dtype)
+    
+            # do a dummy kernel call here to get workspace buffer shapes/dtypes that XLA needs to
+            # prepare for the active fused-attn backend
+            batch_size = reduce(operator.mul, q_batch_shape)
+            wkspace_info = transformer_engine_jax.get_cross_fused_attn_fwd_workspace_sizes(
                 batch_size, q_max_seqlen, kv_max_seqlen, num_heads, num_gqa_groups, q_head_dim,
                 scaling_factor, dropout_probability, attn_bias_type, attn_mask_type,
-                jax_dtype_to_te_dtype(q_aval.dtype), is_training
-            )
-
-        dq_aval = q_aval.update(shape=q_aval.shape, dtype=q_dtype)
-        dkv_aval = kv_aval.update(shape=kv_aval.shape, dtype=kv_dtype)
-        dbias_aval = bias_aval.update(shape=bias_aval.shape, dtype=bias_dtype)
-        wkspace_aval = q_aval.update(shape=wkspace_shape,
-                                     dtype=te_dtype_to_jax_dtype(wkspace_dtype))
-
-        return dq_aval, dkv_aval, dbias_aval, wkspace_aval
-
-    @staticmethod
-    def outer_abstract(*args, **kwargs):
-        """
-        Cross fused attention fwd outer primitive abstract
-        """
-        dq_aval, dkv_aval, dbias_aval, _ = \
-            CrossFusedAttnBwdPrimitive.abstract(*args, **kwargs)
-        return dq_aval, dkv_aval, dbias_aval
-
-    @staticmethod
-    def lowering(ctx, q, kv, bias, softmax_aux, rng_state, output, doutput, q_cu_seqlen,
-                 kv_cu_seqlen, *, attn_bias_type, attn_mask_type, scaling_factor,
+                jax_dtype_to_te_dtype(q_aval.dtype), is_training)
+            wkspace_aval = q_aval.update(shape=wkspace_info[0],
+                                         dtype=te_dtype_to_jax_dtype(wkspace_info[1]))
+    
+            return out_aval, softmax_aux_aval, rng_state_aval, wkspace_aval
+    
+        @staticmethod
+        def outer_abstract(*args, **kwargs):
+            """
+            Cross fused attention fwd outer primitive abstract
+            """
+            out_aval, softmax_aux_aval, rng_state_aval, _ = \
+                CrossFusedAttnFwdPrimitive.abstract(*args, **kwargs)
+            return out_aval, softmax_aux_aval, rng_state_aval
+    
+        @staticmethod
+        def lowering(ctx, q, kv, bias, q_cu_seqlen, kv_cu_seqlen, seed, *, attn_bias_type,
+                     attn_mask_type, scaling_factor, dropout_probability, is_training):
+            """
+            Cross fused attention fwd lowering rules
+            """
+            operands = [q, kv, bias, q_cu_seqlen, kv_cu_seqlen, seed]
+            operand_shapes = map(lambda x: x.type.shape, operands)
+            out_types = [
+                ir.RankedTensorType.get(output.shape, mlir.dtype_to_ir_type(output.dtype))
+                for output in ctx.avals_out
+            ]
+            args = CustomCallArgsWrapper(out_types, operands, operand_shapes)
+    
+            q_aval, kv_aval, *_ = ctx.avals_in
+            *batch_shape, q_max_seqlen, num_heads, head_dim = q_aval.shape
+            *_, kv_max_seqlen, _, num_gqa_groups, _ = kv_aval.shape
+            batch_size = reduce(operator.mul, batch_shape)
+    
+            wkspace_aval = ctx.avals_out[-1]
+    
+            opaque = transformer_engine_jax.pack_fused_attn_descriptor(
+                batch_size, q_max_seqlen, kv_max_seqlen, num_heads, num_gqa_groups, head_dim,
+                wkspace_aval.size, scaling_factor, dropout_probability, attn_bias_type, attn_mask_type,
+                jax_dtype_to_te_dtype(q_aval.dtype), jax_dtype_to_te_dtype(wkspace_aval.dtype),
+                is_training)
+    
+            out = custom_caller(CrossFusedAttnFwdPrimitive.name, args, opaque, has_side_effect=False)
+    
+            return out
+    
+        @staticmethod
+        def impl(q, kv, bias, q_seqlen, kv_seqlen, seed, attn_bias_type, attn_mask_type, scaling_factor,
                  dropout_probability, is_training):
-        """
-        Cross fused attention bwd lowering rules
-        """
-        operands = [q, kv, bias, softmax_aux, rng_state, output, doutput, q_cu_seqlen, kv_cu_seqlen]
-        operand_shapes = map(lambda x: x.type.shape, operands)
-        out_types = [
-            ir.RankedTensorType.get(output.shape, mlir.dtype_to_ir_type(output.dtype))
-            for output in ctx.avals_out
-        ]
-
-        args = CustomCallArgsWrapper(out_types, operands, operand_shapes)
-
-        q_aval, kv_aval, *_ = ctx.avals_in
-        *batch_shape, q_max_seqlen, num_heads, head_dim = q_aval.shape
-        *_, kv_max_seqlen, _, num_gqa_groups, _ = kv_aval.shape
-        batch_size = reduce(operator.mul, batch_shape)
-
-        wkspace_aval = ctx.avals_out[-1]
-
-        opaque = transformer_engine_jax.pack_fused_attn_descriptor(
-            batch_size, q_max_seqlen, kv_max_seqlen, num_heads, num_gqa_groups, head_dim,
-            wkspace_aval.size, scaling_factor, dropout_probability, attn_bias_type, attn_mask_type,
-            jax_dtype_to_te_dtype(q_aval.dtype), jax_dtype_to_te_dtype(wkspace_aval.dtype),
-            is_training)
-
-        out = custom_caller(CrossFusedAttnBwdPrimitive.name, args, opaque, has_side_effect=False)
-
-        return out
-
-    @staticmethod
-    def impl(q, kv, bias, softmax_aux, rng_state, output, doutput, q_seqlen, kv_seqlen,
-             attn_bias_type, attn_mask_type, scaling_factor, dropout_probability, is_training):
-        assert CrossFusedAttnBwdPrimitive.inner_primitive is not None
-
-        q_cu_seqlen = generate_cu_seqlen(q_seqlen)
-        kv_cu_seqlen = generate_cu_seqlen(kv_seqlen)
-
-        dq, dkv, dbias, _ = CrossFusedAttnBwdPrimitive.inner_primitive.bind(
-            q,
-            kv,
-            bias,
-            softmax_aux,
-            rng_state,
-            output,
-            doutput,
-            q_cu_seqlen,
-            kv_cu_seqlen,
-            attn_bias_type=attn_bias_type,
-            attn_mask_type=attn_mask_type,
-            scaling_factor=scaling_factor,
-            dropout_probability=dropout_probability,
-            is_training=is_training)
-        return dq, dkv, dbias
-
-    @staticmethod
-    def batcher(batched_args, batch_dims, *, attn_bias_type, attn_mask_type, scaling_factor,
-                dropout_probability, is_training):
-        _check_valid_batch_dims(batch_dims)
-        assert CrossFusedAttnBwdPrimitive.outer_primitive is not None
-        q_bdim, kv_bdim, *_ = batch_dims
-
-        out_bdims = q_bdim, kv_bdim, q_bdim
-        return CrossFusedAttnBwdPrimitive.outer_primitive.bind(
-            *batched_args,
-            attn_bias_type=attn_bias_type,
-            attn_mask_type=attn_mask_type,
-            scaling_factor=scaling_factor,
-            dropout_probability=dropout_probability,
-            is_training=is_training), out_bdims
-
-    @staticmethod
-    def infer_sharding_from_operands(attn_bias_type, attn_mask_type, scaling_factor,
-                                     dropout_probability, is_training, mesh, arg_infos,
-                                     result_infos):
-        del attn_bias_type, attn_mask_type, scaling_factor
-        del dropout_probability, is_training, result_infos
-        q_spec = get_padded_spec(arg_infos[0])
-        kv_spec = get_padded_spec(arg_infos[1])
-        bias_spec = get_padded_spec(arg_infos[2])
-        dq_sharding = NamedSharding(mesh, PartitionSpec(*q_spec))
-        dkv_sharding = NamedSharding(mesh, PartitionSpec(*kv_spec))
-        dbias_sharding = NamedSharding(mesh, PartitionSpec(*bias_spec))
-        return (dq_sharding, dkv_sharding, dbias_sharding)
-
-    @staticmethod
-    def partition(attn_bias_type, attn_mask_type, scaling_factor, dropout_probability, is_training,
-                  mesh, arg_infos, result_infos):
-        del result_infos
-        q_spec = get_padded_spec(arg_infos[0])
-        kv_spec = get_padded_spec(arg_infos[1])
-        bias_spec = get_padded_spec(arg_infos[2])
-        dq_sharding = NamedSharding(mesh, PartitionSpec(*q_spec))
-        dkv_sharding = NamedSharding(mesh, PartitionSpec(*kv_spec))
-        dbias_sharding = NamedSharding(mesh, PartitionSpec(*bias_spec))
-        arg_shardings = tuple(arg_i.sharding for arg_i in arg_infos)
-        out_shardings = (dq_sharding, dkv_sharding, dbias_sharding)
-
-        def sharded_impl(q, kv, bias, softmax_aux, rng_state, output, doutput, q_cu_seqlen,
-                         kv_cu_seqlen):
-            local_dq, local_dkv, local_dbias = CrossFusedAttnBwdPrimitive.impl(
+            assert CrossFusedAttnFwdPrimitive.inner_primitive is not None
+    
+            q_cu_seqlen = generate_cu_seqlen(q_seqlen)
+            kv_cu_seqlen = generate_cu_seqlen(kv_seqlen)
+    
+            output, softmax_aux, rng_state, _ = CrossFusedAttnFwdPrimitive.inner_primitive.bind(
+                q,
+                kv,
+                bias,
+                q_cu_seqlen,
+                kv_cu_seqlen,
+                seed,
+                attn_bias_type=attn_bias_type,
+                attn_mask_type=attn_mask_type,
+                scaling_factor=scaling_factor,
+                dropout_probability=dropout_probability,
+                is_training=is_training)
+            return output, softmax_aux, rng_state
+    
+        @staticmethod
+        def batcher(batched_args, batch_dims, *, attn_bias_type, attn_mask_type, scaling_factor,
+                    dropout_probability, is_training):
+            _check_valid_batch_dims(batch_dims)
+            assert CrossFusedAttnFwdPrimitive.outer_primitive is not None
+            q_bdim, *_, seed_bdim = batch_dims
+    
+            out_bdims = q_bdim, q_bdim, seed_bdim
+            return CrossFusedAttnFwdPrimitive.outer_primitive.bind(
+                *batched_args,
+                attn_bias_type=attn_bias_type,
+                attn_mask_type=attn_mask_type,
+                scaling_factor=scaling_factor,
+                dropout_probability=dropout_probability,
+                is_training=is_training), out_bdims
+    
+        @staticmethod
+        def infer_sharding_from_operands(attn_bias_type, attn_mask_type, scaling_factor,
+                                         dropout_probability, is_training, mesh, arg_infos,
+                                         result_infos):
+            del attn_bias_type, attn_mask_type, scaling_factor
+            del dropout_probability, is_training, result_infos
+            q_spec = get_padded_spec(arg_infos[0])    # (...batch, q_seqlen, head, hidden)
+            kv_spec = get_padded_spec(arg_infos[1])    # (...batch, kv_seqlen, 2, head, hidden)
+            out_sharding = NamedSharding(mesh, PartitionSpec(*q_spec))
+            softmax_aux_sharding = NamedSharding(
+                mesh, PartitionSpec(*q_spec[:-3], q_spec[-2], q_spec[-3], kv_spec[-4]))
+            rng_state_sharding = NamedSharding(mesh, PartitionSpec(get_all_mesh_axes(), None))
+            return (out_sharding, softmax_aux_sharding, rng_state_sharding)
+    
+        @staticmethod
+        def partition(attn_bias_type, attn_mask_type, scaling_factor, dropout_probability, is_training,
+                      mesh, arg_infos, result_infos):
+            del result_infos
+            q_spec = get_padded_spec(arg_infos[0])    # (...batch, q_seqlen, head, hidden)
+            kv_spec = get_padded_spec(arg_infos[1])    # (...batch, kv_seqlen, 2, head, hidden)
+            out_sharding = NamedSharding(mesh, PartitionSpec(*q_spec))
+            softmax_aux_sharding = NamedSharding(
+                mesh, PartitionSpec(*q_spec[:-3], q_spec[-2], q_spec[-3], kv_spec[-4]))
+            rng_state_sharding = seed_sharding = NamedSharding(mesh,
+                                                               PartitionSpec(get_all_mesh_axes(), None))
+            arg_shardings = tuple([arg_i.sharding for arg_i in arg_infos[:-1]] + [seed_sharding])
+            out_shardings = (out_sharding, softmax_aux_sharding, rng_state_sharding)
+            impl = partial(CrossFusedAttnFwdPrimitive.impl,
+                           attn_bias_type=attn_bias_type,
+                           attn_mask_type=attn_mask_type,
+                           scaling_factor=scaling_factor,
+                           dropout_probability=dropout_probability,
+                           is_training=is_training)
+            return mesh, impl, out_shardings, arg_shardings
+    
+    
+    register_primitive(CrossFusedAttnFwdPrimitive)
+    
+    
+    def cross_fused_attn_fwd(q: jnp.ndarray, kv: jnp.ndarray, bias: jnp.ndarray, q_seqlen: jnp.ndarray,
+                             kv_seqlen: jnp.ndarray, seed: jnp.ndarray, attn_bias_type: NVTE_Bias_Type,
+                             attn_mask_type: NVTE_Mask_Type, scaling_factor: float,
+                             dropout_probability: float, is_training: bool):
+        """
+        Wrapper for TE cross fused attention fwd
+        Return BMM1 -> (PreBias) -> ScaleMaskSoftmax -> (PostBias) -> (Dropout) -> BMM2
+        """
+        checker = _FusedAttnRNGStateChecker()
+        seed = checker.check_seed(seed, dropout_probability, is_training)
+    
+        if attn_bias_type == NVTE_Bias_Type.NVTE_NO_BIAS:
+            assert bias is None
+            bias = jnp.zeros(0, dtype=q.dtype)
+    
+        return CrossFusedAttnFwdPrimitive.outer_primitive.bind(q,
+                                                               kv,
+                                                               bias,
+                                                               q_seqlen,
+                                                               kv_seqlen,
+                                                               seed,
+                                                               attn_bias_type=attn_bias_type,
+                                                               attn_mask_type=attn_mask_type,
+                                                               scaling_factor=scaling_factor,
+                                                               dropout_probability=dropout_probability,
+                                                               is_training=is_training)
+    
+    
+    class CrossFusedAttnBwdPrimitive(BasePrimitive):
+        """
+        Cross Fused Attention Backward Primitive
+        """
+        name = "te_cross_fused_attn_backward"
+        multiple_results = True
+        impl_static_args = (9, 10, 11, 12, 13)
+        inner_primitive = None
+        outer_primitive = None
+    
+        @staticmethod
+        def abstract(q_aval, kv_aval, bias_aval, softmax_aux_aval, rng_state_aval, output_aval,
+                     doutput_aval, q_cu_seqlen_aval, kv_cu_seqlen_aval, *, attn_bias_type,
+                     attn_mask_type, scaling_factor, dropout_probability, is_training):
+            """
+            Cross fused attention bwd abstract
+            """
+            del softmax_aux_aval, rng_state_aval, output_aval
+    
+            q_dtype = dtypes.canonicalize_dtype(q_aval.dtype)
+            kv_dtype = dtypes.canonicalize_dtype(kv_aval.dtype)
+            bias_dtype = dtypes.canonicalize_dtype(bias_aval.dtype)
+            doutput_dtype = dtypes.canonicalize_dtype(doutput_aval.dtype)
+            assert q_dtype == kv_dtype == bias_dtype == doutput_dtype
+            assert q_cu_seqlen_aval.dtype == kv_cu_seqlen_aval.dtype
+    
+            *q_batch_shape, q_max_seqlen, num_heads, q_head_dim = q_aval.shape
+            *kv_batch_shape, kv_max_seqlen, nkv, num_gqa_groups, kv_head_dim = kv_aval.shape
+            assert q_batch_shape == kv_batch_shape
+            assert q_head_dim == kv_head_dim
+            assert nkv == 2
+    
+            batch_size = reduce(operator.mul, q_batch_shape)
+            wkspace_shape, wkspace_dtype = \
+                transformer_engine_jax.get_cross_fused_attn_bwd_workspace_sizes(
+                    batch_size, q_max_seqlen, kv_max_seqlen, num_heads, num_gqa_groups, q_head_dim,
+                    scaling_factor, dropout_probability, attn_bias_type, attn_mask_type,
+                    jax_dtype_to_te_dtype(q_aval.dtype), is_training
+                )
+    
+            dq_aval = q_aval.update(shape=q_aval.shape, dtype=q_dtype)
+            dkv_aval = kv_aval.update(shape=kv_aval.shape, dtype=kv_dtype)
+            dbias_aval = bias_aval.update(shape=bias_aval.shape, dtype=bias_dtype)
+            wkspace_aval = q_aval.update(shape=wkspace_shape,
+                                         dtype=te_dtype_to_jax_dtype(wkspace_dtype))
+    
+            return dq_aval, dkv_aval, dbias_aval, wkspace_aval
+    
+        @staticmethod
+        def outer_abstract(*args, **kwargs):
+            """
+            Cross fused attention fwd outer primitive abstract
+            """
+            dq_aval, dkv_aval, dbias_aval, _ = \
+                CrossFusedAttnBwdPrimitive.abstract(*args, **kwargs)
+            return dq_aval, dkv_aval, dbias_aval
+    
+        @staticmethod
+        def lowering(ctx, q, kv, bias, softmax_aux, rng_state, output, doutput, q_cu_seqlen,
+                     kv_cu_seqlen, *, attn_bias_type, attn_mask_type, scaling_factor,
+                     dropout_probability, is_training):
+            """
+            Cross fused attention bwd lowering rules
+            """
+            operands = [q, kv, bias, softmax_aux, rng_state, output, doutput, q_cu_seqlen, kv_cu_seqlen]
+            operand_shapes = map(lambda x: x.type.shape, operands)
+            out_types = [
+                ir.RankedTensorType.get(output.shape, mlir.dtype_to_ir_type(output.dtype))
+                for output in ctx.avals_out
+            ]
+    
+            args = CustomCallArgsWrapper(out_types, operands, operand_shapes)
+    
+            q_aval, kv_aval, *_ = ctx.avals_in
+            *batch_shape, q_max_seqlen, num_heads, head_dim = q_aval.shape
+            *_, kv_max_seqlen, _, num_gqa_groups, _ = kv_aval.shape
+            batch_size = reduce(operator.mul, batch_shape)
+    
+            wkspace_aval = ctx.avals_out[-1]
+    
+            opaque = transformer_engine_jax.pack_fused_attn_descriptor(
+                batch_size, q_max_seqlen, kv_max_seqlen, num_heads, num_gqa_groups, head_dim,
+                wkspace_aval.size, scaling_factor, dropout_probability, attn_bias_type, attn_mask_type,
+                jax_dtype_to_te_dtype(q_aval.dtype), jax_dtype_to_te_dtype(wkspace_aval.dtype),
+                is_training)
+    
+            out = custom_caller(CrossFusedAttnBwdPrimitive.name, args, opaque, has_side_effect=False)
+    
+            return out
+    
+        @staticmethod
+        def impl(q, kv, bias, softmax_aux, rng_state, output, doutput, q_seqlen, kv_seqlen,
+                 attn_bias_type, attn_mask_type, scaling_factor, dropout_probability, is_training):
+            assert CrossFusedAttnBwdPrimitive.inner_primitive is not None
+    
+            q_cu_seqlen = generate_cu_seqlen(q_seqlen)
+            kv_cu_seqlen = generate_cu_seqlen(kv_seqlen)
+    
+            dq, dkv, dbias, _ = CrossFusedAttnBwdPrimitive.inner_primitive.bind(
                 q,
                 kv,
                 bias,
@@ -2678,43 +2574,105 @@
                 scaling_factor=scaling_factor,
                 dropout_probability=dropout_probability,
                 is_training=is_training)
-            global_dbias = local_dbias
-            if attn_bias_type is not NVTE_Bias_Type.NVTE_NO_BIAS:
-                global_dbias = all_reduce_sum_along_dp_fsdp(local_dbias)
-            return local_dq, local_dkv, global_dbias
-
-        return mesh, sharded_impl, out_shardings, arg_shardings
-
-
-register_primitive(CrossFusedAttnBwdPrimitive)
-
-
-def cross_fused_attn_bwd(q: jnp.ndarray, kv: jnp.ndarray, bias: jnp.ndarray,
-                         softmax_aux: jnp.ndarray, rng_state: jnp.ndarray, output: jnp.ndarray,
-                         doutput: jnp.ndarray, q_seqlen: jnp.ndarray, kv_seqlen: jnp.ndarray,
-                         attn_bias_type: NVTE_Bias_Type, attn_mask_type: NVTE_Mask_Type,
-                         scaling_factor: float, dropout_probability: float, is_training: bool):
-    """
-    Wrapper for TE cross fused attention bwd
-    Return the gradients of cross fused attention with packed kv input
-    """
-    if attn_bias_type == NVTE_Bias_Type.NVTE_NO_BIAS:
-        assert bias is None
-        bias = jnp.zeros(0, dtype=q.dtype)
-    return CrossFusedAttnBwdPrimitive.outer_primitive.bind(q,
-                                                           kv,
-                                                           bias,
-                                                           softmax_aux,
-                                                           rng_state,
-                                                           output,
-                                                           doutput,
-                                                           q_seqlen,
-                                                           kv_seqlen,
-                                                           attn_bias_type=attn_bias_type,
-                                                           attn_mask_type=attn_mask_type,
-                                                           scaling_factor=scaling_factor,
-                                                           dropout_probability=dropout_probability,
-                                                           is_training=is_training)
+            return dq, dkv, dbias
+    
+        @staticmethod
+        def batcher(batched_args, batch_dims, *, attn_bias_type, attn_mask_type, scaling_factor,
+                    dropout_probability, is_training):
+            _check_valid_batch_dims(batch_dims)
+            assert CrossFusedAttnBwdPrimitive.outer_primitive is not None
+            q_bdim, kv_bdim, *_ = batch_dims
+    
+            out_bdims = q_bdim, kv_bdim, q_bdim
+            return CrossFusedAttnBwdPrimitive.outer_primitive.bind(
+                *batched_args,
+                attn_bias_type=attn_bias_type,
+                attn_mask_type=attn_mask_type,
+                scaling_factor=scaling_factor,
+                dropout_probability=dropout_probability,
+                is_training=is_training), out_bdims
+    
+        @staticmethod
+        def infer_sharding_from_operands(attn_bias_type, attn_mask_type, scaling_factor,
+                                         dropout_probability, is_training, mesh, arg_infos,
+                                         result_infos):
+            del attn_bias_type, attn_mask_type, scaling_factor
+            del dropout_probability, is_training, result_infos
+            q_spec = get_padded_spec(arg_infos[0])
+            kv_spec = get_padded_spec(arg_infos[1])
+            bias_spec = get_padded_spec(arg_infos[2])
+            dq_sharding = NamedSharding(mesh, PartitionSpec(*q_spec))
+            dkv_sharding = NamedSharding(mesh, PartitionSpec(*kv_spec))
+            dbias_sharding = NamedSharding(mesh, PartitionSpec(*bias_spec))
+            return (dq_sharding, dkv_sharding, dbias_sharding)
+    
+        @staticmethod
+        def partition(attn_bias_type, attn_mask_type, scaling_factor, dropout_probability, is_training,
+                      mesh, arg_infos, result_infos):
+            del result_infos
+            q_spec = get_padded_spec(arg_infos[0])
+            kv_spec = get_padded_spec(arg_infos[1])
+            bias_spec = get_padded_spec(arg_infos[2])
+            dq_sharding = NamedSharding(mesh, PartitionSpec(*q_spec))
+            dkv_sharding = NamedSharding(mesh, PartitionSpec(*kv_spec))
+            dbias_sharding = NamedSharding(mesh, PartitionSpec(*bias_spec))
+            arg_shardings = tuple(arg_i.sharding for arg_i in arg_infos)
+            out_shardings = (dq_sharding, dkv_sharding, dbias_sharding)
+    
+            def sharded_impl(q, kv, bias, softmax_aux, rng_state, output, doutput, q_cu_seqlen,
+                             kv_cu_seqlen):
+                local_dq, local_dkv, local_dbias = CrossFusedAttnBwdPrimitive.impl(
+                    q,
+                    kv,
+                    bias,
+                    softmax_aux,
+                    rng_state,
+                    output,
+                    doutput,
+                    q_cu_seqlen,
+                    kv_cu_seqlen,
+                    attn_bias_type=attn_bias_type,
+                    attn_mask_type=attn_mask_type,
+                    scaling_factor=scaling_factor,
+                    dropout_probability=dropout_probability,
+                    is_training=is_training)
+                global_dbias = local_dbias
+                if attn_bias_type is not NVTE_Bias_Type.NVTE_NO_BIAS:
+                    global_dbias = all_reduce_sum_along_dp_fsdp(local_dbias)
+                return local_dq, local_dkv, global_dbias
+    
+            return mesh, sharded_impl, out_shardings, arg_shardings
+    
+    
+    register_primitive(CrossFusedAttnBwdPrimitive)
+    
+    
+    def cross_fused_attn_bwd(q: jnp.ndarray, kv: jnp.ndarray, bias: jnp.ndarray,
+                             softmax_aux: jnp.ndarray, rng_state: jnp.ndarray, output: jnp.ndarray,
+                             doutput: jnp.ndarray, q_seqlen: jnp.ndarray, kv_seqlen: jnp.ndarray,
+                             attn_bias_type: NVTE_Bias_Type, attn_mask_type: NVTE_Mask_Type,
+                             scaling_factor: float, dropout_probability: float, is_training: bool):
+        """
+        Wrapper for TE cross fused attention bwd
+        Return the gradients of cross fused attention with packed kv input
+        """
+        if attn_bias_type == NVTE_Bias_Type.NVTE_NO_BIAS:
+            assert bias is None
+            bias = jnp.zeros(0, dtype=q.dtype)
+        return CrossFusedAttnBwdPrimitive.outer_primitive.bind(q,
+                                                               kv,
+                                                               bias,
+                                                               softmax_aux,
+                                                               rng_state,
+                                                               output,
+                                                               doutput,
+                                                               q_seqlen,
+                                                               kv_seqlen,
+                                                               attn_bias_type=attn_bias_type,
+                                                               attn_mask_type=attn_mask_type,
+                                                               scaling_factor=scaling_factor,
+                                                               dropout_probability=dropout_probability,
+                                                               is_training=is_training)
 
 
 class GeluPrimitive(BasePrimitive):
@@ -3043,7 +3001,6 @@
     return GatedGeluPrimitive.outer_primitive.bind(inputs)
 
 
-<<<<<<< HEAD
 class DgatedGeluPrimitive(BasePrimitive):
     """
     Dgated Gelu Primitive
@@ -3530,7 +3487,7 @@
 
         x_aval = ctx.avals_in[0]
         assert x_aval.dtype in [
-            jnp.float32, jnp.float16, jnp.bfloat16, jnp.float8_e4m3fn, jnp.float8_e5m2
+            jnp.float32, jnp.float16, jnp.bfloat16, jnp_float8_e4m3_type, jnp_float8_e5m2_type
         ]
 
         ir_x_type = ir.RankedTensorType(x.type)
@@ -3691,7 +3648,7 @@
         x_aval, gamma_aval, beta_aval, amax_aval, scale_aval, scale_inv_aval = ctx.avals_in
 
         # Currently only support casting to E4M3 only in C side.
-        assert out_dtype == jnp.float8_e4m3fn
+        assert out_dtype == jnp_float8_e4m3_type
 
         assert x_aval.dtype in [jnp.float32, jnp.float16, jnp.bfloat16]
         assert gamma_aval.dtype == beta_aval.dtype
@@ -3939,7 +3896,7 @@
         """
 
         # Currently only support casting to E4M3 only in C side.
-        assert out_dtype == jnp.float8_e4m3fn
+        assert out_dtype == jnp_float8_e4m3_type
 
         x_aval, gamma_aval, amax_aval, scale_aval, scale_inv_aval = ctx.avals_in
 
@@ -4119,7 +4076,7 @@
         """
         dtype = dtypes.canonicalize_dtype(x_aval.dtype)
         # Currently only support casting to E4M3 only in C side.
-        assert out_dtype == jnp.float8_e4m3fn
+        assert out_dtype == jnp_float8_e4m3_type
         assert dtype in [jnp.float32, jnp.float16, jnp.bfloat16]
         assert amax_aval.dtype == jnp.float32
         assert scale_aval.dtype == jnp.float32
@@ -4492,7 +4449,8 @@
         """
         dtype = dtypes.canonicalize_dtype(x_aval.dtype)
         # Currently only support casting to E4M3 only in C side.
-        assert out_dtype == jnp.float8_e4m3fn
+        assert out_dtype == jnp_float8_e4m3_type
+
         assert dtype in [jnp.float32, jnp.float16, jnp.bfloat16]
         assert amax_aval.dtype == jnp.float32
         assert scale_aval.dtype == jnp.float32
@@ -4796,446 +4754,4 @@
         scale,
         scale_inv,
         out_dtype=out_dtype,
-        static_axis_boundary=static_axis_boundary)
-=======
-if not is_hip_extension():
-  @dataclass(frozen=True)
-  class _FusedAttnRNGStateChecker:
-      """
-      Checker for guarding the fused attention rng state.
-      The fused attention backend requires a 64 bits seed and a 64 bits offset.
-      However, JAX doesn't enable 64 bits by default,
-      so we have to emulate seed as two 32 bits array.
-      The offset calculation is maintained in the backend.
-      """
-      rng_state_dtype: jnp.dtype = jnp.uint32
-      # (seed,) with internal dtype int64
-      seed_size: int = 2
-      # (seed, offset) with internal dtype int64
-      rng_state_size: int = 2 * 2
-  
-      def check_seed(self, seed, dropout_probability, is_training):
-          """
-          Check the seed and convert the data type of seed if possible.
-          """
-          # Jax can't bind None, create a dummy tensor for None
-          if seed is None:
-              dropout_enabled = dropout_probability > 0 and is_training
-              assert not dropout_enabled, "seed is not allowed to be None when dropout is enabled."
-              seed = jnp.zeros(2, dtype=self.rng_state_dtype)
-  
-          if seed.dtype != self.rng_state_dtype:
-              warnings.warn(
-                  f"Requested {seed.dtype=} is not available, and will be "
-                  f"casted to dtype {self.rng_state_dtype}. "
-                  f"Please use threefry/rbg/unsafe_rbg PRNG implementations to remove this warning.")
-              seed = seed.astype(self.rng_state_dtype)
-  
-          assert seed.dtype == self.rng_state_dtype
-          # Backend takes an int64_t seed, so only the first two u32 elements are taken
-          assert seed.size >= self.seed_size
-  
-          return seed
-  
-  
-  class SelfFusedAttnFwdPrimitive(BasePrimitive):
-      """
-      Self Fused Attention Forward Primitive
-      """
-      name = "te_self_fused_attn_forward"
-      multiple_results = True
-  
-      @staticmethod
-      def abstract(
-              qkv,
-              bias,
-              cu_seqlen,    # pylint: disable=unused-argument
-              seed,    # pylint: disable=unused-argument
-              *,
-              attn_bias_type,    # pylint: disable=unused-argument
-              attn_mask_type,    # pylint: disable=unused-argument
-              scaling_factor,    # pylint: disable=unused-argument
-              dropout_probability,    # pylint: disable=unused-argument
-              is_training    # pylint: disable=unused-argument
-      ):
-          """
-          Self fused attention fwd abstract
-          """
-          qkv_dtype = dtypes.canonicalize_dtype(qkv.dtype)
-          batch, max_seqlen, nqkv, num_head, head_dim = qkv.shape
-          assert nqkv == 3
-          assert qkv.dtype == bias.dtype
-  
-          output_shape = (batch, max_seqlen, num_head, head_dim)
-          output_dtype = qkv_dtype
-  
-          backend = FusedAttnHelper(qkv_dtype, qkv_dtype, attn_bias_type, attn_mask_type,
-                                    dropout_probability, max_seqlen, max_seqlen,
-                                    head_dim).get_fused_attn_backend()
-  
-          if backend == NVTE_Fused_Attn_Backend.NVTE_F16_max512_seqlen:
-              softmax_aux_shape = (batch, num_head, max_seqlen, max_seqlen)
-              softmax_dtype = qkv_dtype
-          elif backend == NVTE_Fused_Attn_Backend.NVTE_F16_arbitrary_seqlen:
-              softmax_aux_shape = (batch, num_head, max_seqlen, 1)
-              softmax_dtype = dtypes.canonicalize_dtype(jnp.float32)
-          else:
-              raise ValueError(f'Not supported {backend=}')
-  
-          checker = _FusedAttnRNGStateChecker()
-          seed_dtype = dtypes.canonicalize_dtype(seed.dtype)
-          assert seed_dtype == checker.rng_state_dtype
-          rng_state_shape = (checker.rng_state_size,)
-          rng_state_dtype = seed_dtype
-  
-          return (
-              ShapedArray(output_shape, output_dtype, named_shape=qkv.named_shape),    # output
-              ShapedArray(softmax_aux_shape, softmax_dtype,
-                          named_shape=qkv.named_shape),    # softmax_aux
-              ShapedArray(rng_state_shape, rng_state_dtype,
-                          named_shape=seed.named_shape),    # rng_state
-          )
-  
-      @staticmethod
-      def lowering(ctx, qkv, bias, cu_seqlen, seed, *, attn_bias_type, attn_mask_type, scaling_factor,
-                   dropout_probability, is_training):
-          """
-          Self fused attention fwd lowering rules
-          """
-          qkv_aval, _, _, _ = ctx.avals_in
-  
-          batch, max_seqlen, _, num_head, head_dim = qkv_aval.shape
-  
-          operands = [qkv, bias, cu_seqlen, seed]
-          operand_shapes = map(lambda x: x.type.shape, operands)
-          out_types = [
-              ir.RankedTensorType.get(output.shape, mlir.dtype_to_ir_type(output.dtype))
-              for output in ctx.avals_out
-          ]
-  
-          args = CustomCallArgsWrapper(out_types, operands, operand_shapes)
-          opaque = transformer_engine_jax.pack_fused_attn_descriptor(
-              batch, num_head, max_seqlen, max_seqlen, head_dim, scaling_factor, dropout_probability,
-              attn_bias_type, attn_mask_type, jax_dtype_to_te_dtype(qkv_aval.dtype), is_training)
-  
-          out = custom_caller(SelfFusedAttnFwdPrimitive.name, args, opaque, has_side_effect=False)
-  
-          return out
-  
-  
-  _self_fused_attn_fwd_p = register_primitive(SelfFusedAttnFwdPrimitive)
-  
-  
-  def self_fused_attn_fwd(qkv: jnp.ndarray, bias: jnp.ndarray, cu_seqlen: jnp.ndarray,
-                          seed: jnp.ndarray, attn_bias_type: NVTE_Bias_Type,
-                          attn_mask_type: NVTE_Mask_Type, scaling_factor: float,
-                          dropout_probability: float, is_training: bool):
-      """
-      Wrapper for TE self fused attention fwd
-      Return BMM1 -> (PreBias) -> ScaleMaskSoftmax -> (PostBias) -> (Dropout) -> BMM2
-      """
-      checker = _FusedAttnRNGStateChecker()
-      seed = checker.check_seed(seed, dropout_probability, is_training)
-  
-      if attn_bias_type == NVTE_Bias_Type.NVTE_NO_BIAS:
-          assert bias is None
-          bias = jnp.zeros(0, dtype=qkv.dtype)
-      return _self_fused_attn_fwd_p.bind(qkv,
-                                         bias,
-                                         cu_seqlen,
-                                         seed,
-                                         attn_bias_type=attn_bias_type,
-                                         attn_mask_type=attn_mask_type,
-                                         scaling_factor=scaling_factor,
-                                         dropout_probability=dropout_probability,
-                                         is_training=is_training)
-  
-  
-  class SelfFusedAttnBwdPrimitive(BasePrimitive):
-      """
-      Self Fused Attention Backward Primitive
-      """
-      name = "te_self_fused_attn_backward"
-      multiple_results = True
-  
-      @staticmethod
-      def abstract(
-              qkv,
-              softmax_aux,    # pylint: disable=unused-argument
-              rng_state,    # pylint: disable=unused-argument
-              output,    # pylint: disable=unused-argument
-              doutput,
-              cu_seqlen,    # pylint: disable=unused-argument
-              *,
-              attn_bias_type,    # pylint: disable=unused-argument
-              attn_mask_type,    # pylint: disable=unused-argument
-              scaling_factor,    # pylint: disable=unused-argument
-              dropout_probability,    # pylint: disable=unused-argument
-              is_training    # pylint: disable=unused-argument
-      ):
-          """
-          Self fused attention bwd abstract
-          """
-          qkv_dtype = dtypes.canonicalize_dtype(qkv.dtype)
-          assert qkv.dtype == doutput.dtype
-  
-          _, seqlen, _, num_head, _ = qkv.shape
-  
-          if attn_bias_type == NVTE_Bias_Type.NVTE_NO_BIAS:
-              bias_shape = (0,)
-          else:
-              bias_shape = (1, num_head, seqlen, seqlen)
-          bias_dtype = qkv_dtype
-  
-          return (
-              ShapedArray(qkv.shape, qkv_dtype, named_shape=qkv.named_shape),    # dqkv
-              ShapedArray(bias_shape, bias_dtype, named_shape=qkv.named_shape))
-  
-      @staticmethod
-      def lowering(ctx, qkv, softmax_aux, rng_state, output, doutput, cu_seqlen, *, attn_bias_type,
-                   attn_mask_type, scaling_factor, dropout_probability, is_training):
-          """
-          Self fused attention bwd lowering rules
-          """
-          qkv_aval, _, _, _, _, _ = ctx.avals_in
-  
-          batch, max_seqlen, _, num_head, head_dim = qkv_aval.shape
-  
-          operands = [qkv, softmax_aux, rng_state, output, doutput, cu_seqlen]
-          operand_shapes = map(lambda x: x.type.shape, operands)
-          out_types = [
-              ir.RankedTensorType.get(output.shape, mlir.dtype_to_ir_type(output.dtype))
-              for output in ctx.avals_out
-          ]
-  
-          args = CustomCallArgsWrapper(out_types, operands, operand_shapes)
-  
-          opaque = transformer_engine_jax.pack_fused_attn_descriptor(
-              batch, num_head, max_seqlen, max_seqlen, head_dim, scaling_factor, dropout_probability,
-              attn_bias_type, attn_mask_type, jax_dtype_to_te_dtype(qkv_aval.dtype), is_training)
-  
-          out = custom_caller(SelfFusedAttnBwdPrimitive.name, args, opaque, has_side_effect=False)
-  
-          return out
-  
-  
-  _self_fused_attn_bwd_p = register_primitive(SelfFusedAttnBwdPrimitive)
-  
-  
-  def self_fused_attn_bwd(qkv: jnp.ndarray, softmax_aux: jnp.ndarray, rng_state: jnp.ndarray,
-                          output: jnp.ndarray, doutput: jnp.ndarray, cu_seqlen: jnp.ndarray,
-                          attn_bias_type: NVTE_Bias_Type, attn_mask_type: NVTE_Mask_Type,
-                          scaling_factor: float, dropout_probability: float, is_training: bool):
-      """
-      Wrapper for TE self fused attention bwd
-      Return the gradients of self fused attention with packed qkv input
-      """
-      return _self_fused_attn_bwd_p.bind(qkv,
-                                         softmax_aux,
-                                         rng_state,
-                                         output,
-                                         doutput,
-                                         cu_seqlen,
-                                         attn_bias_type=attn_bias_type,
-                                         attn_mask_type=attn_mask_type,
-                                         scaling_factor=scaling_factor,
-                                         dropout_probability=dropout_probability,
-                                         is_training=is_training)
-  
-  
-  class CrossFusedAttnFwdPrimitive(BasePrimitive):
-      """
-      Cross Fused Attention Forward Primitive
-      """
-      name = "te_cross_fused_attn_forward"
-      multiple_results = True
-  
-      @staticmethod
-      def abstract(
-              q,
-              kv,
-              q_cu_seqlen,
-              kv_cu_seqlen,
-              seed,    # pylint: disable=unused-argument
-              *,
-              attn_bias_type,    # pylint: disable=unused-argument
-              attn_mask_type,    # pylint: disable=unused-argument
-              scaling_factor,    # pylint: disable=unused-argument
-              dropout_probability,    # pylint: disable=unused-argument
-              is_training    # pylint: disable=unused-argument
-      ):
-          """
-          Cross fused attention fwd abstract
-          """
-          q_dtype = dtypes.canonicalize_dtype(q.dtype)
-          batch_q, q_max_seqlen, num_head_q, head_dim_q = q.shape
-          kv_dtype = dtypes.canonicalize_dtype(kv.dtype)
-          batch_kv, kv_max_seqlen, nkv, num_head_kv, head_dim_kv = kv.shape
-  
-          assert q_dtype == kv_dtype
-          assert batch_q == batch_kv
-          assert num_head_q == num_head_kv
-          assert head_dim_q == head_dim_kv
-          assert nkv == 2
-          assert q_cu_seqlen.dtype == kv_cu_seqlen.dtype
-  
-          output_shape = q.shape
-          output_dtype = q_dtype
-          softmax_aux_shape = (batch_q, num_head_q, q_max_seqlen, kv_max_seqlen)
-          softmax_aux_dtype = q_dtype
-  
-          return (
-              ShapedArray(output_shape, output_dtype, named_shape=q.named_shape),    # output
-              ShapedArray(softmax_aux_shape, softmax_aux_dtype,
-                          named_shape=q.named_shape),    # softmax_aux
-          )
-  
-      @staticmethod
-      def lowering(ctx, q, kv, q_cu_seqlen, kv_cu_seqlen, seed, *, attn_bias_type, attn_mask_type,
-                   scaling_factor, dropout_probability, is_training):
-          """
-          Cross fused attention fwd lowering rules
-          """
-          q_aval, kv_aval, _, _, _ = ctx.avals_in
-          assert q_aval.dtype == kv_aval.dtype
-  
-          batch, q_max_seqlen, num_head, head_dim = q_aval.shape
-          kv_max_seqlen = kv_aval.shape[1]
-  
-          operands = [q, kv, q_cu_seqlen, kv_cu_seqlen, seed]
-          operand_shapes = map(lambda x: x.type.shape, operands)
-          out_types = [
-              ir.RankedTensorType.get(output.shape, mlir.dtype_to_ir_type(output.dtype))
-              for output in ctx.avals_out
-          ]
-  
-          args = CustomCallArgsWrapper(out_types, operands, operand_shapes)
-          opaque = transformer_engine_jax.pack_fused_attn_descriptor(
-              batch, num_head, q_max_seqlen, kv_max_seqlen, head_dim,
-              scaling_factor, dropout_probability, attn_bias_type, attn_mask_type,
-              jax_dtype_to_te_dtype(q_aval.dtype), is_training)
-  
-          out = custom_caller(CrossFusedAttnFwdPrimitive.name, args, opaque, has_side_effect=False)
-  
-          return out
-  
-  
-  _cross_fused_attn_fwd_p = register_primitive(CrossFusedAttnFwdPrimitive)
-  
-  
-  def cross_fused_attn_fwd(q: jnp.ndarray, kv: jnp.ndarray, q_cu_seqlen: jnp.ndarray,
-                           kv_cu_seqlen: jnp.ndarray, seed: jnp.ndarray,
-                           attn_bias_type: NVTE_Bias_Type, attn_mask_type: NVTE_Mask_Type,
-                           scaling_factor: float, dropout_probability: float, is_training: bool):
-      """
-      Wrapper for TE cross fused attention fwd
-      Return BMM1 -> (PreBias) -> ScaleMaskSoftmax -> (PostBias) -> (Dropout) -> BMM2
-      """
-      checker = _FusedAttnRNGStateChecker()
-      seed = checker.check_seed(seed, dropout_probability, is_training)
-  
-      return _cross_fused_attn_fwd_p.bind(q,
-                                          kv,
-                                          q_cu_seqlen,
-                                          kv_cu_seqlen,
-                                          seed,
-                                          attn_bias_type=attn_bias_type,
-                                          attn_mask_type=attn_mask_type,
-                                          scaling_factor=scaling_factor,
-                                          dropout_probability=dropout_probability,
-                                          is_training=is_training)
-  
-  
-  class CrossFusedAttnBwdPrimitive(BasePrimitive):
-      """
-      Cross Fused Attention Backward Primitive
-      """
-      name = "te_cross_fused_attn_backward"
-      multiple_results = True
-  
-      @staticmethod
-      def abstract(
-              q,
-              kv,
-              softmax_aux,
-              doutput,
-              q_cu_seqlen,
-              kv_cu_seqlen,
-              *,
-              attn_bias_type,    # pylint: disable=unused-argument
-              attn_mask_type,    # pylint: disable=unused-argument
-              scaling_factor,    # pylint: disable=unused-argument
-              dropout_probability,    # pylint: disable=unused-argument
-              is_training    # pylint: disable=unused-argument
-      ):
-          """
-          Cross fused attention bwd abstract
-          """
-          q_dtype = dtypes.canonicalize_dtype(q.dtype)
-          kv_dtype = dtypes.canonicalize_dtype(kv.dtype)
-          softmax_aux_dtype = dtypes.canonicalize_dtype(softmax_aux.dtype)
-          doutput_dtype = dtypes.canonicalize_dtype(doutput.dtype)
-          assert q_dtype == kv_dtype == softmax_aux_dtype == doutput_dtype
-          assert q_cu_seqlen.dtype == kv_cu_seqlen.dtype
-  
-          return (
-              ShapedArray(q.shape, q_dtype, named_shape=q.named_shape),    # dq
-              ShapedArray(kv.shape, kv_dtype, named_shape=kv.named_shape),    # dkv
-          )
-  
-      @staticmethod
-      def lowering(ctx, q, kv, softmax_aux, doutput, q_cu_seqlen, kv_cu_seqlen, *, attn_bias_type,
-                   attn_mask_type, scaling_factor, dropout_probability, is_training):
-          """
-          Cross fused attention bwd lowering rules
-          """
-          q_aval, kv_aval, _, _, _, _ = ctx.avals_in
-          assert q_aval.dtype == kv_aval.dtype
-  
-          batch, q_max_seqlen, num_head, head_dim = q_aval.shape
-          kv_max_seqlen = kv_aval.shape[1]
-  
-          operands = [q, kv, softmax_aux, doutput, q_cu_seqlen, kv_cu_seqlen]
-          operand_shapes = map(lambda x: x.type.shape, operands)
-          out_types = [
-              ir.RankedTensorType.get(output.shape, mlir.dtype_to_ir_type(output.dtype))
-              for output in ctx.avals_out
-          ]
-  
-          args = CustomCallArgsWrapper(out_types, operands, operand_shapes)
-  
-          # the dropout elements are encoded in the forward auxiliary tensor
-          # so seed is not needed in backward
-          opaque = transformer_engine_jax.pack_fused_attn_descriptor(
-              batch, num_head, q_max_seqlen, kv_max_seqlen, head_dim,
-              scaling_factor, dropout_probability, attn_bias_type, attn_mask_type,
-              jax_dtype_to_te_dtype(q_aval.dtype), is_training)
-  
-          out = custom_caller(CrossFusedAttnBwdPrimitive.name, args, opaque, has_side_effect=False)
-  
-          return out
-  
-  
-  _cross_fused_attn_bwd_p = register_primitive(CrossFusedAttnBwdPrimitive)
-  
-  
-  def cross_fused_attn_bwd(q: jnp.ndarray, kv: jnp.ndarray, softmax_aux: jnp.ndarray,
-                           doutput: jnp.ndarray, q_cu_seqlen: jnp.ndarray, kv_cu_seqlen: jnp.ndarray,
-                           attn_bias_type: NVTE_Bias_Type, attn_mask_type: NVTE_Mask_Type,
-                           scaling_factor: float, dropout_probability: float, is_training: bool):
-      """
-      Wrapper for TE cross fused attention bwd
-      Return the gradients of cross fused attention with packed kv input
-      """
-      return _cross_fused_attn_bwd_p.bind(q,
-                                          kv,
-                                          softmax_aux,
-                                          doutput,
-                                          q_cu_seqlen,
-                                          kv_cu_seqlen,
-                                          attn_bias_type=attn_bias_type,
-                                          attn_mask_type=attn_mask_type,
-                                          scaling_factor=scaling_factor,
-                                          dropout_probability=dropout_probability,
-                                          is_training=is_training)
->>>>>>> 3ef10328
+        static_axis_boundary=static_axis_boundary)