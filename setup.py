# This file was modified for portability to AMDGPU
# Copyright (c) 2022-2024, Advanced Micro Devices, Inc. All rights reserved.
# Copyright (c) 2022-2024, NVIDIA CORPORATION & AFFILIATES. All rights reserved.
#
# See LICENSE for license information.

"""Installation script."""

import ctypes
from functools import lru_cache
import os
from pathlib import Path
import re
import shutil
import subprocess
from subprocess import CalledProcessError
import sys
import sysconfig
import tempfile
from typing import List, Optional, Tuple, Union
import setuptools
from setuptools.command.build_ext import build_ext

<<<<<<< HEAD
@lru_cache(maxsize=1)
def frameworks() -> List[str]:
    """DL frameworks to build support for"""
    _frameworks: List[str] = []
    supported_frameworks = ["pytorch", "jax", "tensorflow", "paddle"]

    # Check environment variable
    if os.getenv("NVTE_FRAMEWORK"):
        _frameworks.extend(os.getenv("NVTE_FRAMEWORK").split(","))

    # Check command-line arguments
    for arg in sys.argv.copy():
        if arg.startswith("--framework="):
            _frameworks.extend(arg.replace("--framework=", "").split(","))
            sys.argv.remove(arg)

    # Detect installed frameworks if not explicitly specified
    if not _frameworks:
        try:
            import torch
        except ImportError:
            pass
        else:
            _frameworks.append("pytorch")
        try:
            import jax
        except ImportError:
            pass
        else:
            _frameworks.append("jax")
        try:
            import paddle
        except ImportError:
            pass
        else:
            _frameworks.append("paddle")

    # Special framework names
    if "all" in _frameworks:
        _frameworks = supported_frameworks.copy()
    if "none" in _frameworks:
        _frameworks = []

    # Check that frameworks are valid
    _frameworks = [framework.lower() for framework in _frameworks]
    for framework in _frameworks:
        if framework not in supported_frameworks:
            raise ValueError(
                f"Transformer Engine does not support framework={framework}"
            )

    return _frameworks

# Call once in global scope since this function manipulates the
# command-line arguments. Future calls will use a cached value.
frameworks()

import importlib.util
#default to use cuda
use_cuda = True
use_rocm = False
if ("pytorch" in frameworks()) and (importlib.util.find_spec("torch") is not None):
  from torch.utils.cpp_extension import IS_HIP_EXTENSION
  if IS_HIP_EXTENSION:
    use_cuda = False
    use_rocm = True
elif ("jax" in frameworks()) and (importlib.util.find_spec("jax") is not None):
  import jax
  for dev in jax.devices():
    if "rocm" in dev.client.platform_version:
      use_cuda = False
      use_rocm = True
      break
=======
from te_version import te_version
>>>>>>> 9b2fed51

# Project directory root
root_path: Path = Path(__file__).resolve().parent

@lru_cache(maxsize=1)
<<<<<<< HEAD
def te_version() -> str:
    """Transformer Engine version string
    Includes Git commit as local version, unless suppressed with
    NVTE_NO_LOCAL_VERSION environment variable.

    """
    with open(root_path / "VERSION", "r") as f:
        version = f.readline().strip()
    if not int(os.getenv("NVTE_NO_LOCAL_VERSION", "0")):
        try:
            output = subprocess.run(
                ["git", "rev-parse" , "--short", "HEAD"],
                capture_output=True,
                cwd=root_path,
                check=True,
                universal_newlines=True,
            )
        except (CalledProcessError, OSError):
            pass
        else:
            commit = output.stdout.strip()
            version += f"+{commit}"
    return version

@lru_cache(maxsize=1)
=======
>>>>>>> 9b2fed51
def with_debug_build() -> bool:
    """Whether to build with a debug configuration"""
    for arg in sys.argv:
        if arg == "--debug":
            sys.argv.remove(arg)
            return True
    if int(os.getenv("NVTE_BUILD_DEBUG", "0")):
        return True
    return False

# Call once in global scope since this function manipulates the
# command-line arguments. Future calls will use a cached value.
with_debug_build()

def found_cmake() -> bool:
    """"Check if valid CMake is available

    CMake 3.18 or newer is required.

    """

    # Check if CMake is available
    try:
        _cmake_bin = cmake_bin()
    except FileNotFoundError:
        return False

    # Query CMake for version info
    output = subprocess.run(
        [_cmake_bin, "--version"],
        capture_output=True,
        check=True,
        universal_newlines=True,
    )
    match = re.search(r"version\s*([\d.]+)", output.stdout)
    version = match.group(1).split('.')
    version = tuple(int(v) for v in version)
    return version >= (3, 18)

def cmake_bin() -> Path:
    """Get CMake executable

    Throws FileNotFoundError if not found.

    """

    # Search in CMake Python package
    _cmake_bin: Optional[Path] = None
    try:
        import cmake
    except ImportError:
        pass
    else:
        if (cmake.__file__ is not None):
            cmake_dir = Path(cmake.__file__).resolve().parent
            _cmake_bin = cmake_dir / "data" / "bin" / "cmake"
            if not _cmake_bin.is_file():
                _cmake_bin = None

    # Search in path
    if _cmake_bin is None:
        _cmake_bin = shutil.which("cmake")
        if _cmake_bin is not None:
            _cmake_bin = Path(_cmake_bin).resolve()

    # Return executable if found
    if _cmake_bin is None:
        raise FileNotFoundError("Could not find CMake executable")
    return _cmake_bin

def found_ninja() -> bool:
    """"Check if Ninja is available"""
    return shutil.which("ninja") is not None

def found_pybind11() -> bool:
    """"Check if pybind11 is available"""

    # Check if Python package is installed
    try:
        import pybind11
    except ImportError:
        pass
    else:
        return True

    # Check if CMake can find pybind11
    if not found_cmake():
        return False
    try:
        subprocess.run(
            [
                "cmake",
                "--find-package",
                "-DMODE=EXIST",
                "-DNAME=pybind11",
                "-DCOMPILER_ID=CXX",
                "-DLANGUAGE=CXX",
            ],
            stdout=subprocess.DEVNULL,
            stderr=subprocess.DEVNULL,
            check=True,
        )
    except (CalledProcessError, OSError):
        pass
    else:
        return True
    return False

if use_cuda:
  def cuda_version() -> Tuple[int, ...]:
      """CUDA Toolkit version as a (major, minor) tuple
  
      Throws FileNotFoundError if NVCC is not found.
  
      """
  
      # Try finding NVCC
      nvcc_bin: Optional[Path] = None
      if nvcc_bin is None and os.getenv("CUDA_HOME"):
          # Check in CUDA_HOME
          cuda_home = Path(os.getenv("CUDA_HOME"))
          nvcc_bin = cuda_home / "bin" / "nvcc"
      if nvcc_bin is None:
          # Check if nvcc is in path
          nvcc_bin = shutil.which("nvcc")
          if nvcc_bin is not None:
              nvcc_bin = Path(nvcc_bin)
      if nvcc_bin is None:
          # Last-ditch guess in /usr/local/cuda
          cuda_home = Path("/usr/local/cuda")
          nvcc_bin = cuda_home / "bin" / "nvcc"
      if not nvcc_bin.is_file():
          raise FileNotFoundError(f"Could not find NVCC at {nvcc_bin}")
  
      # Query NVCC for version info
      output = subprocess.run(
          [nvcc_bin, "-V"],
          capture_output=True,
          check=True,
          universal_newlines=True,
      )
      match = re.search(r"release\s*([\d.]+)", output.stdout)
      version = match.group(1).split('.')
      return tuple(int(v) for v in version)

@lru_cache(maxsize=1)
def with_userbuffers() -> bool:
    """Check if userbuffers support is enabled"""
    if int(os.getenv("NVTE_WITH_USERBUFFERS", "0")):
        assert os.getenv("MPI_HOME"), \
            "MPI_HOME must be set if NVTE_WITH_USERBUFFERS=1"
        return True
    return False

def setup_requirements() -> Tuple[List[str], List[str], List[str]]:
    """Setup Python dependencies

    Returns dependencies for build, runtime, and testing.

    """

    # Common requirements
    setup_reqs: List[str] = []
    install_reqs: List[str] = [
        "pydantic",
        "importlib-metadata>=1.0; python_version<'3.8'",
    ]
    test_reqs: List[str] = ["pytest"]

    def add_unique(l: List[str], vals: Union[str, List[str]]) -> None:
        """Add entry to list if not already included"""
        if isinstance(vals, str):
            vals = [vals]
        for val in vals:
            if val not in l:
                l.append(val)

    # Requirements that may be installed outside of Python
    if not found_cmake():
        add_unique(setup_reqs, "cmake>=3.18")
    if not found_ninja():
        add_unique(setup_reqs, "ninja")

    # Framework-specific requirements
    if use_cuda:
      if "pytorch" in frameworks():
        add_unique(install_reqs, ["torch", "flash-attn>=2.0.6,<=2.4.2,!=2.0.9,!=2.1.0"])
        add_unique(test_reqs, ["numpy", "onnxruntime", "torchvision"])
    if "jax" in frameworks():
        if not found_pybind11():
            add_unique(setup_reqs, "pybind11")
        if use_cuda:
          add_unique(install_reqs, ["jax", "flax>=0.7.1"])
        if use_rocm:
          # assume jax is already installed on rocm machines
          add_unique(install_reqs, ["flax>=0.7.1"])
        add_unique(test_reqs, ["numpy", "praxis"])
    if "paddle" in frameworks():
        add_unique(install_reqs, "paddlepaddle-gpu")
        add_unique(test_reqs, "numpy")

    return setup_reqs, install_reqs, test_reqs


class CMakeExtension(setuptools.Extension):
    """CMake extension module"""

    def __init__(
            self,
            name: str,
            cmake_path: Path,
            cmake_flags: Optional[List[str]] = None,
    ) -> None:
        super().__init__(name, sources=[])  # No work for base class
        self.cmake_path: Path = cmake_path
        self.cmake_flags: List[str] = [] if cmake_flags is None else cmake_flags

    def _build_cmake(self, build_dir: Path, install_dir: Path) -> None:

        # Make sure paths are str
        _cmake_bin = str(cmake_bin())
        cmake_path = str(self.cmake_path)
        build_dir = str(build_dir)
        install_dir = str(install_dir)

        # CMake configure command
        build_type = "Debug" if with_debug_build() else "Release"
        configure_command = [
            _cmake_bin,
            "-S",
            cmake_path,
            "-B",
            build_dir,
            f"-DPython_EXECUTABLE={sys.executable}",
            f"-DPython_INCLUDE_DIR={sysconfig.get_path('include')}",
            f"-DCMAKE_BUILD_TYPE={build_type}",
            f"-DCMAKE_INSTALL_PREFIX={install_dir}",
        ]
        configure_command += self.cmake_flags
        if found_ninja():
            configure_command.append("-GNinja")
        try:
            import pybind11
        except ImportError:
            pass
        else:
            pybind11_dir = Path(pybind11.__file__).resolve().parent
            pybind11_dir = pybind11_dir / "share" / "cmake" / "pybind11"
            configure_command.append(f"-Dpybind11_DIR={pybind11_dir}")

        # CMake build and install commands
        build_command = [_cmake_bin, "--build", build_dir]
        install_command = [_cmake_bin, "--install", build_dir]

        # Run CMake commands
        for command in [configure_command, build_command, install_command]:
            print(f"Running command {' '.join(command)}")
            try:
                subprocess.run(command, cwd=build_dir, check=True)
            except (CalledProcessError, OSError) as e:
                raise RuntimeError(f"Error when running CMake: {e}")


# PyTorch extension modules require special handling
if "pytorch" in frameworks():
    from torch.utils.cpp_extension import BuildExtension
elif "paddle" in frameworks():
    from paddle.utils.cpp_extension import BuildExtension
else:
    from setuptools.command.build_ext import build_ext as BuildExtension


class CMakeBuildExtension(BuildExtension):
    """Setuptools command with support for CMake extension modules"""

    def __init__(self, *args, **kwargs) -> None:
        super().__init__(*args, **kwargs)

    def run(self) -> None:

        # Build CMake extensions
        for ext in self.extensions:
            if isinstance(ext, CMakeExtension):
                print(f"Building CMake extension {ext.name}")
                with tempfile.TemporaryDirectory() as build_dir:
                    build_dir = Path(build_dir)
                    package_path = Path(self.get_ext_fullpath(ext.name))
                    install_dir = package_path.resolve().parent
                    ext._build_cmake(
                        build_dir=build_dir,
                        install_dir=install_dir,
                    )

        # Paddle requires linker search path for libtransformer_engine.so
        paddle_ext = None
        if "paddle" in frameworks():
            for ext in self.extensions:
                if "paddle" in ext.name:
                    ext.library_dirs.append(self.build_lib)
                    paddle_ext = ext
                    break

        # Build non-CMake extensions as usual
        all_extensions = self.extensions
        self.extensions = [
            ext for ext in self.extensions
            if not isinstance(ext, CMakeExtension)
        ]
        super().run()
        self.extensions = all_extensions

        # Manually write stub file for Paddle extension
        if paddle_ext is not None:

            # Load libtransformer_engine.so to avoid linker errors
            for path in Path(self.build_lib).iterdir():
                if path.name.startswith("libtransformer_engine."):
                    ctypes.CDLL(str(path), mode=ctypes.RTLD_GLOBAL)

            # Figure out stub file path
            module_name = paddle_ext.name
            assert module_name.endswith("_pd_"), \
                "Expected Paddle extension module to end with '_pd_'"
            stub_name = module_name[:-4]  # remove '_pd_'
            stub_path = os.path.join(self.build_lib, stub_name + ".py")

            # Figure out library name
            # Note: This library doesn't actually exist. Paddle
            # internally reinserts the '_pd_' suffix.
            so_path = self.get_ext_fullpath(module_name)
            _, so_ext = os.path.splitext(so_path)
            lib_name = stub_name + so_ext

            # Write stub file
            print(f"Writing Paddle stub for {lib_name} into file {stub_path}")
            from paddle.utils.cpp_extension.extension_utils import custom_write_stub
            custom_write_stub(lib_name, stub_path)


def setup_common_extension() -> CMakeExtension:
    """Setup CMake extension for common library

    Also builds JAX or userbuffers support if needed.

    """
    cmake_flags = []
    if use_rocm:
      if os.getenv("NVTE_USE_HIPBLASLT") is not None:
        cmake_flags.append("-DUSE_HIPBLASLT=ON")

    if "jax" in frameworks():
        cmake_flags.append("-DENABLE_JAX=ON")
        if use_rocm:
          cmake_flags.append("-DCMAKE_PREFIX_PATH=/opt/rocm")
    if with_userbuffers():
        cmake_flags.append("-DNVTE_WITH_USERBUFFERS=ON")
    return CMakeExtension(
        name="transformer_engine",
        cmake_path=root_path / "transformer_engine",
        cmake_flags=cmake_flags,
    )

def _all_files_in_dir(path):
    return list(path.iterdir())

def setup_pytorch_extension() -> setuptools.Extension:
    """Setup CUDA extension for PyTorch support"""

    # Source files
    src_dir = root_path / "transformer_engine" / "pytorch" / "csrc"
    extensions_dir = src_dir / "extensions"
    sources = [
        src_dir / "common.cu",
        src_dir / "ts_fp8_op.cpp",
    ]
    if use_rocm:
      sources.extend([ 
        extensions_dir/"transpose.cu",
        extensions_dir/"softmax.cu",
        extensions_dir/"recipe.cu",
        extensions_dir/"normalization.cu",
        extensions_dir/"misc.cu",
        extensions_dir/"gemm.cu",
        extensions_dir/"cast.cu",
        extensions_dir/"activation.cu",
        extensions_dir/"apply_rope.cu",
        extensions_dir/"pybind.cpp",
      ])
    if use_cuda:
      sources.extend(_all_files_in_dir(extensions_dir))

    # Header files
    if use_rocm:
      include_dirs = [
          root_path / "transformer_engine" / "common" / "include",
          root_path / "transformer_engine" / "pytorch" / "csrc",
          root_path / "transformer_engine",
      ]
    if use_cuda:
      include_dirs = [
          root_path / "transformer_engine" / "common" / "include",
          root_path / "transformer_engine" / "pytorch" / "csrc",
          root_path / "transformer_engine",
          root_path / "3rdparty" / "cudnn-frontend" / "include",
      ]
    # Compiler flags
    cxx_flags = ["-O3"]
    if use_rocm:
      ##TODO: Remove after moving to PyTorch 2.2
      cxx_flags.extend(['-D__HIP_PLATFORM_AMD__=1'])
      nvcc_flags = [
          "-O3",
          "-U__CUDA_NO_HALF_OPERATORS__",
          "-U__CUDA_NO_HALF_CONVERSIONS__",
          "-U__CUDA_NO_BFLOAT16_OPERATORS__",
          "-U__CUDA_NO_BFLOAT16_CONVERSIONS__",
          "-U__CUDA_NO_BFLOAT162_OPERATORS__",
          "-U__CUDA_NO_BFLOAT162_CONVERSIONS__",
      ]
    if use_cuda:
      nvcc_flags = [
          "-O3",
          "-gencode",
          "arch=compute_70,code=sm_70",
          "-U__CUDA_NO_HALF_OPERATORS__",
          "-U__CUDA_NO_HALF_CONVERSIONS__",
          "-U__CUDA_NO_BFLOAT16_OPERATORS__",
          "-U__CUDA_NO_BFLOAT16_CONVERSIONS__",
          "-U__CUDA_NO_BFLOAT162_OPERATORS__",
          "-U__CUDA_NO_BFLOAT162_CONVERSIONS__",
          "--expt-relaxed-constexpr",
          "--expt-extended-lambda",
          "--use_fast_math",
      ]

    # Version-dependent CUDA options
    if use_rocm:
      ##TODO: Figure out which hipcc version starts to support this parallel compilation
      nvcc_flags.extend(["-parallel-jobs=4"])
    if use_cuda:
      try:
          version = cuda_version()
      except FileNotFoundError:
          print("Could not determine CUDA Toolkit version")
      else:
          if version >= (11, 2):
              nvcc_flags.extend(["--threads", "4"])
          if version >= (11, 0):
              nvcc_flags.extend(["-gencode", "arch=compute_80,code=sm_80"])
          if version >= (11, 8):
              nvcc_flags.extend(["-gencode", "arch=compute_90,code=sm_90"])

    # userbuffers support
    if with_userbuffers():
        if os.getenv("MPI_HOME"):
            mpi_home = Path(os.getenv("MPI_HOME"))
            include_dirs.append(mpi_home / "include")
        cxx_flags.append("-DNVTE_WITH_USERBUFFERS")
        nvcc_flags.append("-DNVTE_WITH_USERBUFFERS")

    # Construct PyTorch CUDA extension
    sources = [str(path) for path in sources]
    include_dirs = [str(path) for path in include_dirs]
    from torch.utils.cpp_extension import CUDAExtension
    return CUDAExtension(
        name="transformer_engine_extensions",
        sources=sources,
        include_dirs=include_dirs,
        # libraries=["transformer_engine"], ### TODO (tmoon) Debug linker errors
        extra_compile_args={
            "cxx": cxx_flags,
            "nvcc": nvcc_flags,
        },
    )


def setup_paddle_extension() -> setuptools.Extension:
    """Setup CUDA extension for Paddle support"""

    # Source files
    src_dir = root_path / "transformer_engine" / "paddle" / "csrc"
    sources = [
        src_dir / "extensions.cu",
        src_dir / "common.cpp",
        src_dir / "custom_ops.cu",
    ]

    # Header files
    include_dirs = [
        root_path / "transformer_engine" / "common" / "include",
        root_path / "transformer_engine" / "paddle" / "csrc",
        root_path / "transformer_engine",
    ]

    # Compiler flags
    cxx_flags = ["-O3"]
    nvcc_flags = [
        "-O3",
        "-gencode",
        "arch=compute_70,code=sm_70",
        "-U__CUDA_NO_HALF_OPERATORS__",
        "-U__CUDA_NO_HALF_CONVERSIONS__",
        "-U__CUDA_NO_BFLOAT16_OPERATORS__",
        "-U__CUDA_NO_BFLOAT16_CONVERSIONS__",
        "-U__CUDA_NO_BFLOAT162_OPERATORS__",
        "-U__CUDA_NO_BFLOAT162_CONVERSIONS__",
        "--expt-relaxed-constexpr",
        "--expt-extended-lambda",
        "--use_fast_math",
    ]

    # Version-dependent CUDA options
    try:
        version = cuda_version()
    except FileNotFoundError:
        print("Could not determine CUDA Toolkit version")
    else:
        if version >= (11, 2):
            nvcc_flags.extend(["--threads", "4"])
        if version >= (11, 0):
            nvcc_flags.extend(["-gencode", "arch=compute_80,code=sm_80"])
        if version >= (11, 8):
            nvcc_flags.extend(["-gencode", "arch=compute_90,code=sm_90"])

    # Construct Paddle CUDA extension
    sources = [str(path) for path in sources]
    include_dirs = [str(path) for path in include_dirs]
    from paddle.utils.cpp_extension import CUDAExtension
    ext = CUDAExtension(
        sources=sources,
        include_dirs=include_dirs,
        libraries=["transformer_engine"],
        extra_compile_args={
            "cxx": cxx_flags,
            "nvcc": nvcc_flags,
        },
    )
    ext.name = "transformer_engine_paddle_pd_"
    return ext

def main():

    # Submodules to install
    packages = setuptools.find_packages(
        include=["transformer_engine", "transformer_engine.*"],
    )

    # Dependencies
    setup_requires, install_requires, test_requires = setup_requirements()

    # Extensions
    ext_modules = [setup_common_extension()]
    if "pytorch" in frameworks():
        ext_modules.append(setup_pytorch_extension())

    if "paddle" in frameworks():
        ext_modules.append(setup_paddle_extension())

    # Configure package
    setuptools.setup(
        name="transformer_engine",
        version=te_version(),
        packages=packages,
        description="Transformer acceleration library",
        ext_modules=ext_modules,
        cmdclass={"build_ext": CMakeBuildExtension},
        setup_requires=setup_requires,
        install_requires=install_requires,
        extras_require={"test": test_requires},
        license_files=("LICENSE",),
    )


if __name__ == "__main__":
    main()<|MERGE_RESOLUTION|>--- conflicted
+++ resolved
@@ -21,7 +21,11 @@
 import setuptools
 from setuptools.command.build_ext import build_ext
 
-<<<<<<< HEAD
+from te_version import te_version
+
+# Project directory root
+root_path: Path = Path(__file__).resolve().parent
+
 @lru_cache(maxsize=1)
 def frameworks() -> List[str]:
     """DL frameworks to build support for"""
@@ -95,42 +99,8 @@
       use_cuda = False
       use_rocm = True
       break
-=======
-from te_version import te_version
->>>>>>> 9b2fed51
-
-# Project directory root
-root_path: Path = Path(__file__).resolve().parent
 
 @lru_cache(maxsize=1)
-<<<<<<< HEAD
-def te_version() -> str:
-    """Transformer Engine version string
-    Includes Git commit as local version, unless suppressed with
-    NVTE_NO_LOCAL_VERSION environment variable.
-
-    """
-    with open(root_path / "VERSION", "r") as f:
-        version = f.readline().strip()
-    if not int(os.getenv("NVTE_NO_LOCAL_VERSION", "0")):
-        try:
-            output = subprocess.run(
-                ["git", "rev-parse" , "--short", "HEAD"],
-                capture_output=True,
-                cwd=root_path,
-                check=True,
-                universal_newlines=True,
-            )
-        except (CalledProcessError, OSError):
-            pass
-        else:
-            commit = output.stdout.strip()
-            version += f"+{commit}"
-    return version
-
-@lru_cache(maxsize=1)
-=======
->>>>>>> 9b2fed51
 def with_debug_build() -> bool:
     """Whether to build with a debug configuration"""
     for arg in sys.argv:
